#pragma once

#include <c10/core/DispatchKeySet.h>
#include <c10/core/InferenceMode.h>
#include <c10/core/MemoryFormat.h>
#include <c10/core/ScalarTypeToTypeMeta.h>
#include <c10/core/Storage.h>
#include <c10/core/SymBool.h>
#include <c10/core/SymIntArrayRef.h>
#include <c10/core/WrapDimMinimal.h>
#include <c10/core/impl/PyObjectSlot.h>
#include <c10/core/impl/SizesAndStrides.h>
#include <c10/macros/Macros.h>
#include <c10/util/DimVector.h>
#include <c10/util/Exception.h>
#include <c10/util/Flags.h>
#include <c10/util/Optional.h>
#include <c10/util/accumulate.h>
#include <c10/util/intrusive_ptr.h>
#include <c10/util/irange.h>
#include <c10/util/safe_numerics.h>
#include <c10/util/typeid.h>

#include <algorithm>
#include <atomic>
#include <limits>
#include <memory>
<<<<<<< HEAD
#include <numeric>
=======
#include <type_traits>
>>>>>>> 41866a2e
#include <utility>

// A global boolean variable to control whether we free memory when a Tensor
// is shrunk to a smaller size. As a result, a Tensor is always going to
// keep the memory allocated for its maximum capacity reshaped to so far.
//
// This parameter is respected "upper-case" methods which call Resize()
// (e.g., CopyFrom, ResizeLike); it is NOT respected by Tensor::resize_
// or ShrinkTo, both of which guarantee to never to free memory.
C10_DECLARE_bool(caffe2_keep_on_shrink);

// Since we can have high variance in blob memory allocated across different
// inputs in the same run, we will shrink the blob only if the memory gain
// is larger than this flag in bytes.  This only applies to functions which
// respect caffe2_keep_on_shrink.
C10_DECLARE_int64(caffe2_max_keep_on_shrink_memory);

C10_CLANG_DIAGNOSTIC_PUSH()
#if C10_CLANG_HAS_WARNING("-Wimplicit-int-float-conversion")
C10_CLANG_DIAGNOSTIC_IGNORE("-Wimplicit-int-float-conversion")
#endif

namespace at {
class Tensor;
class TensorBase;
} // namespace at

namespace c10 {

/**
 * A utility function to convert vector<int> to vector<int64_t>.
 */
inline std::vector<int64_t> ToVectorint64_t(const ArrayRef<int>& src) {
  return std::vector<int64_t>(src.begin(), src.end());
}

/**
 * Return product of all dimensions starting from k
 */
inline int64_t size_from_dim_(int k, IntArrayRef dims) {
  int64_t r = 1;
  for (const auto i : c10::irange(k, dims.size())) {
    r *= dims[i];
  }
  return r;
}

// Product of all dims up to k (not including dims[k])
inline int64_t size_to_dim_(int k, IntArrayRef dims) {
  TORCH_CHECK((unsigned)k <= dims.size());
  int64_t r = 1;
  for (const auto i : c10::irange(k)) {
    r *= dims[i];
  }
  return r;
}

// Product of all dims between k and l (not including dims[k] and dims[l])
inline int64_t size_between_dim_(int k, int l, IntArrayRef dims) {
  TORCH_CHECK((unsigned)l < dims.size() && (unsigned)k < dims.size());
  int64_t r = 1;
  if (k < l) {
    for (int i = k + 1; i < l; ++i) {
      r *= dims[i];
    }
  } else {
    for (int i = l + 1; i < k; ++i) {
      r *= dims[i];
    }
  }
  return r;
}

// Wrap around axis_index if it is negative, s.t., -1 is the last dim
inline int canonical_axis_index_(int axis_index, int ndims) {
  TORCH_CHECK(axis_index >= -ndims);
  TORCH_CHECK(axis_index < ndims);
  if (axis_index < 0) {
    return axis_index + ndims;
  }
  return axis_index;
}

using PlacementDtor = void (*)(void*, size_t);

/*
 * A Context that will call extra placement deleter during
 * deconstruction.
 *
 * Accept a already constructed DataPtr and store it as member
 * during destruction, we'll call extra deleter on the underlying
 * data pointer before the DataPtr is destructed.
 * `data_ptr_` owns the memory.
 */
struct C10_API PlacementDeleteContext {
  DataPtr data_ptr_;
  PlacementDtor placement_dtor_;
  size_t size_;
  PlacementDeleteContext(
      DataPtr&& data_ptr,
      PlacementDtor placement_dtor,
      size_t size)
      : data_ptr_(std::move(data_ptr)),
        placement_dtor_(placement_dtor),
        size_(size) {}
  static DataPtr makeDataPtr(
      DataPtr&& data_ptr,
      PlacementDtor placement_dtor,
      size_t size,
      Device device);
  ~PlacementDeleteContext() {
    placement_dtor_(data_ptr_.get(), size_);
    // original memory will be freed when data_ptr_ is destructed
  }
};

struct C10_API AutogradMetaInterface {
  virtual void set_requires_grad(
      bool requires_grad,
      at::TensorImpl* self_impl) = 0;
  virtual bool requires_grad() const = 0;
  virtual at::Tensor& mutable_grad() = 0;
  virtual const at::Tensor& grad() const = 0;
  virtual const at::Tensor& fw_grad(uint64_t level, const at::TensorBase& self)
      const = 0;
  virtual void set_fw_grad(
      const at::TensorBase& new_grad,
      const at::TensorBase& self,
      uint64_t level,
      bool is_inplace_op) = 0;
  virtual ~AutogradMetaInterface();
};

namespace impl {

// Unfortunately, the definition of AutogradMeta lives in a separate
// compilation unit than TensorImpl (libtorch.so versus libc10.so)
// which means that we cannot construct an AutogradMeta from TensorImpl,
// not even from the cpp file.  So we have to indirect it through a factory
// function which will be initialized when we load libtorch.so.

struct C10_API AutogradMetaFactory {
  virtual ~AutogradMetaFactory() = default;
  virtual std::unique_ptr<AutogradMetaInterface> make() const = 0;
  // This method is the dumbest method.  But I don't have access
  // to Tensor (not TensorImpl) which is undefined in this header.
  virtual const at::Tensor& undefined_tensor() const = 0;
};

C10_API void SetAutogradMetaFactory(AutogradMetaFactory* factory);
C10_API AutogradMetaFactory* GetAutogradMetaFactory();

struct C10_API AutogradMetaFactoryRegisterer {
  explicit AutogradMetaFactoryRegisterer(AutogradMetaFactory* factory) {
    SetAutogradMetaFactory(factory);
  }
};

} // namespace impl

struct C10_API NamedTensorMetaInterface {
  virtual ~NamedTensorMetaInterface() = default;
  virtual std::unique_ptr<NamedTensorMetaInterface> clone() const {
    TORCH_INTERNAL_ASSERT(
        false, "Not implemented: NamedTensorMetaInterface::clone");
  };
  virtual int64_t slow_dim() const {
    TORCH_INTERNAL_ASSERT(
        false, "Not implemented: NamedTensorMetaInterface::slow_dim");
  };
};

// For ease of copy pasting
#if 0
is_contiguous
is_channels_last_contiguous
is_channels_last_3d_contiguous
is_channels_last
is_channels_last_3d
is_non_overlapping_and_dense
#endif

/**
 * This structure is intended to hold additional metadata of the specific device
 * backend.
 **/
struct C10_API BackendMeta : intrusive_ptr_target {
  ~BackendMeta() override = default;
  virtual intrusive_ptr<BackendMeta> clone(
      const intrusive_ptr<BackendMeta>& ptr) const {
    return ptr;
  }
};

struct C10_API SymbolicShapeMeta {
  SymDimVector sizes_ = {0};
  SymDimVector strides_ = {1};
  SymInt numel_ = 1;
  SymInt storage_offset_ = 0;
  SymBool is_contiguous_{true};
  SymBool is_channels_last_contiguous_{false};
  SymBool is_channels_last_3d_contiguous_{false};
  SymBool is_channels_last_{false};
  SymBool is_channels_last_3d_{false};
  SymBool is_non_overlapping_and_dense_{true};
};

struct C10_API ExtraMeta {
  std::unique_ptr<c10::SymbolicShapeMeta> symbolic_shape_meta_ = nullptr;
  std::unique_ptr<c10::NamedTensorMetaInterface> named_tensor_meta_ = nullptr;
  intrusive_ptr<c10::BackendMeta> backend_meta_ = nullptr;
  c10::optional<std::string> custom_data_ptr_error_msg_ = c10::nullopt;

  ExtraMeta() = default;
  ExtraMeta(const ExtraMeta& other) {
    if (other.symbolic_shape_meta_) {
      symbolic_shape_meta_ =
          std::make_unique<c10::SymbolicShapeMeta>(*other.symbolic_shape_meta_);
    }
    if (other.named_tensor_meta_) {
      named_tensor_meta_ = other.named_tensor_meta_->clone();
    }
    if (other.backend_meta_) {
      backend_meta_ = other.backend_meta_->clone(other.backend_meta_);
    }
    if (other.custom_data_ptr_error_msg_) {
      custom_data_ptr_error_msg_ = other.custom_data_ptr_error_msg_;
    }
  }

  ExtraMeta(
      std::unique_ptr<c10::SymbolicShapeMeta> symbolic_shape_meta,
      std::unique_ptr<c10::NamedTensorMetaInterface> named_tensor_meta,
      intrusive_ptr<c10::BackendMeta> backend_meta,
      c10::optional<std::string> custom_data_ptr_error_msg_ = c10::nullopt)
      : symbolic_shape_meta_(std::move(symbolic_shape_meta)),
        named_tensor_meta_(std::move(named_tensor_meta)),
        backend_meta_(std::move(backend_meta)) {}

  std::unique_ptr<ExtraMeta> clone() const {
    return std::make_unique<ExtraMeta>(*this);
  }
};

// NOTE [ Version Counter Sharing ]
//
// Every Tensor has a version counter. Version counters are incremented whenever
// the data or size of a tensor changes through in-place Variable operations.
// Version counters are used to detect modifications to saved variables which
// would result in incorrect gradient calculations. Version counters may be
// shared between Variables:
//
// 1. A view shares the version counter of the base Variable,
// 2. `x.detach()` shares the version counter of `x`,
// 3. Unpacked saved variables share the version counter of the source.
//
// Version counters are not shared in these scenarios:
//
// 1. When we replace a `Variable`'s underlying `Tensor` by calling
// `set_data(...)`,
// 2. `x.data` does not share the version counter of `x`. (See discussion at
// https://github.com/pytorch/pytorch/issues/5396)
//
// Question: Why do we put the version counter in TensorImpl instead of
// AutogradMeta?
//
// Answer: After the Variable/Tensor merge, a tensor will not have AutogradMeta
// when its `requires_grad_` is false, but when we use this tensor in the
// forward pass of a function that requires saving this tensor for backward, we
// need to keep track of this tensor's version to make sure it's always valid in
// the autograd graph.
//
// To achieve this goal, we put the version counter in TensorImpl instead of
// AutogradMeta, and have it always be available. This allows us to have the
// optimization of not carrying AutogradMeta when a tensor doesn't require
// gradient.
//
// A hypothetical alternative way to achieve this goal is to initialize
// AutogradMeta and create the version counter for the non-requires-grad tensor
// only when it's saved for backward. However, since saving a tensor for
// backward happens in the forward pass, and our invariant is that forward pass
// needs to be thread-safe, lazy-initializing AutogradMeta when saving a tensor
// can introduce race conditions when we are running the forward pass in
// multi-thread scenarios, thus making the forward pass not thread-safe anymore,
// which breaks the invariant.
struct C10_API VariableVersion {
 private:
  struct VersionCounter : intrusive_ptr_target {
    VersionCounter(uint32_t version) : version_(version) {}
    std::atomic<uint32_t> version_;
  };
  c10::intrusive_ptr<VersionCounter> version_counter_;

 public:
  // Note [Disabled VariableVersion]
  // VariableVersion struct has an intrusive_ptr pointing VersionCounter struct
  // with an atomic variable. Thus `VariableVersion(/*version=*/0)` is not as
  // cheap as we expected. In some cases constructing a VariableVersion with
  // version 0 is not necessary so we add a cheap constructor which
  // doesn't allocate the intrusive_ptr.
  // Example use cases are:
  //  - Inference tensors don't track version counter, so they'll just always
  //    have disabled VariableVersion.
  //  - In SavedVariable class we override version_counter_ inside its
  //  constructor
  //    so that we can use the cheap constructor there.
  enum Disabled { DISABLED };
  // It's okay to return true even for inference tensor which
  // doesn't have version counter enabled.
  // We want to be permissive here since in many cases (e.g. make_variable)
  // we can std::move a TensorImpl if there's no other uses which saves us
  // an additional TensorImpl allocation.
  bool unique() const {
    return version_counter_ ? 1 == version_counter_.use_count() : true;
  }
  // NOTE: As of C++11 and 14, default-constructing a std::atomic variable
  // leaves it in a persistently undefined state. See
  // https://cplusplus.github.io/LWG/issue2334.
  VariableVersion(uint32_t version)
      : version_counter_(c10::make_intrusive<VersionCounter>(version)) {}
  VariableVersion(Disabled = DISABLED) {}

  bool enabled() const {
    return version_counter_;
  }

  // Note [Inplace update inference tensor]
  // 1. Inplace update to inference tensor is forbidden in normal mode.
  //   For example:
  //     inference_tensor.copy_(normal_tensor_requires_grad)
  //   This inplace makes inference_tensor have requires_grad=True and
  //   have a grad_fn.  This is bad because views of `inference_tensor`
  //   created in InferenceMode won't be able to know the grad_fn since
  //   their ViewMeta were not recorded. To match NoGradMode behavior
  //   that "inplace update to a view created in NoGradMode raise an error",
  //   we just ban inplace update to inference tensor since we can't tell
  //   if an inference tensor is a view created in InferenceMode.
  //
  //   Note that views of normal tensor created in InferenceMode has proper
  //   ViewMeta so that they're aware of the grad_fn correctly.
  //
  // 2. Inplace update to inference tensor in inference tensor doesn't bump
  //    version counter.
  //    * It either doesn't call bump() by skipping ADInplaceOrView kernel,
  //      - e.g. inference_tensor.add_(1)
  //    * or bump() is a no-op for inference tensor.
  //      - e.g. inference_tensor.add_(normal_tensor)
  void bump() {
    // TODO: Replace the link to the documentation once it's available.
    TORCH_CHECK(
        version_counter_ || InferenceMode::is_enabled(),
        "Inplace update to inference tensor outside InferenceMode is not allowed."
        "You can make a clone to get a normal tensor before doing inplace update."
        "See https://github.com/pytorch/rfcs/pull/17 for more details.");
    if (version_counter_) {
      ++version_counter_->version_;
    }
  }

  void set_version(int64_t i) {
    TORCH_CHECK(
        version_counter_,
        "Tried to call torch.autograd._unsafe_set_version() on a tensor "
        "that does not have a version counter. Was it created in inference mode?");
    TORCH_CHECK(i >= 0, "Cannot set a version_counter to a value below 0: ", i);
    version_counter_->version_ = i;
  }

  // Inference tensor doesn't have version counter so it shouldn't be
  // accessed.
  uint32_t current_version() const {
    TORCH_CHECK(
        version_counter_, "Inference tensors do not track version counter.");
    return version_counter_->version_;
  }
};

// Forward declaration of TensorImpl needed for forward declaration of
// C10_TensorImpl_Size_Check_Dummy_Class
struct C10_API TensorImpl;

/**
 * NOTE: Some TensorImpl methods are small and not overridden in the
 * PyTorch codebase itself, but may theoretically need to be
 * overridden by third-party TensorImpl subclasses. This macro allows
 * users that need maximum performance and don't need these extension
 * points to disable them with a build-time flag. (In particular,
 * XLA's XLATensorImpl currently overrides these methods, so we can't
 * enable this flag by default.)
 */
#ifdef C10_DISABLE_TENSORIMPL_EXTENSIBILITY
#define TENSORIMPL_MAYBE_VIRTUAL
#else
#define TENSORIMPL_MAYBE_VIRTUAL virtual
#endif

/**
 * The low-level representation of a tensor, which contains a pointer
 * to a storage (which contains the actual data) and metadata (e.g., sizes and
 * strides) describing this particular view of the data as a tensor.
 *
 * Some basic characteristics about our in-memory representation of
 * tensors:
 *
 *  - It contains a pointer to a storage struct (Storage/StorageImpl)
 *    which contains the pointer to the actual data and records the
 *    data type and device of the view.  This allows multiple tensors
 *    to alias the same underlying data, which allows to efficiently
 *    implement differing *views* on a tensor.
 *
 *  - The tensor struct itself records view-specific metadata about
 *    the tensor, e.g., sizes, strides and offset into storage.
 *    Each view of a storage can have a different size or offset.
 *
 *  - This class is intrusively refcounted.  It is refcounted so that
 *    we can support prompt deallocation of large tensors; it is
 *    intrusively refcounted so that we can still perform reference
 *    counted operations on raw pointers, which is often more convenient
 *    when passing tensors across language boundaries.
 *
 *  - For backwards-compatibility reasons, a tensor may be in an
 *    uninitialized state.  A tensor may be uninitialized in the following
 *    two ways:
 *
 *      - A tensor may be DTYPE UNINITIALIZED.  A tensor of this
 *        form has an uninitialized dtype.  This situation most
 *        frequently arises when a user writes Tensor x(CPU).  The dtype
 *        is subsequently initialized when mutable_data<T>() is
 *        invoked for the first time.
 *
 *      - A tensor may be STORAGE UNINITIALIZED.  A tensor of this form
 *        has non-zero size, but has a storage with a null data pointer.
 *        This situation most frequently arises when a user calls
 *        Resize() or FreeMemory().  This is because Caffe2 historically
 *        does lazy allocation: allocation of data doesn't occur until
 *        mutable_data<T>() is invoked.  A tensor with zero size is
 *        always storage initialized, because no allocation is necessary
 *        in this case.
 *
 *    All combinations of these two uninitialized states are possible.
 *    Consider the following transcript in idiomatic Caffe2 API:
 *
 *      Tensor x(CPU); // x is storage-initialized, dtype-UNINITIALIZED
 *      x.Resize(4); // x is storage-UNINITIALIZED, dtype-UNINITIALIZED
 *      x.mutable_data<float>(); // x is storage-initialized, dtype-initialized
 *      x.FreeMemory(); // x is storage-UNINITIALIZED, dtype-initialized.
 *
 *    All other fields on tensor are always initialized.  In particular,
 *    size is always valid. (Historically, a tensor declared as Tensor x(CPU)
 *    also had uninitialized size, encoded as numel == -1, but we have now
 *    decided to default to zero size, resulting in numel == 0).
 *
 *    Uninitialized storages MUST be uniquely owned, to keep our model
 *    simple.  Thus, we will reject operations which could cause an
 *    uninitialized storage to become shared (or a shared storage to
 *    become uninitialized, e.g., from FreeMemory).
 *
 *    In practice, tensors which are storage-UNINITIALIZED and
 *    dtype-UNINITIALIZED are *extremely* ephemeral: essentially,
 *    after you do a Resize(), you basically always call mutable_data()
 *    immediately afterwards.  Most functions are not designed to
 *    work if given a storage-UNINITIALIZED, dtype-UNINITIALIZED tensor.
 *
 *    We intend to eliminate all uninitialized states, so that every
 *    tensor is fully initialized in all fields.  Please do not write new code
 *    that depends on these uninitialized states.
 */
struct C10_API TensorImpl : public c10::intrusive_ptr_target {
  TensorImpl() = delete;
  ~TensorImpl() override;
  // Note [Enum ImplType]
  // This enum is temporary. In the followup refactor we should
  // think about how to specialize TensorImpl creation for view
  // tensors. Currently we only special case its key_set_ but
  // there's also potential to share version_counter_ directly
  // without creating first and then override in as_view.
  enum ImplType { VIEW };

  /**
   * Construct a 1-dim 0-size tensor backed by the given storage.
   */
  TensorImpl(
      Storage&& storage,
      DispatchKeySet,
      const caffe2::TypeMeta data_type);

  // See Note [Enum ImplType]
  TensorImpl(
      ImplType,
      Storage&& storage,
      DispatchKeySet,
      const caffe2::TypeMeta data_type);

  /**
   * Construct a 1-dim 0 size tensor that doesn't have a storage.
   */
  TensorImpl(
      DispatchKeySet,
      const caffe2::TypeMeta data_type,
      c10::optional<c10::Device> device_opt);

  // Legacy constructors so I don't have to go update call sites.
  // TODO: When Variable is added, delete these constructors
  TensorImpl(
      Storage&& storage,
      DispatchKey dispatch_key,
      const caffe2::TypeMeta data_type)
      : TensorImpl(
            std::move(storage),
            DispatchKeySet(dispatch_key),
            data_type) {}
  TensorImpl(
      DispatchKey dispatch_key,
      const caffe2::TypeMeta data_type,
      c10::optional<c10::Device> device_opt)
      : TensorImpl(DispatchKeySet(dispatch_key), data_type, device_opt) {}

 private:
  // This constructor is private, because the data_type is redundant with
  // storage.  Still, we pass it in separately because it's easier to write
  // the initializer list if we're not worried about storage being moved out
  // from under us.
  TensorImpl(
      Storage&& storage,
      DispatchKeySet,
      const caffe2::TypeMeta data_type,
      c10::optional<c10::Device>);

 public:
  TensorImpl(const TensorImpl&) = delete;
  TensorImpl& operator=(const TensorImpl&) = delete;
  TensorImpl(TensorImpl&&) = delete;
  TensorImpl& operator=(TensorImpl&&) = delete;

  /**
   * Release (decref) storage, and any other external allocations.  This
   * override is for `intrusive_ptr_target` and is used to implement weak
   * tensors.
   */
  void release_resources() override;

 public:
  /**
   * Return the DispatchKeySet corresponding to this Tensor, specifying
   * all of the DispatchKeys that this Tensor identifies as.  This is the
   * information used to dispatch operations on this tensor.
   */
  DispatchKeySet key_set() const {
    return key_set_;
  }

  // NOTE: The general recipe for customizable methods is that the fastpath
  // function (e.g., sizes()) does an unlikely policy test, and if doesn't
  // trigger, it does the fast path implementation with no checks and going
  // directly to on-TensorImpl fields.  In particular, you never need to
  // check ExtraMeta if the policy doesn't trigger, as non-trivial ExtraMeta
  // implies the policy will always match.
  //
  // The default implementations of methods are "safe": they do extra tests
  // to make sure the internal state is consistent no matter if you are
  // doing symbolic shapes or not.  If you don't want the tests, directly
  // override the custom method (e.g., custom_sizes()) to do your preferred
  // behavior.

 public:
  /**
   * Return a reference to the sizes of this tensor.  This reference remains
   * valid as long as the tensor is live and not resized.
   */
  IntArrayRef sizes() const {
    if (C10_UNLIKELY(matches_policy(SizesStridesPolicy::CustomSizes))) {
      return sizes_custom();
    }
    return sizes_and_strides_.sizes_arrayref();
  }

  SymIntArrayRef sym_sizes() const {
    if (C10_UNLIKELY(matches_policy(SizesStridesPolicy::CustomSizes))) {
      return sym_sizes_custom();
    }
    // Sizes guaranteed to be non-negative, so unchecked cast is OK
    return c10::fromIntArrayRefKnownNonNegative(
        sizes_and_strides_.sizes_arrayref());
  }

  IntArrayRef sizes_default() const {
    // TODO: force backtrace to be printed on this error
    TORCH_CHECK(
        !has_symbolic_sizes_strides_,
        "Cannot call sizes() on tensor with symbolic sizes/strides");
    return sizes_and_strides_.sizes_arrayref();
  }

  SymIntArrayRef sym_sizes_default() const {
    if (has_symbolic_sizes_strides_) {
      return symbolic_shape_meta().sizes_;
    } else {
      // Sizes guaranteed to be non-negative, so unchecked cast is OK
      return c10::fromIntArrayRefKnownNonNegative(sizes_default());
    }
  }

  // From https://stackoverflow.com/a/3057522/23845
  // TODO: does C++14 have a stdlib template for this?
  template <typename T>
  struct identity {
    typedef T type;
  };

  template <typename T>
  ArrayRef<T> generic_sizes() {
    return _generic_sizes(identity<T>());
  }

  ArrayRef<int64_t> _generic_sizes(identity<int64_t>) {
    return sizes();
  }
  ArrayRef<c10::SymInt> _generic_sizes(identity<c10::SymInt>) {
    return sym_sizes();
  }

  template <typename T>
  ArrayRef<T> generic_strides() {
    return _generic_strides(identity<T>());
  }

  ArrayRef<int64_t> _generic_strides(identity<int64_t>) {
    return strides();
  }
  ArrayRef<c10::SymInt> _generic_strides(identity<c10::SymInt>) {
    return sym_strides();
  }

  template <typename T>
  T generic_storage_offset() {
    return _generic_storage_offset(identity<T>());
  }

  int64_t _generic_storage_offset(identity<int64_t>) {
    return storage_offset();
  }
  c10::SymInt _generic_storage_offset(identity<c10::SymInt>) {
    return sym_storage_offset();
  }

  /**
   * The number of elements in a tensor.
   *
   * WARNING: Previously, if you were using the Caffe2 API, you could
   * test numel() == -1 to see if a tensor was uninitialized.  This
   * is no longer true; numel always accurately reports the product
   * of sizes of a tensor.
   */
  int64_t numel() const {
    if (C10_UNLIKELY(matches_policy(SizesStridesPolicy::CustomSizes))) {
      return numel_custom();
    }
    return numel_;
  }

  c10::SymInt sym_numel() const {
    if (C10_UNLIKELY(matches_policy(SizesStridesPolicy::CustomSizes))) {
      return sym_numel_custom();
    }
    return c10::SymInt(SymInt::UNCHECKED, numel_);
  }

  int64_t numel_default() const {
    TORCH_CHECK(
        !has_symbolic_sizes_strides_,
        "Cannot call numel() on tensor with symbolic sizes/strides");
    return numel_;
  }

  c10::SymInt sym_numel_default() const {
    if (has_symbolic_sizes_strides_) {
      return symbolic_shape_meta().numel_;
    } else {
      return c10::SymInt(SymInt::UNCHECKED, numel_);
    }
  }

  /**
   * Return the number of dimensions of this tensor.  Note that 0-dimension
   * represents a Tensor that is a Scalar, e.g., one that has a single element.
   */
  int64_t dim() const {
    if (C10_UNLIKELY(matches_policy(SizesStridesPolicy::CustomSizes))) {
      return dim_custom();
    }
    return sizes_and_strides_.size();
  }

  int64_t dim_default() const {
    if (has_symbolic_sizes_strides_) {
      return symbolic_shape_meta().sizes_.size();
    } else {
      return sizes_and_strides_.size();
    }
  }

  /**
   * Return the offset in number of elements into the storage that this
   * tensor points to.  Most tensors have storage_offset() == 0, but,
   * for example, an index into a tensor will have a non-zero storage_offset().
   *
   * WARNING: This is NOT computed in bytes.
   */
  int64_t storage_offset() const {
    // TODO: maybe this should be toggled by strides
    if (C10_UNLIKELY(matches_policy(SizesStridesPolicy::CustomSizes))) {
      return storage_offset_custom();
    }
    return storage_offset_;
  }

  c10::SymInt sym_storage_offset() const {
    if (C10_UNLIKELY(matches_policy(SizesStridesPolicy::CustomSizes))) {
      return sym_storage_offset_custom();
    }
    return c10::SymInt(SymInt::UNCHECKED, storage_offset_);
  }

  int64_t storage_offset_default() const {
    TORCH_CHECK(
        !has_symbolic_sizes_strides_,
        "Cannot call storage_offset() on tensor with symbolic sizes/strides");
    return storage_offset_;
  }

  c10::SymInt sym_storage_offset_default() const {
    if (has_symbolic_sizes_strides_) {
      return symbolic_shape_meta().storage_offset_;
    } else {
      return c10::SymInt(SymInt::UNCHECKED, storage_offset_);
    }
  }

  /**
   * Return a reference to the strides of this tensor.  This reference remains
   * valid as long as the tensor is live and not restrided.
   */
  IntArrayRef strides() const {
    if (C10_UNLIKELY(matches_policy(SizesStridesPolicy::CustomStrides))) {
      return strides_custom();
    }
    return sizes_and_strides_.strides_arrayref();
  }

  c10::SymIntArrayRef sym_strides() const {
    if (C10_UNLIKELY(matches_policy(SizesStridesPolicy::CustomStrides))) {
      return sym_strides_custom();
    }
    return c10::fromIntArrayRefKnownNonNegative(strides_default());
  }

  IntArrayRef strides_default() const {
    TORCH_CHECK(
        !has_symbolic_sizes_strides_,
        "Cannot call strides() on tensor with symbolic sizes/strides");
    return sizes_and_strides_.strides_arrayref();
  }

  c10::SymIntArrayRef sym_strides_default() const {
    if (has_symbolic_sizes_strides_) {
      return symbolic_shape_meta().strides_;
    } else {
      return c10::fromIntArrayRefKnownNonNegative(strides_default());
    }
  }

  /**
   * Whether or not a tensor is laid out in contiguous memory.
   *
   * Tensors with non-trivial strides are not contiguous.  See
   * compute_contiguous() for the exact definition of whether or not
   * a tensor is contiguous or not.
   */
  bool is_contiguous(
      at::MemoryFormat memory_format = at::MemoryFormat::Contiguous) const {
    if (C10_UNLIKELY(matches_policy(SizesStridesPolicy::CustomStrides))) {
      return is_contiguous_custom(memory_format);
    }
    return is_contiguous_default(memory_format);
  }

  // These are factored into separate functions in case subclasses
  // want to use them
  bool is_contiguous_default(at::MemoryFormat memory_format) const {
    if (has_symbolic_sizes_strides_) {
      if (memory_format == at::MemoryFormat::ChannelsLast) {
        return symbolic_shape_meta().is_channels_last_contiguous_.guard_bool(
            __FILE__, __LINE__);
      } else if (memory_format == at::MemoryFormat::ChannelsLast3d) {
        return symbolic_shape_meta().is_channels_last_3d_contiguous_.guard_bool(
            __FILE__, __LINE__);
      }
      return symbolic_shape_meta().is_contiguous_.guard_bool(
          __FILE__, __LINE__);
    }

    if (memory_format == at::MemoryFormat::ChannelsLast) {
      return is_channels_last_contiguous_;
    } else if (memory_format == at::MemoryFormat::ChannelsLast3d) {
      return is_channels_last_3d_contiguous_;
    }
    return is_contiguous_;
  }

  bool is_strides_like_default(at::MemoryFormat memory_format) const {
    if (has_symbolic_sizes_strides_) {
      if (memory_format == at::MemoryFormat::ChannelsLast) {
        return symbolic_shape_meta().is_channels_last_.guard_bool(
            __FILE__, __LINE__);
      } else if (memory_format == at::MemoryFormat::ChannelsLast3d) {
        return symbolic_shape_meta().is_channels_last_3d_.guard_bool(
            __FILE__, __LINE__);
      } else {
        return false;
      }
    }

    if (memory_format == at::MemoryFormat::ChannelsLast) {
      return is_channels_last_;
    } else if (memory_format == at::MemoryFormat::ChannelsLast3d) {
      return is_channels_last_3d_;
    } else {
      return false;
    }
  }

  bool is_non_overlapping_and_dense_default() const {
    if (has_symbolic_sizes_strides_) {
      return symbolic_shape_meta().is_non_overlapping_and_dense_.guard_bool(
          __FILE__, __LINE__);
    } else {
      return is_non_overlapping_and_dense_;
    }
  }

  // NB: these dim accessor functions don't have _default(), as you can use
  // sizes_default/strides_default
  /**
   * Return the size of a tensor at some dimension, wrapping the dimension if
   * necessary.
   *
   * NOTE: if you know wrapping is unnecessary, do sizes()[d] instead; it will
   * be faster
   */
  int64_t size(int64_t d) const {
    if (C10_UNLIKELY(matches_policy(SizesStridesPolicy::CustomSizes))) {
      return size_custom(d);
    }
    d = maybe_wrap_dim(d, dim(), /*wrap_scalar=*/false);
    return sizes_and_strides_.size_at_unchecked(d);
  }

  c10::SymInt sym_size(int64_t d) const {
    if (C10_UNLIKELY(matches_policy(SizesStridesPolicy::CustomSizes))) {
      return sym_size_custom(d);
    }
    d = maybe_wrap_dim(d, dim(), /*wrap_scalar=*/false);
    const auto sizes = this->sym_sizes();
    return sizes[d];
  }

  /**
   * Return the stride of a tensor at some dimension, wrapping the dimension
   * if necessary.
   *
   * NOTE: if you know wrapping is unnecessary, do sizes()[d] instead; it will
   * be faster
   */
  int64_t stride(int64_t d) const {
    d = maybe_wrap_dim(d, dim(), false);
    if (C10_UNLIKELY(matches_policy(SizesStridesPolicy::CustomStrides))) {
      // TODO: provide stride_custom, symmetrically with size_custom.
      // There is presently no user for it; only NestedTensor is using
      // size_custom overrideability
      return strides_custom()[d]; // unchecked (maybe_wrap_dim enforces bounds)
    }
    // Intentionally don't call default, which also handles symbolic
    return sizes_and_strides_.stride_at_unchecked(d);
  }

  enum class SizesStridesPolicy : uint8_t {
    // Default behavior, e.g., dense tensor.
    //
    // Can override: nothing
    Default = 0,
    // Customizable strides behavior, e.g., sparse tensor,
    // mkldnn tensor.
    //
    // Can override: strides(), is_contiguous()
    CustomStrides = 1,
    // Customizable sizes behavior, e.g., nested tensor
    //
    // Can override: strides(), is_contiguous(), sizes(), dim(), numel()
    CustomSizes = 2
  };

 protected:
  inline bool matches_policy(SizesStridesPolicy policy) const {
    return sizes_strides_policy_ >= static_cast<uint8_t>(policy);
  }

  inline bool matches_custom(SizesStridesPolicy policy) const {
    return custom_sizes_strides_ >= static_cast<uint8_t>(policy);
  }

  inline bool matches_python_custom(SizesStridesPolicy policy) const {
    auto r = python_custom_sizes_strides_ >= static_cast<uint8_t>(policy);
    if (r) {
      TORCH_INTERNAL_ASSERT(is_python_dispatch())
    }
    return r;
  }

  /**
   * Customization points for the functions above.  sizes_strides_policy_
   * must be set to enable these.
   *
   * NB: dim is overrideable separately from sizes because it is possible
   * for a tensor to have rank, but not well defined sizes.
   */
  // sizes_strides_policy_ >= CustomStrides
  virtual bool is_contiguous_custom(at::MemoryFormat memory_format) const;
  virtual bool is_strides_like_custom(at::MemoryFormat memory_format) const;
  virtual bool is_non_overlapping_and_dense_custom() const;
  // sizes_strides_policy_ >= CustomSizes
  // Currently this method only exists to be overwritten by subclasses such as
  // NestedTensorImpl.
  virtual int64_t size_custom(int64_t d) const {
    // TODO: We could add support to Python dispatch here.
    // TODO: We could call into aten::size.int instead of
    // sizes_custom()[d] and enable use of the dispatcher.
    d = maybe_wrap_dim(d, dim(), /*wrap_scalar=*/false);
    return sizes_custom()[d]; // unchecked (maybe_wrap_dim enforces bounds)
  }

  virtual c10::SymInt sym_size_custom(int64_t d) const {
    // TODO: We could add support to Python dispatch here.
    // TODO: We could call into aten::size.int instead of
    // sym_sizes_custom()[d] and enable use of the dispatcher.
    d = maybe_wrap_dim(d, dim(), /*wrap_scalar=*/false);
    return sym_sizes_custom()[d]; // unchecked (maybe_wrap_dim enforces bounds)
  }

  virtual IntArrayRef sizes_custom() const;
  virtual IntArrayRef strides_custom() const;
  virtual int64_t numel_custom() const;
  virtual int64_t storage_offset_custom() const;
  virtual int64_t dim_custom() const;
  virtual Device device_custom() const;
  virtual Layout layout_custom() const;

  virtual c10::SymIntArrayRef sym_sizes_custom() const;
  virtual c10::SymIntArrayRef sym_strides_custom() const;
  virtual c10::SymInt sym_numel_custom() const;
  virtual c10::SymInt sym_storage_offset_custom() const;

 public:
  /**
   * True if this tensor has storage. See storage() for details.
   */
#ifdef DEBUG
  // Allow subclasses to check that their storage_ is never getting set in debug
  // builds.
  virtual
#else
  TENSORIMPL_MAYBE_VIRTUAL
#endif
      bool
      has_storage() const
  // NOTE: we devirtualize this because it arguably shouldn't be an
  // error just to ask subclasses if they have storage.
  // This used to throw for most subclasses, but OpaqueTensorImpl
  // wanted it to successfully return false, so we went ahead and made
  // it a non-error.
#ifdef C10_DISABLE_TENSORIMPL_EXTENSIBILITY
  {
    return storage_;
  }
#else
      ;
#endif

  /**
   * Return the underlying storage of a Tensor.  Multiple tensors may share
   * a single storage.  A Storage is an impoverished, Tensor-like class
   * which supports far less operations than Tensor.
   *
   * Avoid using this method if possible; try to use only Tensor APIs to perform
   * operations.
   */
  TENSORIMPL_MAYBE_VIRTUAL const Storage& storage() const {
    if (C10_UNLIKELY(storage_access_should_throw_)) {
      throw_storage_access_error();
    }
    return storage_;
  }

  /**
   * Return the underlying storage, unsafely assuming this is a basic strided
   * tensor. In cases where `storage` access would throw, this returns a
   * default-constructed Storage.
   */
  inline const Storage& unsafe_storage() const {
    return storage_;
  }

  bool unique_version() const {
    return version_counter_.unique();
  }

 protected:
  virtual Layout layout_impl() const {
    TORCH_CHECK(
        false, "layout_impl is only implemented for TensorImpl subclasses.");
  }

 public:
  // Whether a tensor is sparse COO or not.
  bool is_sparse() const {
    // NB: This method is not virtual and avoid dispatches for performance
    // reasons.
    return key_set_.has_all(c10::sparse_ks);
  }

  // Whether a tensor is sparse CSR or not.
  bool is_sparse_csr() const {
    return layout() == kSparseCsr;
  }

  bool is_quantized() const {
    // NB: This method is not virtual and avoid dispatches for performance
    // reasons.
    constexpr auto quantized_ks = DispatchKeySet(DispatchKey::Quantized);
    return key_set_.has_all(quantized_ks);
  }

  bool is_meta() const {
    // NB: This method is not virtual and avoid dispatches for performance
    // reasons.
    if (C10_UNLIKELY(device_policy_)) {
      return device_custom().is_meta();
    }
    return device_opt_.has_value() && device_opt_->type() == kMeta;
  }

  bool is_cpu() const {
    // NB: This method is not virtual and avoid dispatches for performance
    // reasons.
    if (C10_UNLIKELY(device_policy_)) {
      return device_custom().is_cpu();
    }
    // Note: we cannot rely on dispatch keys to determine the device type
    // of a tensor, because "wrapper" tensors (like FunctionalTensorWrapper)
    // don't include backend dispatch keys.
    return device_opt_.has_value() && device_opt_->type() == kCPU;
  }

  bool is_cuda() const {
    // NB: This method is not virtual and avoid dispatches for performance
    // reasons.
    if (C10_UNLIKELY(device_policy_)) {
      return device_custom().is_cuda();
    }
    return device_opt_.has_value() && device_opt_->type() == kCUDA;
  }

  bool is_xpu() const {
    // NB: This method is not virtual and avoid dispatches for performance
    // reasons.
    if (C10_UNLIKELY(device_policy_)) {
      return device_custom().is_xpu();
    }
    return device_opt_.has_value() && device_opt_->type() == kXPU;
  }

  bool is_ipu() const {
    if (C10_UNLIKELY(device_policy_)) {
      return device_custom().is_ipu();
    }
    return device_opt_.has_value() && device_opt_->type() == kIPU;
  }

  bool is_xla() const {
    if (C10_UNLIKELY(device_policy_)) {
      return device_custom().is_xla();
    }
    return device_opt_.has_value() && device_opt_->type() == kXLA;
  }

  bool is_hpu() const {
    if (C10_UNLIKELY(device_policy_)) {
      return device_custom().is_hpu();
    }
    return device_opt_.has_value() && device_opt_->type() == kHPU;
  }

  bool is_lazy() const {
    if (C10_UNLIKELY(device_policy_)) {
      return device_custom().is_lazy();
    }
    return device_opt_.has_value() && device_opt_->type() == kLazy;
  }

  bool is_hip() const {
    // NB: This method is not virtual and avoid dispatches for performance
    // reasons.
    if (C10_UNLIKELY(device_policy_)) {
      return device_custom().is_hip();
    }
    return device_opt_.has_value() && device_opt_->type() == kHIP;
  }

  bool is_ve() const {
    // NB: This method is not virtual and avoid dispatches for performance
    // reasons.
    if (C10_UNLIKELY(device_policy_)) {
      return device_custom().is_ve();
    }
    return device_opt_.has_value() && device_opt_->type() == kVE;
  }

  bool is_mkldnn() const {
    return key_set_.has_all(c10::mkldnn_ks);
  }

  bool is_vulkan() const {
    if (C10_UNLIKELY(device_policy_)) {
      return device_custom().is_vulkan();
    }
    return device_opt_.has_value() && device_opt_->type() == kVulkan;
  }

  bool is_metal() const {
    if (C10_UNLIKELY(device_policy_)) {
      return device_custom().is_metal();
    }
    return device_opt_.has_value() && device_opt_->type() == kMetal;
  }

  bool is_mps() const {
    if (C10_UNLIKELY(device_policy_)) {
      return device_custom().is_mps();
    }
    return device_opt_.has_value() && device_opt_->type() == kMPS;
  }

  bool is_ort() const {
    if (C10_UNLIKELY(device_policy_)) {
      return device_custom().is_ort();
    }
    return device_opt_.has_value() && device_opt_->type() == kORT;
  }

  bool is_nested() const {
    return key_set_.has(DispatchKey::NestedTensor);
  }

  // TODO: remove this once we don't automatically enabled Autograd dispatch
  // keys
  //       in TensorImpl constructor.
  // DON'T USE THIS API!! It's only created for testing purpose in
  // file aten/src/ATen/core/boxing/impl/test_helpers.h
  void remove_autograd_key() {
    key_set_ = key_set_ - autograd_dispatch_keyset;
  }

  // Inference tensor doesn't have autograd or ADInplaceOrView key.
  // Invariant:
  //   Inference tensor has version_counter_.enabled() == false
  bool is_inference() {
    bool no_ADInplaceOrView = !key_set_.has_any(c10::inplace_or_view_ks);
    bool no_Autograd = !key_set_.has_any(c10::autograd_dispatch_keyset);
    TORCH_INTERNAL_ASSERT_DEBUG_ONLY(
        no_ADInplaceOrView == no_Autograd,
        "ADInplaceOrView and Autograd keys must be on/off at the same time.");
    return no_ADInplaceOrView && no_Autograd;
  }

  int64_t get_device() const {
    if (C10_UNLIKELY(device_policy_)) {
      return device_custom().index();
    }
    return device_default().index();
  }

  Device device() const {
    if (C10_UNLIKELY(device_policy_)) {
      return device_custom();
    }
    return device_default();
  }

 protected:
  c10::Device device_default() const {
    TORCH_CHECK(device_opt_.has_value(), "tensor does not have a device");
    // See NOTE [c10::optional operator usage in CUDA]
    return *device_opt_;
  }

 public:
  Layout layout() const {
    if (C10_UNLIKELY(layout_policy_)) {
      return layout_custom();
    }

    // NB: This method is not virtual and avoid dispatches for perf.
    // strided is also the most common layout type, so we check for
    // strided case first.
    // This keyset must also be kept in sync with the logic in
    // is_sparse() / is_sparse_csr() / is_mkldnn()
    constexpr auto sparse_and_sparsecsr_and_mkldnn_ks =
        c10::sparse_ks | c10::sparse_csr_ks | c10::mkldnn_ks;
    if (!key_set_.has_any(sparse_and_sparsecsr_and_mkldnn_ks)) {
      return kStrided;
    } else if (is_sparse()) {
      return kSparse;
    } else if (key_set_.has_any(c10::sparse_csr_ks)) {
      // Typically, the tensor dispatch keys define the tensor layout
      // uniquely. This allows using non-virtual layout method for
      // better performance. However, when tensor's layout depends,
      // say, on tensor attributes, one must use this execution path
      // where the corresponding tensor impl class overwrites virtual
      // layout_impl() method.
      //
      // TODO: implement layout() as native function/method so that
      // __torch_dispatch__ users will be able to redefine the
      // layout() method.
      return layout_impl();
    } else {
      TORCH_INTERNAL_ASSERT(
          is_mkldnn(), "There is an error in the layout calculation logic.");
      return kMkldnn;
    }
  }

  /**
   * True if a tensor was auto-wrapped from a C++ or Python number.
   * For example, when you write 't + 2', 2 is auto-wrapped into a Tensor
   * with `is_wrapped_number_` set to true.
   *
   * Wrapped numbers do not participate in the result type computation for
   * mixed-type operations if there are any Tensors that are not wrapped
   * numbers.  This is useful, because we want 't + 2' to work with
   * any type of tensor, not just LongTensor (which is what integers
   * in Python represent).
   *
   * Otherwise, they behave like their non-wrapped equivalents.
   * See [Result type computation] in TensorIterator.h.
   *
   * Why did we opt for wrapped numbers, as opposed to just having
   * an extra function add(Tensor, Scalar)?  This helps greatly reduce
   * the amount of code we have to write for add, when actually
   * a Tensor-Scalar addition is really just a Tensor-Tensor
   * addition when the RHS is 0-dim (except for promotion behavior.)
   */
  bool is_wrapped_number() const {
    return is_wrapped_number_;
  }

  /**
   * Set whether or not a tensor was auto-wrapped from a C++ or Python
   * number.  You probably don't want to call this, unless you are
   * writing binding code.
   */
  void set_wrapped_number(bool value) {
    TORCH_INTERNAL_ASSERT(dim() == 0);
    is_wrapped_number_ = value;
  }

  /**
   * Returns true if Tensor supports as_strided and as_strided_backward.
   * This is used in autograd to perform inplace update on view Tensors.
   * See Note [View + Inplace update for base tensor] and
   * [View + Inplace update for view tensor] for details.
   * Note this method only returns true for XLA backend, where it
   * simulates strided Tensor to support most view ops, but it cannot
   * fully support general `as_strided` case.
   * It can be expanded as needed in the future, e.g sparse Tensor.
   */
  inline bool support_as_strided() const {
    if (is_nested()) {
      return false;
    }
    if (key_set_.has(DispatchKey::Functionalize)) {
      return false;
    }
    return device().supports_as_strided();
  }

  // ~~~~~ Autograd API ~~~~~
  // Some methods below are defined in TensorImpl.cpp because Tensor is an
  // incomplete type.

  /**
   * Set whether or not a tensor requires gradient.
   */
  void set_requires_grad(bool requires_grad);

  /**
   * True if a tensor requires gradient.  Tensors which require gradient
   * have history tracked for any operations performed on them, so that
   * we can automatically differentiate back to them.  A tensor that
   * requires gradient and has no history is a "leaf" tensor, which we
   * accumulate gradients into.
   */
  bool requires_grad() const;

  /**
   * Return a mutable reference to the gradient.  This is conventionally
   * used as `t.grad() = x` to set a gradient to a completely new tensor.
   */
  at::Tensor& mutable_grad();

  /**
   * Return the accumulated gradient of a tensor.  This gradient is written
   * into when performing backwards, when this tensor is a leaf tensor.
   */
  const at::Tensor& grad() const;

  /**
   * Whether or not the imaginary part of the tensor should be negated
   */
  inline bool is_conj() const {
    constexpr auto conjugate_ks = DispatchKeySet(DispatchKey::Conjugate);
    return key_set_.has_all(conjugate_ks);
  }

  /**
   * Set whether or not to take the conjugate of the tensor (flip the imaginary
   * bit).
   */
  void _set_conj(bool value) {
    if (value) {
      key_set_ = key_set_.add(DispatchKey::Conjugate);
      TORCH_INTERNAL_ASSERT(isComplexType(typeMetaToScalarType(dtype())));
    } else {
      key_set_ = key_set_.remove(DispatchKey::Conjugate);
    }
  }

  /**
   * XXX: do not use, private api!
   * Update the backend component related keys to the backend component
   * corresponding to this device.
   */
  void _change_backend_component_keys(c10::Device device);

  /**
   * Whether or not the tensor is a zerotensor
   */
  inline bool _is_zerotensor() const {
    constexpr auto zerotensor_ks = DispatchKeySet(DispatchKey::ZeroTensor);
    return key_set_.has_all(zerotensor_ks);
  }

  /**
   Set whether or not the tensor is a zero tensor
  */
  void _set_zero(bool value) {
    if (value) {
      TORCH_INTERNAL_ASSERT(
          false,
          "Please call `torch._efficientzerotensor` if you want to create a tensor with no storage.");
    } else {
      key_set_ = key_set_.remove(DispatchKey::ZeroTensor);
    }
  }

  /**
   * Whether or not the tensor should be negated
   */
  inline bool is_neg() const {
    constexpr auto negative_ks = DispatchKeySet(DispatchKey::Negative);
    return key_set_.has_all(negative_ks);
  }

  /**
   * Set whether or not to take the conjugate of the tensor (flip the imaginary
   * bit).
   */
  void _set_neg(bool value) {
    if (value) {
      key_set_ = key_set_.add(DispatchKey::Negative);
    } else {
      key_set_ = key_set_.remove(DispatchKey::Negative);
    }
  }

  /**
   * Return the accumulated gradient of a tensor. This gradient is computed
   * using forward mode AD.
   *
   * This is an internal API that should never be used by end users.
   *
   * The API is as follows:
   *   - "level" allows to specify the level of forward AD nesting for which the
   *     gradient should be returned. Note that since levels are not fully
   *     supported yet, this argument should be 0. See documentation for
   *     torch::autograd::enter_dual_level for more details about forward AD
   * nesting.
   *   - "self" should represent the Tensor whose forward grad is accessed. It
   * is required when dealing with view.
   */
  const at::Tensor& _fw_grad(uint64_t level, const at::TensorBase& self) const;

  /**
   * Sets the forward gradient for this Tensor.
   * The given Tensor might not be used directly and its content will be copied.
   *
   * This is an internal API that should never be used by end users.
   *
   * The API is as follows:
   *   - "new_grad" is a Tensor containing the new value of the gradient that
   * should be set
   *   - "self" should represent the Tensor whose forward grad is accessed. It
   * is required when dealing with view.
   *   - "level" allows to specify the level of forward AD nesting for which the
   *     gradient should be set. Note that since levels are not fully supported
   *     yet, this argument should be 0. See documentation for
   * torch::autograd::enter_dual_level for more details about forward AD
   * nesting.
   *   - "is_inplace_op" is a boolean flag that tells if this gradient was
   * generated by an inplace operation or an out of place one. This allows
   * better error checking.
   */
  void _set_fw_grad(
      const at::TensorBase& new_grad,
      const at::TensorBase& self,
      uint64_t level,
      bool is_inplace_op);

  /**
   * Return a typed data pointer to the actual data which this tensor refers to.
   * This checks that the requested type (from the template parameter) matches
   * the internal type of the tensor.
   *
   * It is invalid to call data() on a dtype-uninitialized tensor, even if
   * the size is 0.
   *
   * WARNING: If a tensor is not contiguous, you MUST use strides when
   * performing index calculations to determine the location of elements in
   * the tensor.  We recommend using 'TensorAccessor' to handle this computation
   * for you; this class is available from 'Tensor'.
   */
  template <typename T>
  const T* data_dtype_initialized() const {
    return data_dtype_initialized_impl<const T>(
        [this] { return static_cast<const T*>(storage_.data()); });
  }

  /**
   * Return a mutable typed data pointer to the actual data which this
   * tensor refers to. This checks that the requested type (from the
   * template parameter) matches the internal type of the tensor.
   *
   * It is invalid to call data() on a dtype-uninitialized tensor, even if
   * the size is 0.
   *
   * WARNING: If a tensor is not contiguous, you MUST use strides when
   * performing index calculations to determine the location of elements in
   * the tensor.  We recommend using 'TensorAccessor' to handle this computation
   * for you; this class is available from 'Tensor'.
   */
  template <typename T>
  T* mutable_data_dtype_initialized() {
    return data_dtype_initialized_impl<T>(
        [this] { return static_cast<T*>(storage_.mutable_data()); });
  }

 private:
  // Shared implementation of data_dtype_initialized() and
  // mutable_data_dtype_initialized().
  template <typename T, typename Func>
  T* data_dtype_initialized_impl(const Func& get_data) const {
    TORCH_CHECK(
        data_type_.Match<std::remove_const_t<T>>(),
        "Tensor type mismatch, caller expects elements to be ",
        caffe2::TypeMeta::TypeName<std::remove_const_t<T>>(),
        ", while tensor contains ",
        data_type_.name(),
        ". ");
<<<<<<< HEAD
    return data_ptr_impl<T>();
=======
    return data_ptr_impl_impl<T>(get_data);
  }

 public:
  /**
   * More efficient helper for Tensor::data_ptr(). Like data<T>(), but
   * does not do a type check. Unlike the untemplated data(), does
   * check has_storage() and storage_initialized().
   */
  template <typename T>
  inline const T* data_ptr_impl() const {
    return data_ptr_impl_impl<const T>(
        [this] { return static_cast<const T*>(storage_.data()); });
>>>>>>> 41866a2e
  }

  /**
   * More efficient helper for Tensor::data_ptr(). Like data<T>(), but
   * does not do a type check. Unlike the untemplated data(), does
   * check has_storage() and storage_initialized().
   */
  template <typename T>
<<<<<<< HEAD
  inline T* data_ptr_impl() const {
    TORCH_CHECK(
        has_storage(),
        "Cannot access data pointer of Tensor that doesn't have storage");
=======
  inline T* mutable_data_ptr_impl() {
    return data_ptr_impl_impl<T>(
        [this] { return static_cast<T*>(storage_.mutable_data()); });
  }

 private:
  // Shared implementation of mutable_data_ptr_impl() and the future
  // mutable_data_ptr_impl().
  template <typename T, typename Func>
  T* data_ptr_impl_impl(const Func& get_data) const {
    if (C10_UNLIKELY(!has_storage())) {
      throw_data_ptr_access_error();
    }
>>>>>>> 41866a2e
    TORCH_CHECK(
        storage_initialized(),
        "The tensor has a non-zero number of elements, but its data is not allocated yet. "
        "Caffe2 uses a lazy allocation, so you will need to call "
        "mutable_data() or raw_mutable_data() to actually allocate memory.");
    // Caller does the type check.
    return get_data() + storage_offset_;
  }

  /**
   * Return a void* data pointer to the actual data which this tensor refers to.
   *
   * It is invalid to call data() on a dtype-uninitialized tensor, even if the
   * size is 0.
   *
   * WARNING: The data pointed to by this tensor may not contiguous; do NOT
   * assume that itemsize() * numel() is sufficient to compute the bytes that
   * can be validly read from this tensor.
   */
<<<<<<< HEAD
  inline void* data() const {
    TORCH_CHECK(
        has_storage(),
        "Cannot access data pointer of Tensor that doesn't have storage");
=======
  inline const void* data() const {
    return data_impl<const void>(
        [this] { return static_cast<const char*>(storage_.data()); });
  }

  /**
   * Return a void* data pointer to the actual data which this tensor refers to.
   *
   * It is invalid to call mutable_data() on a dtype-uninitialized
   * tensor, even if the size is 0.
   *
   * WARNING: The data pointed to by this tensor may not contiguous; do NOT
   * assume that itemsize() * numel() is sufficient to compute the bytes that
   * can be validly read from this tensor.
   */
  inline void* mutable_data() {
    return data_impl<void>(
        [this] { return static_cast<char*>(storage_.mutable_data()); });
  }

 private:
  /// Shared implementation of data() and mutable_data().
  ///
  /// get_data must return a byte-addressed pointer, e.g. char*,
  /// std::byte const*, etc.
  template <typename Void, typename Func>
  Void* data_impl(const Func& get_data) const {
    if (C10_UNLIKELY(!has_storage())) {
      throw_data_ptr_access_error();
    }
>>>>>>> 41866a2e
    TORCH_CHECK(
        dtype_initialized(),
        "Cannot access data pointer of Tensor that doesn't have initialized dtype "
        "(e.g., caffe2::Tensor x(CPU), prior to calling mutable_data<T>() on x)");
    auto* data = get_data();
    static_assert(
        sizeof(*data) == 1, "get_data must return a byte-addressed pointer.");
    // Computing an offset into an empty tensor would be UB, since an empty
    // tensor's storage will be nullptr, and adding a nonzero offset to nullptr
    // is UB.  So we skip the offset computation in this case.
    if (is_empty()) {
      return nullptr;
    }
    return data + data_type_.itemsize() * storage_offset_;
  }

  /**
   * Returns the TypeMeta of a tensor, which describes what data type
   * it is (e.g., int, float, ...)
   */
  const caffe2::TypeMeta dtype() const {
    return data_type_;
  }

  /**
   * Return the size of a single element of this tensor in bytes.
   */
  size_t itemsize() const {
    TORCH_CHECK(
        dtype_initialized(),
        "Cannot report itemsize of Tensor that doesn't have initialized dtype "
        "(e.g., caffe2::Tensor x(CPU), prior to calling mutable_data<T>() on x)");
    return data_type_.itemsize();
  }

  void set_backend_meta(intrusive_ptr<c10::BackendMeta> backend_meta) {
    get_extra_meta().backend_meta_ = std::move(backend_meta);
  }

  c10::BackendMeta* get_backend_meta() {
    if (!extra_meta_) {
      return nullptr;
    }
    return extra_meta_->backend_meta_.get();
  }

  intrusive_ptr<c10::BackendMeta> get_backend_meta_intrusive_ptr() const {
    if (!extra_meta_) {
      return nullptr;
    }
    return extra_meta_->backend_meta_;
  }

  void release_storage_and_set_meta_custom_data_ptr_error_msg_(
      c10::optional<std::string> s) {
    storage_ = {};
    get_extra_meta().custom_data_ptr_error_msg_ = std::move(s);
  }

 protected:
  /**
   * Returns the human-readable name of the actual type of this object (e.g.,
   * TensorImpl, BatchedTensorImpl, etc.). Used for error messages.
   */
  virtual const char* tensorimpl_type_name() const {
    return "TensorImpl";
  }

 private:
  [[noreturn]] void throw_storage_access_error() const;
  [[noreturn]] void throw_data_ptr_access_error() const;

  ExtraMeta& get_extra_meta() {
    if (!extra_meta_) {
      extra_meta_ = std::make_unique<ExtraMeta>();
    }
    return *extra_meta_;
  }

  c10::SymbolicShapeMeta& symbolic_shape_meta() {
    TORCH_INTERNAL_ASSERT(extra_meta_ && extra_meta_->symbolic_shape_meta_);
    return *extra_meta_->symbolic_shape_meta_;
  }

  const c10::SymbolicShapeMeta& symbolic_shape_meta() const {
    TORCH_INTERNAL_ASSERT(extra_meta_ && extra_meta_->symbolic_shape_meta_);
    return *extra_meta_->symbolic_shape_meta_;
  }

 public:
  /**
   * True if a tensor has no elements (e.g., numel() == 0).
   */
  inline bool is_empty() const {
    return numel() == 0;
  }

  // if we are going to use sym sizes, we should be setting sym strides at the
  // same time, otherwise it's very easy to misuse this API
  void set_sizes_and_strides(
      c10::SymIntArrayRef sizes,
      c10::SymIntArrayRef strides,
      c10::optional<c10::SymInt> storage_offset = c10::nullopt);
  // This is renamed to avoid breaking overload BC
  void generic_set_sizes_contiguous(c10::SymIntArrayRef sizes);
  void generic_set_sizes_contiguous(c10::IntArrayRef sizes) {
    set_sizes_contiguous(sizes);
  }

  /**
   * Change the size at some dimension.  This DOES NOT update strides;
   * thus, most changes to size will not preserve contiguity.  You probably
   * also want to call set_stride() when you call this.
   *
   * TODO: This should be jettisoned in favor of `set_sizes_and_strides`,
   * which is harder to misuse.
   */
  virtual void set_size(int64_t dim, int64_t new_size) {
    TORCH_CHECK(
        allow_tensor_metadata_change(),
        "set_size ",
        err_msg_tensor_metadata_change_not_allowed);
    TORCH_CHECK(
        !matches_policy(SizesStridesPolicy::CustomSizes),
        "set_size() called on tensor with dynamic shapes or customized size behavior")
    sizes_and_strides_.size_at(dim) = new_size;
    refresh_numel();
    refresh_contiguous();
  }

  /**
   * Change the stride at some dimension.
   *
   * TODO: This should be jettisoned in favor of `set_sizes_and_strides`,
   * which is harder to misuse.
   */
  virtual void set_stride(int64_t dim, int64_t new_stride) {
    TORCH_CHECK(
        allow_tensor_metadata_change(),
        "set_stride ",
        err_msg_tensor_metadata_change_not_allowed);
    TORCH_CHECK(
        !has_symbolic_sizes_strides_,
        "set_stride() called on tensor with symbolic shape")
    sizes_and_strides_.stride_at_unchecked(dim) = new_stride;
    refresh_contiguous();
  }

  /**
   * Set the offset into the storage of this tensor.
   *
   * WARNING: This does NOT check if the tensor is in bounds for the new
   * location at the storage; the caller is responsible for checking this
   * (and resizing if necessary.)
   */
  virtual void set_storage_offset(int64_t storage_offset) {
    TORCH_CHECK(
        allow_tensor_metadata_change(),
        "set_storage_offset ",
        err_msg_tensor_metadata_change_not_allowed);
    // TODO: this should probably consult policy
    TORCH_CHECK(
        !has_symbolic_sizes_strides_,
        "set_storage_offset() called on tensor with symbolic shape")
    storage_offset_ = storage_offset;
  }

  /**
   * Like set_sizes_and_strides but assumes contiguous strides.
   *
   * WARNING: This function does not check if the requested
   * sizes/strides are in bounds for the storage that is allocated;
   * this is the responsibility of the caller
   */
  void set_sizes_contiguous(IntArrayRef new_size) {
    TORCH_CHECK(
        allow_tensor_metadata_change(),
        "set_sizes_contiguous ",
        err_msg_tensor_metadata_change_not_allowed);
    TORCH_CHECK(
        !matches_policy(SizesStridesPolicy::CustomStrides),
        "tried to directly modify sizes for customized tensor");
    sizes_and_strides_.set_sizes(new_size);

    refresh_numel();
    empty_tensor_restride(
        MemoryFormat::Contiguous); // calls refresh_contiguous()
  }

  /**
   * Set the sizes and strides of a tensor.
   *
   * WARNING: This function does not check if the requested
   * sizes/strides are in bounds for the storage that is allocated;
   * this is the responsibility of the caller
   */
  void set_sizes_and_strides(
      IntArrayRef new_size,
      IntArrayRef new_stride,
      c10::optional<int64_t> storage_offset = c10::nullopt) {
    TORCH_CHECK(
        allow_tensor_metadata_change(),
        "set_sizes_and_strides ",
        err_msg_tensor_metadata_change_not_allowed);
    TORCH_CHECK(
        !has_symbolic_sizes_strides_,
        "set_sizes_and_strides() called on tensor with symbolic shape")
    TORCH_CHECK(
        new_size.size() == new_stride.size(),
        "dimensionality of sizes (",
        new_size.size(),
        ") must match dimensionality of strides (",
        new_stride.size(),
        ")");
    const auto new_dim = new_size.size();

    sizes_and_strides_.set_sizes(new_size);

    if (new_dim > 0) {
      for (size_t dim = new_dim - 1;; dim--) {
        if (new_stride[dim] >= 0) {
          sizes_and_strides_.stride_at_unchecked(dim) = new_stride[dim];
        } else {
          // XXX: This behavior is surprising and may need to be removed to
          // support negative strides. Some pytorch functions rely on it:
          // for example, torch.cat (run TestTorch.test_cat_empty).
          if (dim == new_dim - 1) {
            sizes_and_strides_.stride_at_unchecked(dim) = 1;
          } else {
            // Keep stride monotonically increasing to match NumPy.
            sizes_and_strides_.stride_at_unchecked(dim) =
                std::max<int64_t>(
                    sizes_and_strides_.size_at_unchecked(dim + 1), 1) *
                sizes_and_strides_.stride_at_unchecked(dim + 1);
          }
        }
        if (dim == 0)
          break;
      }
    }

    refresh_numel();
    refresh_contiguous();

    if (storage_offset.has_value()) {
      storage_offset_ = *storage_offset;
    }
  }

  /**
   * Set whether a tensor allows changes to its metadata (e.g. sizes / strides /
   * storage / storage_offset). See NOTE [ Metadata Change for a Detached Tensor
   * ] for details.
   */
  void set_allow_tensor_metadata_change(bool value) {
    // TODO: at some point, we should kill this field completely.
    allow_tensor_metadata_change_ = true;
  }

  /**
   * True if a tensor allows changes to its metadata (e.g. sizes / strides /
   * storage / storage_offset). See NOTE [ Metadata Change for a Detached Tensor
   * ] for details.
   */
  bool allow_tensor_metadata_change() const {
    return allow_tensor_metadata_change_;
  }

  /**
   * Set the pointer to autograd metadata.
   */
  void set_autograd_meta(
      std::unique_ptr<c10::AutogradMetaInterface> autograd_meta);

  /**
   * Return the pointer to autograd metadata.  May return nullptr if the
   * tensor does not track gradients.
   */
  c10::AutogradMetaInterface* autograd_meta() const;

  /**
   * Set the pointer to named tensor metadata.
   */
  void set_named_tensor_meta(
      std::unique_ptr<c10::NamedTensorMetaInterface> named_tensor_meta) {
    TORCH_WARN_ONCE(
        "Named tensors and all their associated APIs are an experimental feature ",
        "and subject to change. Please do not use them for anything important ",
        "until they are released as stable.");
#ifdef DEBUG
    if (named_tensor_meta) {
      TORCH_INTERNAL_ASSERT(named_tensor_meta->slow_dim() == dim());
    }
#endif
    if (named_tensor_meta) {
      get_extra_meta().named_tensor_meta_ = std::move(named_tensor_meta);
      key_set_ = key_set_.add(DispatchKey::Named);
    } else {
      if (extra_meta_) {
        extra_meta_->named_tensor_meta_ = nullptr;
      }
      key_set_ = key_set_.remove(DispatchKey::Named);
    }
  }

  void set_python_dispatch(bool k) {
    if (k) {
      key_set_ = key_set_.add(c10::python_ks);
    } else {
      key_set_ = key_set_ - c10::python_ks;
    }
  }

  bool is_python_dispatch() const {
    return key_set_.has_all(c10::python_ks);
  }

  /**
   * Return the pointer to named tensor metadata.
   */
  const c10::NamedTensorMetaInterface* named_tensor_meta() const {
    if (!extra_meta_) {
      return nullptr;
    }
    return extra_meta_->named_tensor_meta_.get();
  }

  c10::NamedTensorMetaInterface* named_tensor_meta() {
    if (!extra_meta_) {
      return nullptr;
    }
    return extra_meta_->named_tensor_meta_.get();
  }

  bool has_named_tensor_meta() const {
    if (!extra_meta_) {
      return false;
    }
    return extra_meta_->named_tensor_meta_ != nullptr;
  }

  // NOTE [ TensorImpl Shallow-Copying ]
  //
  // TensorImpl shallow-copying is used when we want to have two Variables share
  // the same tensor metadata (e.g. sizes / strides / storage pointer /
  // storage_offset), but each with a different autograd history. Example call
  // sites:
  //
  // 1. `var_detached = var.detach()` uses `shallow_copy_and_detach()` to create
  // `var_detached` that shares the same tensor metadata with `var`, but with a
  // completely new autograd history.
  // 2. `var.set_data(tensor)` uses `shallow_copy_from()` to copy tensor
  // metadata from `tensor` into `var`, while keeping `var`'s original
  // AutogradMeta.
  //
  // Functions that shallow-copy a TensorImpl (such as
  // `shallow_copy_and_detach()` / `shallow_copy_from()` /
  // `copy_tensor_metadata()`) copy the tensor metadata fields (e.g. sizes /
  // strides / storage pointer / storage_offset) by value. However, the
  // following fields are not copied:
  //
  // 1. the AutogradMeta pointer, because it is unique for each Variable.
  // 2. the version counter, because the destination TensorImpl's version
  // counter is either set to the passed-in `version_counter` (in
  // `shallow_copy_and_detach()` and `copy_tensor_metadata()`), or it is kept
  // intact (in `shallow_copy_from()`). See NOTE [ Version Counter Sharing ] for
  // details.
  //
  // In `shallow_copy_and_detach()` and `copy_tensor_metadata()`, the passed-in
  // `allow_tensor_metadata_change` determines whether the TensorImpl
  // shallow-copy allows changes to its metadata (e.g. sizes / strides / storage
  // / storage_offset). See NOTE [ Metadata Change for a Detached Tensor ] for
  // details.
  //
  // In `shallow_copy_from()`, we don't check the destination TensorImpl's
  // `allow_tensor_metadata_change_`, because `shallow_copy_from()` is used for
  // implementing functions such as `var.set_data(tensor)`, which changes
  // `var`'s tensor metadata and expects its `allow_tensor_metadata_change_` to
  // be ignored.

  /**
   * One TensorImpl can be copied to another TensorImpl if they have the same
   * DispatchKeySet. The only two special cases (for legacy reason) are:
   * CPU is compatible with CUDA and SparseCPU is
   * compatible with SparseCUDA.
   */
  inline bool has_compatible_shallow_copy_type(DispatchKeySet from) {
    auto is_dense = [](DispatchKeySet ts) {
      constexpr auto dense_backends = DispatchKeySet(
          {BackendComponent::CPUBit,
           BackendComponent::CUDABit,
           BackendComponent::MPSBit,
           BackendComponent::HIPBit,
           BackendComponent::XPUBit,
           BackendComponent::HPUBit});
      constexpr auto dense_k = DispatchKeySet(DispatchKey::Dense);
      return ts.has_any(dense_k) && ts.has_any(dense_backends);
    };
    auto is_sparse = [](DispatchKeySet ts) {
      constexpr auto sparse_backends = DispatchKeySet(
          {BackendComponent::CPUBit,
           BackendComponent::CUDABit,
           BackendComponent::HIPBit,
           BackendComponent::XPUBit});
      constexpr auto sparse_k = DispatchKeySet(DispatchKey::Sparse);
      return ts.has_any(sparse_k) && ts.has_any(sparse_backends);
    };
    return (key_set_ == from) || (is_dense(key_set_) && is_dense(from)) ||
        (is_sparse(key_set_) && is_sparse(from));
  }

 private:
  template <typename VariableVersion>
  c10::intrusive_ptr<TensorImpl> shallow_copy_and_detach_core(
      VariableVersion&& version_counter,
      bool allow_tensor_metadata_change) const;

 public:
  /**
   * Return a TensorImpl that is a shallow-copy of this TensorImpl.
   *
   * For usage of `version_counter` and `allow_tensor_metadata_change`,
   * see NOTE [ TensorImpl Shallow-Copying ].
   */
  virtual c10::intrusive_ptr<TensorImpl> shallow_copy_and_detach(
      const c10::VariableVersion& version_counter,
      bool allow_tensor_metadata_change) const;

  /**
   * Return a TensorImpl that is a shallow-copy of this TensorImpl.
   *
   * For usage of `version_counter` and `allow_tensor_metadata_change`,
   * see NOTE [ TensorImpl Shallow-Copying ].
   */
  virtual c10::intrusive_ptr<TensorImpl> shallow_copy_and_detach(
      c10::VariableVersion&& version_counter,
      bool allow_tensor_metadata_change) const;

  /**
   * Shallow-copies data from another TensorImpl into this TensorImpl.
   *
   * For why this function doesn't check this TensorImpl's
   * `allow_tensor_metadata_change_`, see NOTE [ TensorImpl Shallow-Copying ].
   */
  virtual void shallow_copy_from(const c10::intrusive_ptr<TensorImpl>& impl) {
    copy_tensor_metadata(
        /*src_impl=*/impl.get(),
        /*dest_impl=*/this,
        /*version_counter=*/version_counter(),
        /*allow_tensor_metadata_change=*/allow_tensor_metadata_change());
    refresh_numel();
    refresh_contiguous();
  }

  // Inference tensor doesn't have version counter,
  // set_version_counter is no-op for them.
  void set_version_counter(const c10::VariableVersion& version_counter) {
    TORCH_CHECK(
        !(is_inference() && version_counter.enabled()),
        "Cannot set version_counter for inference tensor");
    version_counter_ = version_counter;
  }

  void set_version_counter(c10::VariableVersion&& version_counter) {
    TORCH_CHECK(
        !(is_inference() && version_counter.enabled()),
        "Cannot set version_counter for inference tensor");
    version_counter_ = std::move(version_counter);
  }

  const c10::VariableVersion& version_counter() const noexcept {
    return version_counter_;
  }

  void bump_version() {
    version_counter_.bump();
  }

  impl::PyObjectSlot* pyobj_slot() {
    return &pyobj_slot_;
  }

  const impl::PyObjectSlot* pyobj_slot() const {
    return &pyobj_slot_;
  }

 private:
  // See NOTE [c10::optional operator usage in CUDA]
  // We probably don't want to expose this publicly until
  // the note is addressed.
  c10::optional<c10::Device> device_opt() const {
    return device_opt_;
  }

 public:
  /**
   * The device type of a Tensor, e.g., DeviceType::CPU or DeviceType::CUDA.
   */
  DeviceType device_type() const {
    // TODO: A useful internal assert would be to show that device_opt_ is null
    // only if you are an undefined tensor
    TORCH_CHECK(
        device_opt_.has_value(),
        "device_type cannot be run on undefined Tensor");
    // See NOTE [c10::optional operator usage in CUDA]
    return (*device_opt_).type();
  }

  /**
   * @brief Extends the outer-most dimension of this tensor by num elements,
   * preserving the existing data.
   *
   * The underlying data may be reallocated in order to accommodate the new
   * elements, in which case this tensors' capacity is grown at a factor of
   * growthPct. This ensures that Extend runs on an amortized O(1) time
   * complexity.
   *
   * This op is auto-asynchronous if the underlying device (CUDA) supports it.
   */
  void Extend(int64_t num, float growthPct);

  /**
   * @brief Reserve space for the underlying tensor.
   *
   * This must be called after Resize(), since we only specify the first
   * dimension This does not copy over the old data to the newly allocated space
   */
  void ReserveSpace(int64_t outer_dim);

  /**
   * @brief Resizes a tensor.
   *
   * Resize takes in a vector of ints specifying the dimensions of the tensor.
   * You can pass in an empty vector to specify that it is a scalar (i.e.
   * containing one single item).
   *
   * The underlying storage may be deleted after calling Resize: if the new
   * shape leads to a different number of items in the tensor, the old memory
   * is deleted and new memory will be allocated next time you call
   * mutable_data(). However, if the shape is different but the total number of
   * items is the same, the underlying storage is kept.
   *
   * This method respects caffe2_keep_on_shrink.  Consult the internal logic
   * of this method to see exactly under what circumstances this flag matters.
   */
  template <typename... Ts>
  void Resize(Ts... dim_source) {
    bool size_changed = SetDims(dim_source...);
    if (size_changed) {
      HandleResize();
    }
  }

  template <typename T>
  void Resize(const std::vector<T>& dim_source) {
    Resize(ArrayRef<T>(dim_source));
  }

  /**
   * Resizes the tensor without touching underlying storage.
   * This requires the total size of the tensor to remains constant.
   */
  void Reshape(const std::vector<int64_t>& dims);

  /**
   * Release whatever memory the tensor was holding but keep size and type
   * information. Subsequent call to mutable_data will trigger new memory
   * allocation.
   */
  void FreeMemory();

  /**
   * @brief Shares the data with another tensor.
   *
   * To share data between two tensors, the sizes of the two tensors must be
   * equal already. The reason we do not implicitly do a Resize to make the two
   * tensors have the same shape is that we want to allow tensors of different
   * shapes but the same number of items to still be able to share data. This
   * allows one to e.g. have a n-dimensional Tensor and a flattened version
   * sharing the same underlying storage.
   *
   * The source tensor should already have its data allocated.
   */
  // To be deprecated
  void ShareData(const TensorImpl& src);

  void ShareExternalPointer(
      DataPtr&& data_ptr,
      const caffe2::TypeMeta data_type,
      size_t size_bytes);

  /**
   * Returns a mutable raw pointer of the underlying storage. Since we will need
   * to know the type of the data for allocation, a TypeMeta object is passed in
   * to specify the necessary information. This is conceptually equivalent of
   * calling mutable_data<T>() where the TypeMeta parameter meta is derived from
   * the type T. This function differs from mutable_data<T>() in the sense that
   * the type T can be specified during runtime via the TypeMeta object.
   *
   * If the existing data does not match the desired type, it will be deleted
   * and a new storage will be created.
   */
  inline void* raw_mutable_data(const caffe2::TypeMeta& meta) {
    // For 0-size tensors it's fine to return any pointer (including nullptr)
    if (data_type_ == meta && storage_initialized()) {
      return static_cast<void*>(
          static_cast<char*>(storage_.mutable_data()) +
          storage_offset_ * meta.itemsize());
    } else {
      bool had_special_dtor = data_type_.placementDelete() != nullptr;
      storage_offset_ = 0;
      data_type_ = meta;
      // NB: device is not changed

      // We can reuse the existing buffer if the current data does not have
      // a special destructor and the new data doesn't have a special
      // constructor.
      if (numel_ == 0 ||
          (meta.placementNew() == nullptr && !had_special_dtor &&
           (storage_.nbytes() >= (numel_ * data_type_.itemsize())))) {
        TORCH_INTERNAL_ASSERT(
            storage_offset_ == 0); // because we just reallocated
        return storage_.mutable_data();
      }
      const Allocator* allocator = storage_.allocator();
      // Storage might have nullptr allocator in rare cases, for example, if
      // an external memory segment has been wrapped with Tensor and we don't
      // know how to reallocate it. However, in order to preserve legacy C2
      // behavior, we allow reallocating the memory using default allocator.
      if (allocator == nullptr) {
        allocator = GetAllocator(storage_.device_type());
      }
      if (meta.placementNew()) {
        // For types that need placement new, we will call it, as well as
        // making sure that when the data is freed, it calls the right
        // destruction procedure.
        auto size = numel_;
        auto dtor = data_type_.placementDelete();
        auto data_ptr = allocator->allocate(numel_ * data_type_.itemsize());
        storage_.set_data_ptr_noswap(PlacementDeleteContext::makeDataPtr(
            std::move(data_ptr), dtor, size, storage_.device()));
        data_type_.placementNew()(storage_.mutable_data(), numel_);
      } else {
        // For fundamental type, new and delete is easier.
        storage_.set_data_ptr_noswap(
            allocator->allocate(numel_ * data_type_.itemsize()));
      }
      storage_.set_nbytes(numel_ * data_type_.itemsize());
      TORCH_INTERNAL_ASSERT(
          storage_offset_ == 0); // because we just reallocated
      device_opt_ = storage_.device();
      return storage_.mutable_data();
    }
  }

  /**
   * Returns a typed pointer of the underlying storage.
   *
   * For fundamental types, we reuse possible existing storage if there
   * is sufficient capacity.
   */
  template <typename T>
  inline T* mutable_data() {
    if (storage_initialized() && data_type_.Match<T>()) {
      return static_cast<T*>(storage_.mutable_data()) + storage_offset_;
    }
    // Check it here statically - otherwise TypeMeta would throw the runtime
    // error in attempt to invoke TypeMeta::ctor()
    static_assert(
        std::is_default_constructible<T>::value,
        "Tensor can't hold non-default-constructable types");
    return static_cast<T*>(raw_mutable_data(caffe2::TypeMeta::Make<T>()));
  }

  /**
   * True if a tensor is storage initialized.  A tensor may become
   * storage UNINITIALIZED after a Resize() or FreeMemory()
   */
  bool storage_initialized() const {
    TORCH_CHECK(
        has_storage(),
        "cannot call storage_initialized on tensor that does not have storage");
    return storage_.data() || numel_ == 0;
  }

  /**
   * True if a tensor is dtype initialized.  A tensor allocated with
   * Caffe2-style constructors is dtype uninitialized until the
   * first time mutable_data<T>() is called.
   */
  bool dtype_initialized() const noexcept {
    return data_type_ != caffe2::TypeMeta();
  }

  void set_storage_keep_dtype(at::Storage storage) {
    TORCH_CHECK(
        allow_tensor_metadata_change(),
        "set_storage ",
        err_msg_tensor_metadata_change_not_allowed);
    storage_ = std::move(storage);
    device_opt_ = storage_.device();
  }

  void set_storage_and_dtype(
      at::Storage storage,
      const caffe2::TypeMeta data_type) {
    set_storage_keep_dtype(std::move(storage));
    data_type_ = data_type;
  }

  void empty_tensor_restride_symint(MemoryFormat memory_format);

  /**
   * Set the strides of the tensor to match memory_format
   *
   * WARNING: This function doesn't rearrange data and assumes tensor is a
   * memory contiguous
   */
  void empty_tensor_restride(MemoryFormat memory_format) {
    if (has_symbolic_sizes_strides_) {
      empty_tensor_restride_symint(memory_format);
      return;
    }
#ifdef DEBUG
    TORCH_INTERNAL_ASSERT(
        compute_numel() == numel_,
        "If you are seeing this error, that means empty_tensor_restride was "
        "called before setting correct numel");
#endif
    switch (memory_format) {
      case MemoryFormat::Contiguous: {
        // dim_ is a virtual call, don't repeat it
        const auto dim_ = dim();
        sizes_and_strides_.resize(dim_);
        if (dim_ > 0) {
          const auto last_idx = dim_ - 1;
          sizes_and_strides_.stride_at_unchecked(last_idx) = 1;
          for (auto i = last_idx - 1; i >= 0; --i) {
            sizes_and_strides_.stride_at_unchecked(i) =
                sizes_and_strides_.stride_at_unchecked(i + 1) *
                std::max<int64_t>(
                    sizes_and_strides_.size_at_unchecked(i + 1), 1);
          }
        }
        break;
      }
      case MemoryFormat::ChannelsLast: {
        TORCH_CHECK(
            dim() == 4, "required rank 4 tensor to use channels_last format");
        set_sizes_and_strides(sizes(), get_channels_last_strides_2d(sizes()));
        break;
      }
      case MemoryFormat::ChannelsLast3d: {
        TORCH_CHECK(
            dim() == 5,
            "required rank 5 tensor to use channels_last_3d format");
        set_sizes_and_strides(sizes(), get_channels_last_strides_3d(sizes()));
        break;
      }
      case MemoryFormat::Preserve:
        TORCH_CHECK(false, "unsupported memory format ", memory_format);
        // Cleaning warning messages, no need to break as TORCH_CHECK(false)
        // terminates flow.
        // break;
      case MemoryFormat::NumOptions:
        TORCH_INTERNAL_ASSERT(false, "invalid memory format ", memory_format);
    }
    // recompute contiguous flag, as currently NHWC/NCHW flags are not mutually
    // exclusive see #24090
    refresh_contiguous();
  }

  bool is_strides_like(at::MemoryFormat memory_format) const {
    if (C10_UNLIKELY(matches_policy(SizesStridesPolicy::CustomStrides))) {
      return is_strides_like_custom(memory_format);
    }
    return is_strides_like_default(memory_format);
  }

  bool is_strides_like_channels_last() const {
    return is_strides_like(at::MemoryFormat::ChannelsLast);
  }

  bool is_strides_like_channels_last_3d() const {
    return is_strides_like(at::MemoryFormat::ChannelsLast3d);
  }

  bool is_non_overlapping_and_dense() const {
    if (C10_UNLIKELY(matches_policy(SizesStridesPolicy::CustomStrides))) {
      return is_non_overlapping_and_dense_custom();
    }
    return is_non_overlapping_and_dense_default();
  }

  bool has_symbolic_sizes_strides() const {
    return has_symbolic_sizes_strides_;
  }

 private:
  void HandleResize();

  // The Caffe2 Resize() method supports being called both as Resize({2,2}) as
  // well as variadic with Resize(2, 2).  These overloads provide all of the
  // supported calling configurations, while being overloads (and not templates)
  // so that implicit conversions still work.
  //
  // SetDims on ArrayRef is internally implemented as a template, so we can
  // handle both ArrayRefs of different types (there are some uses of
  // Resize in Caffe2 which pass in int, not int64_t.)

  template <
      typename T,
      typename = typename std::enable_if<std::is_integral<T>::value>::type>
  bool SetDimsTemplate(ArrayRef<T> src) {
    TORCH_CHECK(
        !has_symbolic_sizes_strides_,
        "SetDims() called on tensor with symbolic shape")

    auto old_numel = numel_;
    sizes_and_strides_.resize(src.size());
    int64_t new_numel = 1;
    for (const auto i : c10::irange(src.size())) {
      new_numel *= src[i];
      sizes_and_strides_.size_at_unchecked(i) = src[i];
    }
    numel_ = new_numel;
    empty_tensor_restride(MemoryFormat::Contiguous);
    return numel_ != old_numel;
  }

  bool SetDims(ArrayRef<int64_t> s) {
    return SetDimsTemplate(s);
  }

  bool SetDims(ArrayRef<int> s) {
    return SetDimsTemplate(s);
  }

  bool SetDims(ArrayRef<size_t> s) {
    return SetDimsTemplate(s);
  }

  bool SetDims() {
    return SetDims(IntArrayRef{});
  }

  bool SetDims(const int64_t d0) {
    return SetDims(IntArrayRef{d0});
  }

  bool SetDims(const int64_t d0, const int64_t d1) {
    return SetDims(IntArrayRef{d0, d1});
  }

  bool SetDims(const int64_t d0, const int64_t d1, const int64_t d2) {
    return SetDims(IntArrayRef{d0, d1, d2});
  }

  bool SetDims(
      const int64_t d0,
      const int64_t d1,
      const int64_t d2,
      const int64_t d3) {
    return SetDims(IntArrayRef{d0, d1, d2, d3});
  }

  /**
   * Compute the number of elements based on the sizes of a tensor.
   */
  // NB: This is ONLY called when sizes_and_strides_ is used directly; if
  // we are virtualizing, then numel calls are virtualized as well, and this
  // should never get called
  int64_t compute_numel() const {
    TORCH_INTERNAL_ASSERT_DEBUG_ONLY(!has_symbolic_sizes_strides_);
#if C10_HAS_BUILTIN_OVERFLOW() && !defined(C10_MOBILE)
    // Use overflow checks if supported by the compiler
    return safe_compute_numel();
#else
    return c10::multiply_integers(sizes_and_strides_.sizes_arrayref());
#endif
  }

  /**
   * Compute the number of elements based on the sizes of a
   * tensor. Catches integer overflow that may occur when a tensor
   * using a sparse layout has multiple dimensions with large sizes.
   */
  int64_t safe_compute_numel() const {
    TORCH_INTERNAL_ASSERT_DEBUG_ONLY(!has_symbolic_sizes_strides_);
    uint64_t n = 1;
    bool overflows =
        c10::safe_multiplies_u64(sizes_and_strides_.sizes_arrayref(), &n);
    constexpr auto numel_max = std::min(
        static_cast<uint64_t>(std::numeric_limits<int64_t>::max()),
        static_cast<uint64_t>(std::numeric_limits<size_t>::max()));

    overflows |= (n > numel_max);
    TORCH_CHECK(!overflows, "numel: integer multiplication overflow");
    return static_cast<int64_t>(n);
  }

  SymInt compute_sym_numel() const {
    TORCH_INTERNAL_ASSERT_DEBUG_ONLY(has_symbolic_sizes_strides_);
    auto& sym_shape_meta{symbolic_shape_meta()};
    SymInt numel = 1;
    for (const auto& s : sym_shape_meta.sizes_) {
      numel *= s;
    }
    return numel;
  }

  /**
   * Compute whether or not a tensor is contiguous based on the sizes and
   * strides of a tensor.
   */
  bool compute_contiguous(identity<bool>) const;

  bool compute_channels_last_contiguous_2d(identity<bool>) const;

  bool compute_channels_last_contiguous_3d(identity<bool>) const;

  bool compute_strides_like_channels_last_2d(identity<bool>) const;

  bool compute_strides_like_channels_last_3d(identity<bool>) const;

  bool compute_non_overlapping_and_dense(identity<bool>) const;

  SymBool compute_contiguous(identity<SymBool>) const;

  SymBool compute_channels_last_contiguous_2d(identity<SymBool>) const;

  SymBool compute_channels_last_contiguous_3d(identity<SymBool>) const;

  SymBool compute_strides_like_channels_last_2d(identity<SymBool>) const;

  SymBool compute_strides_like_channels_last_3d(identity<SymBool>) const;

  SymBool compute_non_overlapping_and_dense(identity<SymBool>) const;

 protected:
  /**
   * Recompute the cached numel of a tensor.  Call this if you modify
   * sizes.
   *
   * For tensors with sparse layouts, use safe_refresh_numel() instead
   * because it will catch integer overflow that may occur for tensors
   * with sparse layouts and large dimensions.
   *
   * NB: We may uselessly recompute cached numel even in situations where
   * it is completely never used (e.g., if CustomSizes for Python).  However,
   * we still must keep it up to date in case the Python overload
   * returns None (in which case we will consult the field here).  This also
   * implies that sizes/strides will never be complete garbage; in the
   * very worst case scenario, it will reflect a 1-dim zero size tensor.
   */
  void refresh_numel() {
    if (has_symbolic_sizes_strides_) {
      symbolic_shape_meta().numel_ = compute_sym_numel();
    } else {
      numel_ = compute_numel();
    }
  }

  /**
   * Recompute the cached numel of a tensor.  Call this if you modify
   * sizes. Use only for tensors with sparse layouts because only
   * sparse tensor are likely to have sizes that may lead to integer
   * overflow when computing numel.
   */
  void safe_refresh_numel() {
    if (has_symbolic_sizes_strides_) {
      // NB: sym numel is done with symbolic integers, which handle overflow
      // checking
      symbolic_shape_meta().numel_ = compute_sym_numel();
    } else {
      numel_ = safe_compute_numel();
    }
  }

 private:
  // NB: the TypeId argument prevents confusion where you pass a true/false
  // literal and pick the wrong overload

  void _set_is_contiguous(identity<bool>, bool b) {
    is_contiguous_ = b;
  }

  void _set_is_contiguous(identity<SymBool>, SymBool b) {
    symbolic_shape_meta().is_contiguous_ = std::move(b);
  }

  void _set_is_channels_last_contiguous(identity<bool>, bool b) {
    is_channels_last_contiguous_ = b;
  }

  void _set_is_channels_last_contiguous(identity<SymBool>, SymBool b) {
    symbolic_shape_meta().is_channels_last_contiguous_ = std::move(b);
  }

  void _set_is_channels_last_3d_contiguous(identity<bool>, bool b) {
    is_channels_last_3d_contiguous_ = b;
  }

  void _set_is_channels_last_3d_contiguous(identity<SymBool>, SymBool b) {
    symbolic_shape_meta().is_channels_last_3d_contiguous_ = std::move(b);
  }

  void _set_is_channels_last(identity<bool>, bool b) {
    is_channels_last_ = b;
  }

  void _set_is_channels_last(identity<SymBool>, SymBool b) {
    symbolic_shape_meta().is_channels_last_ = std::move(b);
  }

  void _set_is_channels_last_3d(identity<bool>, bool b) {
    is_channels_last_3d_ = b;
  }

  void _set_is_channels_last_3d(identity<SymBool>, SymBool b) {
    symbolic_shape_meta().is_channels_last_3d_ = std::move(b);
  }

  void _set_is_non_overlapping_and_dense(identity<bool>, bool b) {
    is_non_overlapping_and_dense_ = b;
  }

  void _set_is_non_overlapping_and_dense(identity<SymBool>, SymBool b) {
    symbolic_shape_meta().is_non_overlapping_and_dense_ = std::move(b);
  }

  // These are little wrappers over the real compute_ functions that
  // can make use of other contiguity fields to short circuit.
  // They need to be implemented separately for SymBool, as SymBool does
  // not short circuit.
  // TODO: should the SymBool cases avoid the short circuit?  Need to reason
  // if its correct, and reason if the simpler expressions are better for
  // analysis (maybe not!)

  bool compute_is_non_overlapping_and_dense_dim4(identity<bool> type_id) {
    return is_contiguous_ || is_channels_last_contiguous_ ||
        compute_non_overlapping_and_dense(type_id);
  }

  SymBool compute_is_non_overlapping_and_dense_dim4(identity<SymBool> type_id);

  bool compute_channels_last_contiguous_3d_dim5(identity<bool> type_id) {
    return !is_channels_last_contiguous_ &&
        compute_channels_last_contiguous_3d(type_id);
  }

  SymBool compute_channels_last_contiguous_3d_dim5(identity<SymBool> type_id);

  bool compute_channels_last_2d_dim5(identity<bool> type_id) {
    return !is_channels_last_3d_contiguous_ &&
        compute_strides_like_channels_last_2d(type_id);
  }

  SymBool compute_channels_last_2d_dim5(identity<SymBool> type_id);

  bool compute_channels_last_3d_dim5(identity<bool> type_id) {
    return !is_channels_last_ && compute_strides_like_channels_last_3d(type_id);
  }

  SymBool compute_channels_last_3d_dim5(identity<SymBool> type_id);

  bool compute_is_non_overlapping_and_dense_dim5(identity<bool> type_id) {
    return is_contiguous_ || is_channels_last_contiguous_ ||
        is_channels_last_3d_contiguous_ ||
        compute_non_overlapping_and_dense(type_id);
  }

  SymBool compute_is_non_overlapping_and_dense_dim5(identity<SymBool> type_id);

  bool compute_is_non_overlapping_and_dense_anydim(identity<bool> type_id) {
    return is_contiguous_ || compute_non_overlapping_and_dense(type_id);
  }

  SymBool compute_is_non_overlapping_and_dense_anydim(
      identity<SymBool> type_id);

  template <typename T>
  void _refresh_contiguous() {
    auto type_id = identity<T>();
    // Note:
    // Dim 0, 1, 2 will never be a channels last 2d/3d format
    // Dim 3+ is possibly be a channels last 2d format (Dim 4 only at this
    // point) Dim 4+ is possibly be a channels last 3d format (Dim 5 only at
    // this point)
    switch (dim()) {
      case 4: {
        _set_is_contiguous(type_id, compute_contiguous(type_id));
        _set_is_channels_last_contiguous(
            type_id, compute_channels_last_contiguous_2d(type_id));
        _set_is_channels_last_3d_contiguous(type_id, false);
        _set_is_channels_last(
            type_id, compute_strides_like_channels_last_2d(type_id));
        _set_is_channels_last_3d(type_id, false);
        _set_is_non_overlapping_and_dense(
            type_id, compute_is_non_overlapping_and_dense_dim4(type_id));
        break;
      }
      case 5: {
        _set_is_contiguous(type_id, compute_contiguous(type_id));
        _set_is_channels_last_contiguous(
            type_id, compute_channels_last_contiguous_2d(type_id));
        _set_is_channels_last_3d_contiguous(
            type_id, compute_channels_last_contiguous_3d_dim5(type_id));
        _set_is_channels_last(type_id, compute_channels_last_2d_dim5(type_id));
        _set_is_channels_last_3d(
            type_id, compute_channels_last_3d_dim5(type_id));
        _set_is_non_overlapping_and_dense(
            type_id, compute_is_non_overlapping_and_dense_dim5(type_id));
        break;
      }
      default:
        // is_channels_last_ and is_channels_last_3d_ are suggested
        // memory_format. Being channels_last_contiguous doesn't necessarily
        // mean the tensor is strided like channels_last: for strides on channel
        // dimension could suggest desired memory_layout, but it doesn't affect
        // memory storage
        _set_is_contiguous(type_id, compute_contiguous(type_id));
        _set_is_channels_last_contiguous(type_id, false);
        _set_is_channels_last_3d_contiguous(type_id, false);
        _set_is_channels_last(type_id, false);
        _set_is_channels_last_3d(type_id, false);
        _set_is_non_overlapping_and_dense(
            type_id, compute_is_non_overlapping_and_dense_anydim(type_id));
        break;
    }
  }

 protected:
  /**
   * Recompute the cached contiguity of a tensor.  Call this if you modify sizes
   * or strides.
   */
  void refresh_contiguous() {
    if (has_symbolic_sizes_strides_) {
      _refresh_contiguous<SymBool>();
    } else {
      _refresh_contiguous<bool>();
    }
  }

  /**
   * Copy the tensor metadata fields (e.g. sizes / strides / storage pointer /
   * storage_offset) from one TensorImpl to another TensorImpl.
   *
   * For usage of `version_counter` and `allow_tensor_metadata_change`, see NOTE
   * [ TensorImpl Shallow-Copying ].
   */
  static void copy_tensor_metadata(
      const TensorImpl* src_impl,
      TensorImpl* dest_impl,
      const c10::VariableVersion& version_counter,
      bool allow_tensor_metadata_change);

  /**
   * Copy the tensor metadata fields (e.g. sizes / strides / storage pointer /
   * storage_offset) from one TensorImpl to another TensorImpl.
   *
   * For usage of `version_counter` and `allow_tensor_metadata_change`, see NOTE
   * [ TensorImpl Shallow-Copying ].
   */
  static void copy_tensor_metadata(
      const TensorImpl* src_impl,
      TensorImpl* dest_impl,
      c10::VariableVersion&& version_counter,
      bool allow_tensor_metadata_change);

 private:
  static void copy_tensor_metadata_except_version_counter(
      const TensorImpl* src_impl,
      TensorImpl* dest_impl,
      bool allow_tensor_metadata_change);

 protected:
  // Error message to show when the user tries to change tensor metadata on
  // Tensor created from .data or .detach().
  //
  // See NOTE [ Metadata Change for a Detached Tensor ] for details.
  static const char* const err_msg_tensor_metadata_change_not_allowed;

  static void copy_generic_tensor_metadata(
      const TensorImpl* src_impl,
      TensorImpl* dest_impl);

 public:
  void set_storage_access_should_throw() {
    storage_access_should_throw_ = true;
  }

 public:
  void set_custom_sizes_strides(SizesStridesPolicy policy) {
    custom_sizes_strides_ = static_cast<uint8_t>(policy);
    refresh_sizes_strides_policy();
  }

  void set_python_custom_sizes_strides(SizesStridesPolicy policy) {
    python_custom_sizes_strides_ = static_cast<uint8_t>(policy);
    refresh_sizes_strides_policy();
  }

  void set_custom_device(bool custom_device) {
    custom_device_ = custom_device;
    refresh_device_policy();
  }

  void set_custom_layout(bool custom_layout) {
    custom_layout_ = custom_layout;
    refresh_layout_policy();
  }

  void set_python_custom_device(bool custom_device) {
    python_custom_device_ = custom_device;
    refresh_device_policy();
  }

  void set_python_custom_layout(bool custom_layout) {
    python_custom_layout_ = custom_layout;
    refresh_layout_policy();
  }

 protected:
  void refresh_sizes_strides_policy() {
    if (has_symbolic_sizes_strides_) {
      sizes_strides_policy_ =
          static_cast<uint8_t>(SizesStridesPolicy::CustomSizes);
    } else {
      sizes_strides_policy_ =
          std::max(custom_sizes_strides_, python_custom_sizes_strides_);
    }
  }

  void refresh_device_policy() {
    device_policy_ = custom_device_ || python_custom_device_;
  }

  void refresh_layout_policy() {
    layout_policy_ = custom_layout_ || python_custom_layout_;
  }

 protected:
  Storage storage_;

 private:
  // This pointer points to an AutogradMeta struct that stores autograd-specific
  // fields (such as grad_ / grad_fn_ / grad_accumulator_). This pointer always
  // has unique ownership (meaning only one TensorImpl can own it at a time).
  //
  // autograd_meta_ can be nullptr, as an optimization.  When this occurs, it is
  // equivalent to having an autograd_meta_ pointing to a default constructed
  // AutogradMeta; intuitively, tensors which don't require grad will have this
  // field set to null.
  //
  // This means accessors on autograd_meta_ have to be careful to test if they
  // got a nullptr, and handle default behavior appropriately in that case.
  //
  // Note that we don't enforce the invariant that if the AutogradMeta is
  // default constructed, it is nullptr (to do this, we'd have to continuously
  // check if an AutogradMeta became, by mutation, equal to the default
  // constructed form.  (This might be useful, but it seems rare enough that
  // a requires_grad=True variable will turn back into the requires_grad=False
  // version.)  So there are three representable states:
  //
  //    1. autograd_meta_ == nullptr
  //    2. autograd_meta_ is default constructed (semantically, same as (1))
  //    3. autograd_meta_ has nontrivial information content
  //
  std::unique_ptr<c10::AutogradMetaInterface> autograd_meta_ = nullptr;

 protected:
  std::unique_ptr<c10::ExtraMeta> extra_meta_ = nullptr;

  c10::VariableVersion version_counter_;

  impl::PyObjectSlot pyobj_slot_;

  c10::impl::SizesAndStrides sizes_and_strides_;

  int64_t storage_offset_ = 0;
  // If sizes and strides are empty, the numel is 1!!  However, most of the
  // time, we will immediately set sizes to {0} and reset numel to 0.
  // (Can't do that in the default initializers, because there's no way to
  // spell "allocate a one-element array" for strides_).
  int64_t numel_ = 1;

  // INVARIANT: When storage is non-null, this type meta must
  // agree with the type meta in storage
  caffe2::TypeMeta data_type_;

  // NOTE [c10::optional operator usage in CUDA]
  // Our optional definition doesn't compile in .cu file if `value()` or
  // `operator->` are used.  Instead, we always use `operator*`.
  // See https://github.com/pytorch/pytorch/issues/18496 for more info.
  // If this is too burdensome to maintain, we can just
  // manually implement this with an additional bool.

  // INVARIANT: When storage is non-null, this Device must
  // agree with the type meta in storage.
  //
  // INVARIANT: device_opt_ is only nullopt for undefined tensors
  // (which do not have a device.)
  c10::optional<c10::Device> device_opt_;

  // default member initializers for bit-fields only available with -std=c++2a
  // or -std=gnu++2a
  inline void init_bitfields() {
    is_contiguous_ = true;
    is_channels_last_ = false;
    is_channels_last_contiguous_ = false;
    is_channels_last_3d_ = false;
    is_channels_last_3d_contiguous_ = false;
    is_non_overlapping_and_dense_ = true;
    is_wrapped_number_ = false;
    allow_tensor_metadata_change_ = true;
    reserved_ = false;
    sizes_strides_policy_ = static_cast<uint8_t>(SizesStridesPolicy::Default);
    custom_sizes_strides_ = static_cast<uint8_t>(SizesStridesPolicy::Default);
    python_custom_sizes_strides_ =
        static_cast<uint8_t>(SizesStridesPolicy::Default);
    python_custom_device_ = false;
    python_custom_layout_ = false;
    custom_device_ = false;
    custom_layout_ = false;
    device_policy_ = false;
    layout_policy_ = false;
    storage_access_should_throw_ = false;
    has_symbolic_sizes_strides_ = false;
  }

  // Tensor is contiguous
  bool is_contiguous_ : 1;

  // Tensor is a subclass that does not permit storage access.
  bool storage_access_should_throw_ : 1;

  // Tensor is stored in the channels last 2d memory format, when dimensions
  // order is (N)CHW and C-strides < W-strides < H-strides (< N-strides)
  // (If size of any dimension is equal to 1, this dimension strides value
  // is not taken into account).
  bool is_channels_last_ : 1;

  // Channels last contiguous tensor is channel last tensor which occupies
  // contiguous memory block.
  bool is_channels_last_contiguous_ : 1;

  // Tensor is stored in the channels last 3d memory format, when dimensions
  // order is (N)CDHW and C-strides < W-strides < H-strides < D - strides (<
  // N-strides) (If size of any dimension is equal to 1, this dimension strides
  // value is not taken into account).
  bool is_channels_last_3d_ : 1;

  // Channels last 3d contiguous tensor is channel last 3d tensor which occupies
  // contiguous memory block.
  bool is_channels_last_3d_contiguous_ : 1;

  // Dense tensor is the tensor that store values in a contiguous block of
  // memory. Non-overlapping tensor is the tensor in which elements occupy
  // individual non-repetitive memory.
  bool is_non_overlapping_and_dense_ : 1;

  bool is_wrapped_number_ : 1;

  // NOTE [ Metadata Change for a Detached Tensor ]
  //
  // Normally, a user is allowed to change the tensor metadata
  // (e.g. sizes / strides / storage / storage_offset) of a tensor.
  // However, if the tensor is created by `t1_detached = t1.data` in Python
  // or `t1_detached = t1.detach()` in Python/C++, those changes to the
  // tensor metadata of `t1_detached` will not be propagated back to the
  // original tensor `t1`. In order to make such changes explicitly illegal,
  // we created the `allow_tensor_metadata_change_` flag, to prevent users
  // from changing metadata of the detached tensor and expecting the original
  // tensor to also be updated.
  //
  // NOTE: For a full list of tensor metadata fields, please see
  // `copy_tensor_metadata()` in TensorImpl and its subclasses to find
  // which fields are copied by value.
  bool allow_tensor_metadata_change_ : 1;

  // we decide to keep reserved_ and it will
  // live in Tensor after the split
  // The logic is that if Extend() or ReserveSpace() were ever called,
  // then subsequent Resize()s will not free up Storage.
  bool reserved_ : 1;

  // Call _custom() virtual methods for
  // strides()/is_contiguous()/sizes()/dim()/numel()
  // This is a combination of sizes_strides_custom_dispatch_
  // and has_symbolic_sizes_strides_
  uint8_t sizes_strides_policy_ : 2;

  // Whether or not sizes_and_strides_ contains a symbolic value.
  bool has_symbolic_sizes_strides_ : 1;

  // Call _custom() virtual method for
  // strides()/is_contiguous()/sizes()/dim()/numel()
  uint8_t custom_sizes_strides_ : 2;

  // Combo of custom_ and python_custom_
  bool device_policy_ : 1;
  bool layout_policy_ : 1;

  // Call _custom() virtual method for device()
  bool custom_device_ : 1;

  // Call _custom() virtual method for layout()
  bool custom_layout_ : 1;

  // Call into Python for
  // strides()/is_contiguous()/sizes()/dim()/numel()
  uint8_t python_custom_sizes_strides_ : 2;

  // Call into Python for device()
  bool python_custom_device_ : 1;

  // Call into Python for layout()
  bool python_custom_layout_ : 1;

  // The set of DispatchKeys which describe this tensor.  NB: this
  // does NOT include Autograd (historically, it did, but
  // not anymore!)
  //
  // INVARIANT: extra_meta_->named_tensor_meta_ != nullptr  <==>
  // key_set_.has(DispatchKey::Named)
  DispatchKeySet key_set_;

 private:
  // C10_TensorImpl_Size_Check_Dummy_Class needs to be friends with
  // TensorImpl so it can inspect the size of private fields
  template <
      size_t cplusplus,
      size_t clang_ver_major,
      size_t gcc_ver,
      size_t gcc_ver_minor,
      size_t nvcc,
      size_t cuda_version,
      size_t cuda_version_major,
      size_t ptr_size>
  friend class C10_TensorImpl_Size_Check_Dummy_Class;
};

// Note [TensorImpl size constraints]
// ~~~~~~~~~~~~~~~~~~~~~~~~~~~~~~~~~~
// Changed the size of TensorImpl?  If the size went down, good for
// you!  Adjust the documentation below and the expected size.
// Did it go up?  Read on...
//
// Struct size matters.  In some production systems at Facebook, we have
// 400M live tensors during a training run.  Do the math: every 64-bit
// word you add to Tensor is an extra 3.2 gigabytes in RAM.
//
// If you are a Facebook employee, you can check if the run in question
// has tipped you over the point using the command here:
// https://fburl.com/q5enpv98
//
// For reference, we OOMed at 160 bytes (20 words) per TensorImpl.
// This is not counting overhead from strides out-of-line allocation and
// StorageImpl space and this is from before we inlined sizes and strides
// directly into TensorImpl as SmallVectors.
//
// Our memory usage on 32-bit systems is suboptimal, but we're not checking
// for it at the moment (to help avoid rage inducing cycles when the
// 32-bit number is wrong).
//
// Current breakdown:
//
//    vtable pointer
//    strong refcount           TODO: pack these into one word
//    weak refcount
//    storage pointer
//    autograd metadata pointer
//    named tensor metadata pointer
//    version counter pointer
//    PyObjectSlot
//    SizesAndStrides size/pointer
//    SizesAndStrides sizes (pre-allocated 0)
//    SizesAndStrides sizes (pre-allocated 1)
//    SizesAndStrides sizes (pre-allocated 2)
//    SizesAndStrides sizes (pre-allocated 3)
//    SizesAndStrides sizes (pre-allocated 4)
//    SizesAndStrides strides (pre-allocated 0)
//    SizesAndStrides strides (pre-allocated 1)
//    SizesAndStrides strides (pre-allocated 2)
//    SizesAndStrides strides (pre-allocated 3)
//    SizesAndStrides strides (pre-allocated 4)
//    storage offset
//    numel
//    data type, device, is_contiguous, storage_access_should_throw_, bitfields
//    DispatchKeySet
//

// Various preprocessor macros we use to check that the
// TensorImpl size hasn't changed unexpectedly. We undef
// these later.
#ifndef __NVCC__
#define C10_NVCC 0
#else
#define C10_NVCC __NVCC__
#endif

#ifndef __CUDA_VER_MAJOR__
#define C10_CUDA_VERSION_MAJOR 0
#else
#define C10_CUDA_VERSION_MAJOR __CUDA_VER_MAJOR__
#endif

#ifndef CUDA_VERSION
#define C10_CUDA_VERSION 0
#else
#define C10_CUDA_VERSION CUDA_VERSION
#endif

#ifndef __clang_major__
#define C10_CLANG_MAJOR_VERSION 0
#else
#define C10_CLANG_MAJOR_VERSION __clang_major__
#endif

#ifndef __GNUC__
#define C10_GCC_VERSION 0
#else
#define C10_GCC_VERSION __GNUC__
#endif

#ifndef __GNUC_MINOR__
#define C10_GCC_VERSION_MINOR 0
#else
#define C10_GCC_VERSION_MINOR __GNUC_MINOR__
#endif

// We use a templatized class to both contain the logic of checking the sizes
// as well as to provide compile-time information that might be useful in
// figuring out why sizes may have changed.
// All the compile time information is given by the template fields that are
// always printed by the compiler when the static_assert fails.
template <
    size_t cplusplus = __cplusplus,
    size_t clang_ver_major = C10_CLANG_MAJOR_VERSION,
    size_t gcc_ver = C10_GCC_VERSION,
    size_t gcc_ver_minor = C10_GCC_VERSION_MINOR,
    size_t nvcc = C10_NVCC,
    size_t cuda_version = C10_CUDA_VERSION,
    size_t cuda_version_major = C10_CUDA_VERSION_MAJOR,
    size_t ptr_size = sizeof(void*)>
class C10_TensorImpl_Size_Check_Dummy_Class : private TensorImpl {
  // Names of (non-bitfield) fields in TensorImpl; used to provide
  // compile-time info about fields whose size changes unexpectedly.
  enum class FieldNameEnum {
    storage_,
    autograd_meta_,
    extra_meta_,
    version_counter_,
    pyobj_slot_,
    sizes_and_strides_,
    storage_offset_,
    numel_,
    data_type_,
    device_opt_,
    key_set_,
    TOTAL_SIZE
  };

  // Provides compile-time equality check that reveals what numbers
  // were used and on which quantity
  template <size_t Actual, size_t Expected, FieldNameEnum FiledName>
  constexpr static bool are_equal() {
    static_assert(
        Actual == Expected,
        "Actual and Expected sizes of a field did not match!");
    return true;
  }

  // Provides compile-time <= check that reveals what numbers
  // were used and on which quantity
  template <size_t Actual, size_t Expected, FieldNameEnum FiledName>
  constexpr static bool is_le() {
    static_assert(
        Actual <= Expected,
        "Actual and Expected sizes of a field did not match!");
    return true;
  }

 public:
  // Compile-time check that TensorImpl field sizes are as expected
  //
  // Observed total sizes and associated versions
  // If you find a flag that predicts when unique_ptr has 16 bytes
  // on 64-bit systems or when sizes_and_strides_ is 84 vs 88 bytes
  // on 32-bit systems you get a cookie!
  // Length | LLVM | GCC  |    C++ |  CUDA
  //    192 |    ? | 11.2 | 201703 | 11040
  //    208 |    ? | 11.2 | 201703 | 11040
  //    208 |    ? | 11.2 | 201402 | 11040
  //    192 |    ? | 11.2 | 201402 | 11040
  //    160 |   12 |  4.2 | 201703 |     0
  //
  // To keep things clean, we split on systems here.

#if UINTPTR_MAX == 0xFFFFFFFF
  // This is a 32-bit system
  static constexpr bool check_sizes() {
    constexpr size_t tsize = 20 * sizeof(int64_t);

    // clang-format off
    are_equal<sizeof(storage_),            4,  FieldNameEnum::storage_>();
    are_equal<sizeof(autograd_meta_),      4,  FieldNameEnum::autograd_meta_>();
    are_equal<sizeof(extra_meta_),         4,  FieldNameEnum::extra_meta_>();
    are_equal<sizeof(version_counter_),    4,  FieldNameEnum::version_counter_>();
    are_equal<sizeof(pyobj_slot_),    8,  FieldNameEnum::pyobj_slot_>();
    is_le<sizeof(sizes_and_strides_),     88, FieldNameEnum::sizes_and_strides_>();
    are_equal<sizeof(storage_offset_),     8,  FieldNameEnum::storage_offset_>();
    are_equal<sizeof(numel_),              8,  FieldNameEnum::numel_>();
    are_equal<sizeof(data_type_),          2,  FieldNameEnum::data_type_>();
    are_equal<sizeof(device_opt_),         3,  FieldNameEnum::device_opt_>();
    are_equal<sizeof(key_set_),            8,  FieldNameEnum::key_set_>();
    is_le<sizeof(TensorImpl),          tsize,  FieldNameEnum::TOTAL_SIZE>();
    // clang-format on

    return true;
  }
#else
  // This is a 64-bit system
  static constexpr bool check_sizes() {
    constexpr size_t tsize = 26 * sizeof(int64_t);

    // clang-format off
    are_equal<sizeof(storage_),            8,  FieldNameEnum::storage_>();
    // On some systems involving NVCC the size of unique_ptr is 16 bytes. We haven't
    // figured out how to detect those via macro preprocessors yet, so we use <=
    // comparisons for the relevant fields.
    is_le<sizeof(autograd_meta_),         16,  FieldNameEnum::autograd_meta_>();
    is_le<sizeof(extra_meta_),            16,  FieldNameEnum::extra_meta_>();
    are_equal<sizeof(version_counter_),    8,  FieldNameEnum::version_counter_>();
    are_equal<sizeof(pyobj_slot_),   16,  FieldNameEnum::pyobj_slot_>();
    are_equal<sizeof(sizes_and_strides_), 88,  FieldNameEnum::sizes_and_strides_>();
    are_equal<sizeof(storage_offset_),     8,  FieldNameEnum::storage_offset_>();
    are_equal<sizeof(numel_),              8,  FieldNameEnum::numel_>();
    are_equal<sizeof(data_type_),          2,  FieldNameEnum::data_type_>();
    are_equal<sizeof(device_opt_),         3,  FieldNameEnum::device_opt_>();
    are_equal<sizeof(key_set_),            8,  FieldNameEnum::key_set_>();
    is_le<sizeof(TensorImpl),          tsize,  FieldNameEnum::TOTAL_SIZE>();
    // clang-format on

    return true;
  }
#endif
};

// We use a class to encapsulate size-checking logic with
// templates to capture sizes and flags. We call this within
// a static assert to prove there is no run-time behaviour.
// Since the methods we call return either true or fail their
// own static_asserts, we should never see the error messages
// below. We have to provide it though for c++ <17.
static_assert(
    C10_TensorImpl_Size_Check_Dummy_Class<>::check_sizes(),
    "You should not see this message.");

// Clean up after ourselves
#undef C10_NVCC
#undef C10_CUDA_VERSION_MAJOR
#undef C10_CUDA_VERSION
#undef C10_CLANG_MAJOR_VERSION
#undef C10_GCC_VERSION
#undef C10_GCC_VERSION_MINOR

} // namespace c10

C10_CLANG_DIAGNOSTIC_POP()<|MERGE_RESOLUTION|>--- conflicted
+++ resolved
@@ -25,11 +25,7 @@
 #include <atomic>
 #include <limits>
 #include <memory>
-<<<<<<< HEAD
-#include <numeric>
-=======
 #include <type_traits>
->>>>>>> 41866a2e
 #include <utility>
 
 // A global boolean variable to control whether we free memory when a Tensor
@@ -1516,9 +1512,6 @@
         ", while tensor contains ",
         data_type_.name(),
         ". ");
-<<<<<<< HEAD
-    return data_ptr_impl<T>();
-=======
     return data_ptr_impl_impl<T>(get_data);
   }
 
@@ -1532,7 +1525,6 @@
   inline const T* data_ptr_impl() const {
     return data_ptr_impl_impl<const T>(
         [this] { return static_cast<const T*>(storage_.data()); });
->>>>>>> 41866a2e
   }
 
   /**
@@ -1541,12 +1533,6 @@
    * check has_storage() and storage_initialized().
    */
   template <typename T>
-<<<<<<< HEAD
-  inline T* data_ptr_impl() const {
-    TORCH_CHECK(
-        has_storage(),
-        "Cannot access data pointer of Tensor that doesn't have storage");
-=======
   inline T* mutable_data_ptr_impl() {
     return data_ptr_impl_impl<T>(
         [this] { return static_cast<T*>(storage_.mutable_data()); });
@@ -1560,7 +1546,6 @@
     if (C10_UNLIKELY(!has_storage())) {
       throw_data_ptr_access_error();
     }
->>>>>>> 41866a2e
     TORCH_CHECK(
         storage_initialized(),
         "The tensor has a non-zero number of elements, but its data is not allocated yet. "
@@ -1570,8 +1555,10 @@
     return get_data() + storage_offset_;
   }
 
-  /**
-   * Return a void* data pointer to the actual data which this tensor refers to.
+ public:
+  /**
+   * Return a const void* data pointer to the actual data which this
+   * tensor refers to.
    *
    * It is invalid to call data() on a dtype-uninitialized tensor, even if the
    * size is 0.
@@ -1580,12 +1567,6 @@
    * assume that itemsize() * numel() is sufficient to compute the bytes that
    * can be validly read from this tensor.
    */
-<<<<<<< HEAD
-  inline void* data() const {
-    TORCH_CHECK(
-        has_storage(),
-        "Cannot access data pointer of Tensor that doesn't have storage");
-=======
   inline const void* data() const {
     return data_impl<const void>(
         [this] { return static_cast<const char*>(storage_.data()); });
@@ -1616,7 +1597,6 @@
     if (C10_UNLIKELY(!has_storage())) {
       throw_data_ptr_access_error();
     }
->>>>>>> 41866a2e
     TORCH_CHECK(
         dtype_initialized(),
         "Cannot access data pointer of Tensor that doesn't have initialized dtype "
@@ -1633,6 +1613,7 @@
     return data + data_type_.itemsize() * storage_offset_;
   }
 
+ public:
   /**
    * Returns the TypeMeta of a tensor, which describes what data type
    * it is (e.g., int, float, ...)
@@ -1832,7 +1813,7 @@
         new_stride.size(),
         ")");
     const auto new_dim = new_size.size();
-
+    bool overflowed = false;
     sizes_and_strides_.set_sizes(new_size);
 
     if (new_dim > 0) {
@@ -1847,15 +1828,17 @@
             sizes_and_strides_.stride_at_unchecked(dim) = 1;
           } else {
             // Keep stride monotonically increasing to match NumPy.
-            sizes_and_strides_.stride_at_unchecked(dim) =
+            overflowed |= c10::mul_overflows(
+                sizes_and_strides_.stride_at_unchecked(dim + 1),
                 std::max<int64_t>(
-                    sizes_and_strides_.size_at_unchecked(dim + 1), 1) *
-                sizes_and_strides_.stride_at_unchecked(dim + 1);
+                    sizes_and_strides_.size_at_unchecked(dim + 1), 1),
+                std::addressof(sizes_and_strides_.stride_at_unchecked(dim)));
           }
         }
         if (dim == 0)
           break;
       }
+      TORCH_CHECK(!overflowed, "Stride calculation overflowed");
     }
 
     refresh_numel();
@@ -2352,14 +2335,17 @@
         const auto dim_ = dim();
         sizes_and_strides_.resize(dim_);
         if (dim_ > 0) {
+          bool overflowed = false;
           const auto last_idx = dim_ - 1;
           sizes_and_strides_.stride_at_unchecked(last_idx) = 1;
           for (auto i = last_idx - 1; i >= 0; --i) {
-            sizes_and_strides_.stride_at_unchecked(i) =
-                sizes_and_strides_.stride_at_unchecked(i + 1) *
+            overflowed |= c10::mul_overflows(
+                sizes_and_strides_.stride_at_unchecked(i + 1),
                 std::max<int64_t>(
-                    sizes_and_strides_.size_at_unchecked(i + 1), 1);
+                    sizes_and_strides_.size_at_unchecked(i + 1), 1),
+                std::addressof(sizes_and_strides_.stride_at_unchecked(i)));
           }
+          TORCH_CHECK(!overflowed, "Stride calculation overflowed");
         }
         break;
       }
