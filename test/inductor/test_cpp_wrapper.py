--- conflicted
+++ resolved
@@ -21,11 +21,8 @@
             test_cpu_repro,
             test_foreach,
             test_mkldnn_pattern_matcher,
-<<<<<<< HEAD
+            test_pattern_matcher,
             test_select_algorithm,
-=======
-            test_pattern_matcher,
->>>>>>> c957be57
             test_torchinductor,
             test_torchinductor_dynamic_shapes,
         )
@@ -33,11 +30,8 @@
         import test_cpu_repro
         import test_foreach
         import test_mkldnn_pattern_matcher
-<<<<<<< HEAD
+        import test_pattern_matcher
         import test_select_algorithm
-=======
-        import test_pattern_matcher
->>>>>>> c957be57
         import test_torchinductor
         import test_torchinductor_dynamic_shapes
 except unittest.SkipTest:
@@ -244,15 +238,14 @@
             tests=test_foreach.ForeachTests(),
         ),  # test foreach
         BaseTest(
-<<<<<<< HEAD
+            "test_cat_slice_cat",
+            device=None,
+            tests=test_pattern_matcher.TestPaternMatcher(),
+        ),
+        BaseTest(
             "test_addmm",
             device=None,
             tests=test_select_algorithm.TestSelectAlgorithm(),
-=======
-            "test_cat_slice_cat",
-            device=None,
-            tests=test_pattern_matcher.TestPaternMatcher(),
->>>>>>> c957be57
         ),
     ]:
         make_test_case(item.name, item.device, item.tests)
