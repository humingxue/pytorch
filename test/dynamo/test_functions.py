# Owner(s): ["module: dynamo"]
# flake8: noqa
import collections
import functools
import inspect
import itertools
import operator
import sys
import unittest
from dataclasses import dataclass, field
from typing import Any, Dict, List, NamedTuple
from unittest.mock import patch

import numpy as np

import torch

import torch._dynamo.test_case
import torch._dynamo.testing
from torch import sub
from torch._dynamo.testing import expectedFailureDynamic
from torch._dynamo.utils import same

from torch._higher_order_ops.triton_kernel_wrap import (
    triton_kernel_wrapper_functional,
    triton_kernel_wrapper_mutation,
)
from torch.nn import functional as F
from torch.testing._internal import common_utils
from torch.testing._internal.common_utils import (
    disable_translation_validation_if_dynamic_shapes,
    skipIfRocm,
)
from torch.testing._internal.inductor_utils import HAS_CUDA

from torch.utils._triton import has_triton

HAS_TRITON = has_triton()

requires_triton = functools.partial(unittest.skipIf, not HAS_TRITON, "requires triton")
requires_cuda = functools.partial(unittest.skipIf, not HAS_CUDA, "requires cuda")

if HAS_TRITON:
    import triton
    from triton import language as tl


d = torch.ones(10, 10)
e = torch.nn.Linear(10, 10)
flag = True


clip01 = functools.partial(torch.clip, min=0.0, max=1.0)


def constant3(a, b):
    return a - b + (1.0 + 2)


def func_with_default(a, b, some_default_arg=True):
    if some_default_arg:
        return a - b


def make_test(fn):
    nargs = len(inspect.signature(fn).parameters)

    def test_fn(self):
        return torch._dynamo.testing.standard_test(self, fn=fn, nargs=nargs)

    return test_fn


@torch.jit.script_if_tracing
def inline_script_if_tracing(x):
    return x + 1.2


@torch.jit.ignore
def inline_ignore(x):
    return x + 3.4


@torch.jit.unused
def inline_unused(x):
    return x + 5.6


class FunctionTests(torch._dynamo.test_case.TestCase):
    @make_test
    def test_inline_jit_annotations(x):
        x = inline_script_if_tracing(x)
        x = inline_ignore(x)
        x = inline_unused(x)
        return

    @make_test
    def test_add(a, b):
        return a + b

    @make_test
    def test_add_(a, b):
        a_copy = torch.tensor(a)
        return a_copy.add_(b, alpha=5.0)

    @make_test
    def test_addcdiv(a, b, c):
        # dynamo decomposes this to avoid a graph break when
        # the value kwarg is populated
        return torch.addcdiv(a, b, c, value=5.0)

    @make_test
    def test_addcdiv_(a, b, c):
        a_copy = torch.tensor(a)
        return a_copy.addcdiv_(b, c, value=5.0)

    @make_test
    def test_is_not_null(a, b):
        if a is not None and b is not None:
            return a + b

    @make_test
    def test_functools_partial(a, b):
        return clip01(a + b)

    @make_test
    def test_itertools_product(a, b):
        v = a
        for x, i in itertools.product([a, b], [1, 2]):
            v = v + x * i
        return v

    @make_test
    def test_itertools_chain(a, b):
        v = a
        for x in itertools.chain([a, b], [1, 2]):
            v = v + x
        return v

    @make_test
    def test_itertools_combinations(a, b):
        combs = []
        for size in itertools.combinations((1, 2, 3, 4), 2):
            combs.append(torch.ones(size))
        return combs

    @make_test
    def test_constant1(a, b, c):
        return a - b * c + 1.0

    @make_test
    def test_constant2(a, b, c):
        return a - b * c + 1

    @make_test
    def test_constant3(a):
        b = 1
        c = 2
        d = 3
        return b + c - d + a

    @make_test
    def test_constant4(a, b):
        c = 2
        d = 3
        if c > d:
            return a - b
        return b - a

    @make_test
    def test_finfo(a, b):
        if torch.iinfo(torch.int32).bits == 32:
            return torch.finfo(a.dtype).min * b

    @make_test
    def test_globalfn(a, b):
        return sub(a, b)

    @make_test
    def test_viatorch(a, b):
        return torch.sub(a, b)

    @make_test
    def test_viamethod(a, b):
        return a.sub(b)

    @make_test
    def test_indirect1(a, b):
        t = a.sub
        return t(b)

    @make_test
    def test_indirect2(a, b):
        t = a.sub
        args = (b,)
        return t(*args)

    @make_test
    def test_indirect3(a, b):
        t = a.sub
        args = (b,)
        kwargs = {}
        return t(*args, **kwargs)

    @make_test
    def test_methodcall1(a, b, c):
        return constant3(a, b) * c

    @make_test
    def test_methodcall2(a, b):
        return constant3(a=b, b=a) + 1

    @make_test
    def test_methodcall3(a, b):
        return constant3(a, b=1.0) + b

    @make_test
    def test_device_constant(a):
        return a + torch.ones(1, device=torch.device("cpu"))

    @make_test
    def test_tuple1(a, b):
        args = (a, b)
        return sub(*args)

    @make_test
    def test_tuple2(a, b):
        args = [a, b]
        return sub(*args)

    @make_test
    def test_is_in_onnx_export(x, y):
        if torch.onnx.is_in_onnx_export():
            return x - 1
        else:
            return y + 1

    @make_test
    def test_is_fx_tracing(x, y):
        if torch.fx._symbolic_trace.is_fx_tracing():
            return x - 1
        else:
            return y + 1

    @make_test
    def test_listarg1(a, b):
        return torch.cat([a, b])

    @make_test
    def test_listarg2(a, b):
        return torch.cat((a, b), dim=0)

    @make_test
    def test_listarg3(a, b):
        kwargs = {"tensors": (a, b), "dim": 0}
        return torch.cat(**kwargs)

    @make_test
    def test_listarg4(a, b):
        return torch.cat(tensors=[a, b], dim=0)

    @make_test
    def test_listarg5(a, b):
        args = [(a, b)]
        kwargs = {"dim": 0}
        return torch.cat(*args, **kwargs)

    @make_test
    def test_deque(a, b):
        d = collections.deque([a, b])
        d.append(a + 1)
        d.extend([a, b])
        d.insert(0, "foo")
        tmp = d.pop()

        another_deque = collections.deque([tmp])
        d.extendleft(another_deque)
        another_deque.clear()
        d.extend(another_deque)

        d[2] = "setitem"
        d = d.copy()
        d.append(d.popleft())

        empty = collections.deque()
        d.extend(empty)

        # dynamo same() util doesn't support deque so just return a list
        return list(d)

    @make_test
    def test_slice1(a):
        return a[5]

    @make_test
    def test_slice2(a):
        return a[:5]

    @make_test
    def test_slice3(a):
        return a[5:]

    @make_test
    def test_slice4(a):
        return a[2:5]

    @make_test
    def test_slice5(a):
        return a[::2]

    @make_test
    def test_slice6(a):
        return torch.unsqueeze(a, 0)[:, 2:]

    @make_test
    def test_range1(a):
        return torch.tensor(range(a.size(0)))

    @make_test
    def test_range2(x, y):
        r = x + y
        for i in range(x.size(0) + 2):
            r = r / y
        return r

    @make_test
    def test_unpack1(a):
        a, b = a[:5], a[5:]
        return a - b

    @make_test
    def test_unpack2(a):
        packed = [a[:5], a[5:]]
        a, b = packed
        return a - b

    @make_test
    def test_unpack3(a):
        packed = (a[:5], a[5:])
        a, b = packed
        return a - b

    @make_test
    def test_fn_with_self_set(a, b):
        # avg_pool2d is an odd one with __self__ set
        return F.avg_pool2d(
            torch.unsqueeze(a, 0) * torch.unsqueeze(b, 1), kernel_size=2, padding=1
        )

    @make_test
    def test_return_tuple1(a, b):
        return (a - b, b - a, a, b)

    @make_test
    def test_globalvar(a, b):
        return a - b + d

    @make_test
    def test_globalmodule(x):
        return e(x)

    @make_test
    def test_inline_with_default(a, b, c):
        return func_with_default(a, b) * c

    @make_test
    def test_inner_function(x):
        def fn(x):
            return torch.add(x, x)

        return fn(x)

    @make_test
    def test_transpose_for_scores(x):
        new_x_shape = x.size()[:-1] + (2, 5)
        x = x.view(*new_x_shape)
        return x.permute(0, 2, 1)

    @make_test
    def test_return_tuple2(x):
        return (torch.add(x, x), x)

    @make_test
    def test_load_global_bool(x):
        if flag:
            return torch.add(x, x)
        else:
            return x

    @make_test
    def test_len_tensor(x):
        z = len(x)
        return torch.add(x, z)

    @make_test
    def test_len_constant_list(x):
        z = len([1, 2, 3])
        return torch.add(x, z)

    @make_test
    def test_len_constant_dict(x):
        z = len({"foo": "bar"})
        return torch.add(x, z)

    @make_test
    def test_dict_copy(x):
        z = dict({"foo": x + 1})
        return z

    @make_test
    def test_callable_lambda(x):
        if callable(lambda x: True):
            return x + 1
        else:
            return x - 1

    @make_test
    def test_callable_torch(x):
        if callable(torch.abs):
            return x + 1
        else:
            return x - 1

    @make_test
    def test_callable_builtin(x):
        if callable(sum):
            return x + 1
        else:
            return x - 1

    @make_test
    def test_len_constant_misc_iterables(x):
        a = len((1, 2, 3))
        b = len("test str")
        c = a + b
        return torch.add(x, c)

    @make_test
    def test_dict_kwargs(x):
        z = dict(text_embed=x + 1, other=x + 2)
        return z

    @make_test
    def test_ordered_dict_kwargs(x):
        z = collections.OrderedDict(sample=torch.ones(10))
        return z

    @make_test
    def test_float(x):
        y = float(1.2)
        y += float("1.2")
        return torch.add(x, y)

    @make_test
    def test_is_floating_point(x):
        y = x + 1
        return torch.is_floating_point(y), torch.is_floating_point(input=y)

    @make_test
    def test_dtype(x):
        if x.dtype == torch.float32:
            return x + 1

    @make_test
    def test_get_default_dtype(x):
        if x.dtype == torch.get_default_dtype():
            return x + 1
        else:
            return x - 1

    @make_test
    def test_get_autocast_gpu_dtype(x):
        dtype = torch.get_autocast_gpu_dtype()
        return x.type(dtype)

    @make_test
    def test_promote_types(x):
        if x.dtype == torch.promote_types(torch.int32, torch.float32):
            return x + 1
        else:
            return x - 1

    @make_test
    def test_get_calculate_correct_fan(x):
        fan_in = torch.nn.init._calculate_correct_fan(x, "fan_in")
        return x + fan_in

    @make_test
    def test_is_complex(x):
        if torch.is_complex(x):
            return x + 1
        else:
            return x - 1

    @make_test
    def test_get_privateuse1_name(x):
        if torch._C._get_privateuse1_backend_name() == "privateuseone":
            return x + 1
        else:
            return x - 1

    @make_test
    def test_device(x):
        if not x.is_cuda:
            return x + 1

    @make_test
    def test_tensor_type(a, b):
        m = a.to(torch.float16)
        return b.type(m.type())

    @unittest.skipIf(not torch.cuda.is_available(), "requires cuda")
    @make_test
    def test_tensor_type2(a, b):
        m = a.to("cuda")
        return m + b.type(m.type())

    @make_test
    def test_tensor_type3(a, b):
        m = a.type(torch.HalfTensor)
        return b.type(m.type())

    @make_test
    def test_tensor_type4(a, b):
        m = a.type("torch.HalfTensor")
        return b.type(m.type())

    @unittest.skipIf(not torch.cuda.is_available(), "requires cuda")
    @make_test
    def test_tensor_type5(a, b):
        m = a.type(torch.cuda.HalfTensor)
        return b.type(m.type())

    @make_test
    def test_ndim(x):
        if x.ndim == 2 and x.ndimension() == 2 and x.dim() == 2:
            return x + 1

    @make_test
    def test_T(x):
        return torch.ones_like(x.T)

    @make_test
    def test_mT(x):
        return torch.ones_like(x.mT)

    @make_test
    def test_is_sparse(x):
        if not x.is_sparse:
            return x + 1

    @make_test
    def test_shape1(x):
        if x.shape[0] == 10:
            return x + 1

    @make_test
    def test_shape2(x):
        if x.size(1) == 10:
            return x + 1

    @make_test
    def test_del(a, b):
        c = a + 1
        d = c + 2
        del c, a
        return b + d

    @make_test
    def test_chunks1(x):
        chunk_size = 5
        assert x.shape[0] % chunk_size == 0
        assert x.shape[0] // chunk_size == 2
        return x[:chunk_size] - x[chunk_size:]

    @make_test
    def test_import1(x, y):
        import torch
        from torch import sub

        return sub(torch.add(x, y), y)

    @make_test
    def test_return_dict(x, y):
        z = [x + y, y, False]
        return {"x": x, "z": z, "a": x, "b": z, "c": x}

    @make_test
    def test_return_dict2(x, y):
        tmp = {"x": x}
        tmp["z"] = [x + y, y]
        tmp["y"] = y
        tmp["z"].append(False)
        return tmp

    @make_test
    def test_funcdef_closure(x, y):
        x = x + y + 1.0

        def inner(z):
            nonlocal x, y
            y = x + z + 20.0
            x = y + z + 10.0

        inner(2.0)
        inner(3.0)

        return x, y

    @make_test
    def test_module_constant(x, y):
        r = x + y
        for i in range(torch._dynamo.testing.three):
            r = r / y
        return r

    @make_test
    def test_inline_softmax(x, y):
        # This is common in sme huggingface models
        return torch.nn.Softmax(dim=-1)(x + y * 2)

    @make_test
    def test_dtype_compare(a, b):
        if a.dtype == torch.float16:
            return a + 10
        if a.dtype == torch.float32:
            return a - b * 32

    @make_test
    def test_build_list_unpack(a, b):
        it1 = (x + 1 for x in (a, b))
        it2 = (x - 1 for x in (a, b))
        return torch.cat([*it1, *it2], dim=-1)

    @make_test
    def test_tensor_len(a, b):
        return a + b + len(a) + b.__len__()

    @make_test
    def test_pop(a, b):
        ll = [a, b]
        ll.append(a + 1)
        ll.extend(
            [
                b + 2,
                a + b,
            ]
        )
        ll.pop(-1)
        ll.pop(0)
        ll.pop()
        v1, v2 = ll
        return v1 - v2

    @make_test
    def test_list_convert(a, b):
        ll = [a + 2, b]
        ll = tuple(ll)
        tmp = b + 3
        ll = list(ll)
        v1, v2 = ll
        return v1 - v2 + tmp

    @make_test
    def test_list_add(a, b):
        l1 = (a, b)
        l2 = ()  # being a LOAD_CONST in the bytecode
        l3 = l1 + l2
        return l3[0] + l3[1]

    @make_test
    def test_list_index_with_constant_tensor(a, b):
        l1 = [a, b, a + 1, b + 1]
        return l1[torch.as_tensor(2)]

    @make_test
    def test_startswith(a, b):
        x = a + b
        if "foobar".startswith("foo") and "test" in constant3.__module__:
            x = x + 1
        return x

    @make_test
    def test_dict_ops(a, b):
        tmp = {"a": a + 1, "b": b + 2}
        v = tmp.pop("b") + tmp.get("a") + tmp.get("missing", 3) + tmp.pop("missing", 4)
        tmp.update({"d": 3})
        tmp["c"] = v + tmp["d"]
        if "c" in tmp and "missing" not in tmp:
            return tmp["c"] - tmp["a"] + len(tmp)

    def test_dict_param_keys(self):
        a_param = torch.nn.Parameter(torch.ones([4, 4]))

        def fn(a):
            tmp = {"a": a, a_param: 3}
            return tmp["a"] + tmp[a_param]

        test = make_test(fn)
        test(self)

    def _test_default_dict_helper(self, factory):
        dd = collections.defaultdict(factory)
        param = torch.nn.Parameter(torch.ones([2, 2]))

        def fn(x):
            dd["a"] = x + 1
            dd[param] = 123
            dd["c"] = x * 2
            return dd["b"], dd

        x = torch.randn(10, 10)
        ref = fn(x)
        opt_fn = torch._dynamo.optimize_assert("eager")(fn)
        res = opt_fn(x)

        self.assertTrue(same(ref[0], res[0]))
        self.assertTrue(same(ref[1]["a"], res[1]["a"]))
        self.assertTrue(same(ref[1]["c"], res[1]["c"]))
        self.assertTrue(same(ref[1][param], res[1][param]))

    def test_default_dict(self):
        self._test_default_dict_helper(dict)

    def test_default_dict_lambda(self):
        self._test_default_dict_helper(lambda: dict())

    def test_default_dict_closure(self):
        def factory():
            return dict()

        self._test_default_dict_helper(factory)

    def test_default_dict_constr(self):
        param = torch.nn.Parameter(torch.ones([2, 2]))

        def fn(x):
            dd = collections.defaultdict(lambda: dict())
            dd["a"] = x + 1
            dd[param] = 123
            dd["c"] = x * 2
            return dd["b"], dd

        x = torch.randn(10, 10)
        ref = fn(x)
        opt_fn = torch._dynamo.optimize_assert("eager")(fn)
        res = opt_fn(x)

        self.assertTrue(same(ref[0], res[0]))
        self.assertTrue(same(ref[1]["a"], res[1]["a"]))
        self.assertTrue(same(ref[1]["c"], res[1]["c"]))
        self.assertTrue(same(ref[1][param], res[1][param]))

    @make_test
    def test_call_dict1(x):
        d1 = dict()
        d1["x"] = x + 1
        d2 = collections.OrderedDict()
        d2["x"] = x + 2
        return d1["x"] + d2["x"] + 1

    @make_test
    def test_call_dict2(x):
        d1 = dict()
        d1["x"] = x
        d2 = collections.OrderedDict(d1)
        if isinstance(d2, collections.OrderedDict):
            return x + 1
        else:
            return x - 1

    @make_test
    def test_call_dict3(x):
        my_list = [("a", x), ("b", x + 1), ("c", x + 2)]
        d1 = dict(my_list)
        d1["a"] = x + 10
        d2 = collections.OrderedDict(my_list)
        d2["c"] = x + 20
        return d1["a"] + d2["c"] + 1

    @make_test
    def test_call_dict4(x):
        my_list = (("a", x), ("b", x + 1), ("c", x + 2))
        d1 = dict(my_list)
        d1["a"] = x + 10
        d2 = collections.OrderedDict(my_list)
        d2["c"] = x + 20
        return d1["a"] + d2["c"] + 1

    @make_test
    def test_call_dict5(x):
        my_list = iter([("a", x), ("b", x + 1), ("c", x + 2)])
        d1 = dict(my_list)
        d1["a"] = x + 10
        d2 = collections.OrderedDict(my_list)
        d2["c"] = x + 20
        return d1["a"] + d2["c"] + 1

    @make_test
    def test_min_max(a, b):
        c = a + b
        a = a.sum()
        b = b.sum()
        a = min(max(a, 0), 1)
        b = max(0, min(1, b))
        return max(a, b) - min(a, b) + c

    @make_test
    def test_map_sum(a, b, c, d):
        return sum(map(lambda x: x + 1, [a, b, c, d]))

    @make_test
    def test_reduce(a, b, c, d):
        return functools.reduce(operator.add, [a, b, c, d])

    @make_test
    def test_tuple_contains(a, b):
        v1 = "a"
        v2 = "b"
        v3 = "c"
        vals1 = (v1, v2, v3)
        vals2 = ("d", "e", "f")
        if "a" in vals1 and "b" not in vals2:
            return a + b
        return a - b

    @make_test
    def test_set_contains(a, b):
        vals = set(["a", "b", "c"])
        if "a" in vals:
            x = a + b
        else:
            x = a - b
        if "d" in vals:
            y = a + b
        else:
            y = a - b
        return x, y

    @make_test
    def test_tuple_iadd(a, b):
        output = (a, b)
        output += (a + b, a - b)
        return output

    @make_test
    def test_unpack_ex1(x):
        output = (x, x + 1, x + 2, x + 3)
        a, b, *cd = output
        return a - b / cd[0]

    @make_test
    def test_unpack_ex2(x):
        output = (x, x + 1, x + 2, x + 3)
        *ab, c, d = output
        return c - d / ab[0]

    @make_test
    def test_unpack_ex3(x):
        output = (x, x + 1, x + 2, x + 3)
        a, *bc, d = output
        return a - d / bc[0]

    @make_test
    def test_const_tuple_add1(x):
        output = (x, x + 1, x + 2, x + 3)
        output = () + output + ()
        return output[2] + output[3]

    @make_test
    def test_const_tuple_add2(x):
        output = (x, x + 1, x + 2, x + 3)
        output = (None,) + output + (None,)
        return output[2] + output[3]

    @make_test
    def test_list_truth(a, b):
        tmp = [1, 2, 3]
        if tmp:
            return a + b
        else:
            return a - b

    @make_test
    def test_list_reversed(a, b):
        tmp = [a + 1, a + 2, a + 3]
        return a + b + next(iter(reversed(tmp)))

    @make_test
    def test_list_sorted1(x):
        tmp = [1, 10, 3, 0]
        return x + 1, sorted(tmp), sorted(tmp, reverse=True)

    @make_test
    def test_list_sorted2(x):
        y = [
            ("john", "A", 8),
            ("jane", "B", 5),
            ("dave", "B", 10),
        ]
        return (
            x + 1,
            sorted(y),
            sorted(y, key=lambda student: student[2]),
            sorted(y, key=lambda student: student[2], reverse=True),
        )

    @make_test
    def test_tuple_sorted(x):
        tmp = (1, 10, 3, 0)
        return x + 1, sorted(tmp), sorted(tmp, reverse=True)

    @make_test
    def test_dict_sorted(x):
        tmp = {1: "D", 10: "B", 3: "E", 0: "F"}
        return x + 1, sorted(tmp), sorted(tmp, reverse=True)

    @make_test
    def test_list_clear(a, b):
        tmp = [a + 1, a + 2]
        tmp.clear()
        tmp.append(a + b)
        return tmp

    @make_test
    def test_not_list(a):
        return not [a + 1]

    @make_test
    def test_islice_chain(a, b):
        tmp1 = [a + 1, a + 2]
        tmp2 = [a + 3, a + 4]
        a, b = list(itertools.islice(itertools.chain(tmp1, tmp2), 1, 3))
        c = next(itertools.islice(tmp1, 1, None))
        return a - b / c

    @make_test
    def test_namedtuple(a, b):
        mytuple = collections.namedtuple("mytuple", ["x", "y", "xy"])
        tmp = mytuple(a, b, a + b)
        return mytuple(tmp.x, tmp[1], tmp.xy + b)

    @make_test
    def test_namedtuple_defaults(a, b):
        mytuple = collections.namedtuple(
            "mytuple", ["x", "y", "xy"], defaults=(None, 1, None)
        )
        tmp = mytuple(a, xy=b)
        return mytuple(tmp.x, tmp[1], tmp.xy + b)

    class MyNamedTuple(NamedTuple):
        first: torch.Tensor
        second: torch.Tensor

        def add(self) -> torch.Tensor:
            return self.first + self.second

        @staticmethod
        def static_method() -> int:
            return 1

        @classmethod
        def class_method(cls) -> str:
            return cls.__name__

    @make_test
    def test_namedtuple_user_methods(a, b):
        mytuple = FunctionTests.MyNamedTuple(a, b)
        return mytuple.add(), mytuple.static_method(), mytuple.class_method()

    @make_test
    def test_is_quantized(a, b):
        if not a.is_quantized:
            return a + b

    @make_test
    def test_fstrings1(a, b):
        x = 1.229
        tmp = f"{x:.2f} bar"
        if tmp.startswith("1.23"):
            return a + b

    # https://github.com/pytorch/pytorch/issues/103602
    @expectedFailureDynamic
    @make_test
    def test_fstrings2(x):
        tmp = f"{x.shape[0]} bar"
        if tmp.startswith("10"):
            return x + 1

    @make_test
    def test_fstrings3(x):
        tmp = f"{x.__class__.__name__} foo"
        if tmp.startswith("Tensor"):
            return x + 1

    @make_test
    def test_tensor_new_with_size(x):
        y = torch.rand(5, 8)
        z = x.new(y.size())
        assert z.size() == y.size()

    @make_test
    def test_tensor_new_with_shape(x):
        y = torch.rand(5, 8)
        z = x.new(y.shape)
        assert z.size() == y.size()

    @make_test
    def test_jit_annotate(x):
        y = torch.jit.annotate(Any, x + 1)
        return y + 2

    @expectedFailureDynamic
    @make_test
    def test_is_contiguous_memory_format(tensor):
        if torch.jit.is_scripting():
            return None
        elif tensor.is_contiguous(memory_format=torch.contiguous_format):
            return tensor + 1

    @make_test
    def test_list_slice_assignment(x):
        m = [1, 2, 3, 4]
        m[1:] = [6] * (len(m) - 1)
        return x + 1

    @make_test
    def test_distributed_is_available(x):
        if torch.distributed.is_available():
            return x + 1
        else:
            return x - 1

    @unittest.skipIf(
        not torch.distributed.is_available(), "requires distributed package"
    )
    @make_test
    def test_distributed_is_initialized(x):
        if torch.distributed.is_initialized():
            return x + 1
        else:
            return x - 1

    @disable_translation_validation_if_dynamic_shapes
    @make_test
    def test_torch_distributions_functions(x):
        normal = torch.distributions.Normal(x, torch.tensor(1))
        independent = torch.distributions.Independent(normal, 1)
        return independent.log_prob(x)

    @make_test
    def test_context_wrapping_nested_functions_no_closure(x):
        @torch.no_grad()
        def augment(x: torch.Tensor) -> torch.Tensor:
            return (x + 1) * 2

        return augment(x)

    # # This is to test the new syntax for pattern matching
    # # ("match ... case ...") added on python 3.10.
    # # Uncomment these test cases if you run on 3.10+
    # @make_test
    # def test_match_sequence(a):
    #     point = (5, 8)
    #     match point:
    #         case (0, 0):
    #             return a
    #         case (0, y):
    #             return a - y
    #         case (x, 0):
    #             return a + x
    #         case (x, y):
    #             return a + x - y

    # @make_test
    # def test_match_mapping_and_match_keys(x):
    #     param = {"a": 0.5}
    #     match param:
    #         case {"a": param}:
    #             return x * param
    #         case {"b": param}:
    #             return x / param

    @make_test
    def test_numpy_meshgrid(x, y):
        r1, r2 = np.meshgrid(x.numpy(), y.numpy())
        return torch.from_numpy(r1), torch.from_numpy(r2)

    @make_test
    def test_torch_from_numpy(x):
        a = x.numpy()
        b = torch.from_numpy(a)
        if b.size(0) == 1:
            return torch.tensor(True)
        else:
            return torch.tensor(False)

    @make_test
    def test_numpy_size(x):
        a = x.numpy()
        return a.size

    @make_test
    def test_numpy_attributes(x):
        a = x.numpy()
        return (
            a.itemsize,
            a.strides,
            a.shape,
            a.ndim,
            a.size,
            torch.from_numpy(a.T),
            torch.from_numpy(a.real),
            torch.from_numpy(a.imag),
        )

    @make_test
    def test_mean_sum_np(x: torch.Tensor):
        x_mean = np.mean(x.numpy(), 1)
        x_sum = np.sum(x_mean)
        x_sum_array = np.asarray(x_sum)
        return torch.from_numpy(x_sum_array)

    @make_test
    def test_return_numpy_ndarray(x):
        a = x.numpy()
        return a.T

    @make_test
    def test_return_multiple_numpy_ndarray(x):
        a = x.numpy()
        return a.T, a.imag, a.real

    @make_test
    def test_ndarray_method(x):
        a = x.numpy()
        return a.copy()

    @make_test
    def test_ndarray_transpose(x):
        a = x.numpy()
        return a.transpose(0, 1)

    @make_test
    def test_ndarray_reshape(x):
        a = x.numpy()
        return a.reshape([1, a.size])

    @make_test
    def test_ndarray_methods_returning_scalar(x):
        a = x.numpy()
        return a.max(axis=0), a.all(axis=0)

    @make_test
    def test_ndarray_builtin_functions(x):
        a = x.numpy()
        return a + a, a - a

    @make_test
    def test_numpy_dtype_argument_to_function(x):
        return np.ones_like(x, dtype=np.float64)

    @make_test
    def test_numpy_linalg(x):
        return np.linalg.norm(x.numpy(), axis=0)

    @make_test
    def test_numpy_fft(x):
        return np.fft.fftshift(x.numpy())

    @make_test
    def test_numpy_random():
        x = np.random.randn(2, 2)
        return x - x

    @make_test
    def test_partials_torch_op_kwarg(x):
        par_mul = functools.partial(torch.mul, other=torch.ones(10, 10))
        return par_mul(x)

    @make_test
    def test_partials_torch_op_arg(x):
        par_mul = functools.partial(torch.mul, torch.ones(10, 10))
        return par_mul(x)

    @make_test
    def test_partials_udf_arg(x):
        par_mul = functools.partial(udf_mul, torch.ones(10, 10))
        return par_mul(x)

    @make_test
    def test_partials_udf_kwarg(x):
        par_mul = functools.partial(udf_mul, y=torch.ones(10, 10))
        return par_mul(x)

    @make_test
    def test_partials_udf_kwarg_module(x, y):
        par_mod = functools.partial(udf_module, mod=SmallNN())
        return par_mod(x=x, y=y)

    @make_test
    def test_partials_udf_kwarg_method(x, y):
        par_mod = functools.partial(udf_module, mod=SmallNN().forward)
        return par_mod(x=x, y=y)

    @make_test
    def test_partials_lambda(x):
        multiply = lambda x, y: x * y
        triple = functools.partial(multiply, y=3)
        return triple(x)

    def test_tensor_size_indexed_by_symint(self):
        def fn(x, y):
            index = x.shape[-1]
            return x + y.shape[index]

        x = torch.rand(10, 2)
        y = torch.rand(10, 8, 6)
        opt_fn = torch.compile(backend="eager", fullgraph=True)(fn)
        self.assertEqual(opt_fn(x, y), fn(x, y))

    def test_partials_as_input_partials_lambda(self):
        def fn(f0, f1, x):
            return f0(x) * f1(x)

        multiply = lambda x, y: x * y
        lambda0 = functools.partial(multiply, y=3)
        lambda1 = functools.partial(multiply, y=2)

        cnts = torch._dynamo.testing.CompileCounter()
        torch._dynamo.optimize(cnts, nopython=True)(fn)(
            lambda0, lambda1, torch.randn(2, 2)
        )
        self.assertEqual(cnts.frame_count, 1)

    def test_partials_as_input_partials_mod(self):
        def fn(f0, f1, x):
            return f0(x) * f1(x)

        lambda0 = functools.partial(SmallNN(), y=torch.randn(2, 2))
        lambda1 = functools.partial(SmallNN(), y=torch.randn(2, 2))

        cnts = torch._dynamo.testing.CompileCounter()
        x = torch.randn(2, 2)
        dynamo_result = torch._dynamo.optimize(cnts, nopython=True)(fn)(
            lambda0, lambda1, x
        )
        self.assertEqual(cnts.frame_count, 1)

        eager_result = fn(lambda0, lambda1, x)
        self.assertEqual(eager_result, dynamo_result)

    def test_partials_as_input_UDF(self):
        def fn(f0, f1, x):
            return f0(x) * f1(x)

        lambda0 = functools.partial(udf_mul, y=torch.randn(2, 2))
        lambda1 = functools.partial(udf_mul, y=torch.randn(2, 2))

        cnts = torch._dynamo.testing.CompileCounter()
        x = torch.randn(2, 2)
        dynamo_result = torch._dynamo.optimize(cnts, nopython=True)(fn)(
            lambda0, lambda1, x
        )
        self.assertEqual(cnts.frame_count, 1)

        eager_result = fn(lambda0, lambda1, x)
        self.assertEqual(eager_result, dynamo_result)

    def test_partials_recompilation(self):
        def fn(f0, f1, x):
            return f0(x) * f1(x)

        lambda0 = functools.partial(udf_mul, y=torch.randn(2, 2))
        lambda1 = functools.partial(udf_mul, y=torch.randn(2, 2))

        cnts = torch._dynamo.testing.CompileCounter()
        x = torch.randn(2, 2)
        fn = torch._dynamo.optimize(cnts, nopython=True)(fn)
        dynamo_result = fn(lambda0, lambda1, x)
        self.assertEqual(cnts.frame_count, 1)

        fn(lambda1, lambda0, x)
        self.assertEqual(
            cnts.frame_count, 1
        )  # No recompile! Tensor and udf_mul guarded

        lambda2 = functools.partial(udf_mul, y=torch.randn(3, 3))
        x = torch.randn(3, 3)
        fn(lambda2, lambda2, x)
        self.assertEqual(cnts.frame_count, 2)  # Recompile! Tensor size changed

        multiply = lambda x, y: x * y
        lambda3 = functools.partial(multiply, y=torch.randn(3, 3))
        x = torch.randn(3, 3)
        fn(lambda3, lambda3, x)

        self.assertEqual(cnts.frame_count, 3)  # Recompile! func id changed

        def fn2(f0, f1, args):
            return f0(*args) * f1(*args)

        cnts = torch._dynamo.testing.CompileCounter()

        x = torch.randn(2, 2)
        fn2 = torch._dynamo.optimize(cnts, nopython=True)(fn2)
        dynamo_result = fn2(lambda0, lambda1, [x])
        self.assertEqual(cnts.frame_count, 1)  # start over

        lambda4 = functools.partial(multiply, y=3, x=torch.randn(3, 3))
        fn2(lambda4, lambda4, [])

        self.assertEqual(cnts.frame_count, 2)  # Recompile! Different kwarg keys

        lambda5 = functools.partial(multiply, 1)
        x = torch.randn(3, 3)
        fn2(lambda5, lambda5, [x])

        self.assertEqual(cnts.frame_count, 3)  # Recompile! Different arg keys

        lambda6 = lambda x: x + x
        fn2(lambda6, lambda6, [x])
        self.assertEqual(
            cnts.frame_count, 4
        )  # Recompile! input is no longer a functools partial

    def test_manual_seed(self):
        @torch.compile
        def foo():
            torch.manual_seed(3)
            return torch.randint(0, 5, (5,))

        self.assertEqual(foo(), foo())
        self.assertEqual(foo(), foo())


def udf_mul(x, y):
    return x * y


class SmallNN(torch.nn.Module):
    def forward(self, x, y):
        combined = torch.cat((x, y), dim=1)
        out = torch.nn.ReLU()(combined)
        out = torch.nn.ReLU()(out)
        return out


def udf_module(mod, x, y):
    return mod(x, y)


def global_func_with_default_tensor_args(
    x=torch.zeros((2, 2)), *, kw_x=torch.zeros((1, 2))
):
    x.add_(1)
    kw_x.add_(1)
    return x, kw_x


class ModuleWithDefaultTensorArgsMethod(torch.nn.Module):
    def forward(self, x=torch.zeros((2, 2)), *, kw_x=torch.zeros((1, 2))):
        x.add_(1)
        kw_x.add_(1)
        return x, kw_x


class WrapperModule(torch.nn.Module):
    def __init__(self):
        super().__init__()
        self.m = ModuleWithDefaultTensorArgsMethod()

    def forward(self):
        return self.m()


if HAS_TRITON:
    # Define shared triton kernels here so that multiple tests can access it
    @triton.jit
    def add_kernel(
        in_ptr0,
        in_ptr1,
        out_ptr,
        n_elements,
        BLOCK_SIZE: "tl.constexpr",
    ):
        pid = tl.program_id(axis=0)
        block_start = pid * BLOCK_SIZE
        offsets = block_start + tl.arange(0, BLOCK_SIZE)
        mask = offsets < n_elements
        x = tl.load(in_ptr0 + offsets, mask=mask)
        y = tl.load(in_ptr1 + offsets, mask=mask)
        output = x + y
        tl.store(out_ptr + offsets, output, mask=mask)

    @triton.jit
    def mul2_kernel(
        in_ptr0,
        out_ptr,
        n_elements,
        BLOCK_SIZE: "tl.constexpr",
    ):
        pid = tl.program_id(axis=0)
        block_start = pid * BLOCK_SIZE
        offsets = block_start + tl.arange(0, BLOCK_SIZE)
        mask = offsets < n_elements
        x = tl.load(in_ptr0 + offsets, mask=mask)
        output = 2 * x
        tl.store(out_ptr + offsets, output, mask=mask)


class DefaultsTests(torch._dynamo.test_case.TestCase):
    def test_func_default_tensor_args(self):
        """
        Tests that we indeed reference (and mutate) "the one" default tensor arg
        stored on the globally allocated function object, both from the orig and
        compiled function
        """

        def func():
            return global_func_with_default_tensor_args()

        cnts = torch._dynamo.testing.CompileCounter()
        compiled_func = torch.compile(func, backend=cnts)
        for i in range(4):
            if i % 2 == 0:
                x, kw_x = func()
            else:
                x, kw_x = compiled_func()
            # the inner func mutates += 1 each call
            self.assertTrue(same(x, torch.ones_like(x) + i))
            self.assertTrue(same(kw_x, torch.ones_like(kw_x) + i))
        # Calling compiled_func twice does not recompile
        self.assertEqual(cnts.frame_count, 1)
        self.assertEqual(cnts.op_count, 2)

        # But with a change to the guarded default tensor, we do recompile
        with patch.object(
            global_func_with_default_tensor_args,
            "__defaults__",
            (torch.ones((3, 4, 5)),),
        ):
            x, kw_x = compiled_func()
        self.assertEqual(cnts.frame_count, 2)
        self.assertEqual(cnts.op_count, 4)

        with patch.object(
            global_func_with_default_tensor_args,
            "__kwdefaults__",
            {"kw_x": torch.ones((3, 4, 5))},
        ):
            x, kw_x = compiled_func()
        self.assertEqual(cnts.frame_count, 3)
        self.assertEqual(cnts.op_count, 6)

    def test_meth_default_tensor_args(self):
        """
        Tests that we indeed reference (and mutate) "the one" default tensor arg
        stored on the globally allocated function object, both from the orig and
        compiled function
        """
        mod = WrapperModule()
        cnts = torch._dynamo.testing.CompileCounter()
        compiled_mod = torch.compile(mod, backend=cnts)
        for i in range(4):
            if i % 2 == 0:
                x, kw_x = mod()
            else:
                x, kw_x = compiled_mod()
            # the inner func mutates += 1 each call
            self.assertTrue(same(x, torch.ones_like(x) + i))
            self.assertTrue(same(kw_x, torch.ones_like(kw_x) + i))
        # Calling compiled_func twice does not recompile
        self.assertEqual(cnts.frame_count, 1)
        self.assertEqual(cnts.op_count, 2)

        # But with a change to the guarded default tensor, we do recompile
        with patch.object(
            ModuleWithDefaultTensorArgsMethod.forward,
            "__defaults__",
            (torch.ones((3, 4, 5)),),
        ):
            x, kw_x = compiled_mod()
        self.assertEqual(cnts.frame_count, 2)
        self.assertEqual(cnts.op_count, 4)

        with patch.object(
            ModuleWithDefaultTensorArgsMethod.forward,
            "__kwdefaults__",
            {"kw_x": torch.ones((3, 4, 5))},
        ):
            x, kw_x = compiled_mod()
        self.assertEqual(cnts.frame_count, 3)
        self.assertEqual(cnts.op_count, 6)

    def test_func_default_torch_args(self):
        """
        Tests other types of torch types as function default (size, dtype, device)
        """

        def func_with_default_torch_args(
            dt=torch.float16, ds=torch.Size((1, 2, 3)), dd=torch.device("cpu")
        ):
            return torch.ones(ds, dtype=dt, device=dd)

        def func():
            return func_with_default_torch_args()

        cnts = torch._dynamo.testing.CompileCounter()
        compiled_func = torch.compile(func, backend=cnts)
        out = func()
        compiled_out = compiled_func()
        self.assertEqual(out.dtype, compiled_out.dtype)
        self.assertEqual(out.device, compiled_out.device)
        self.assertEqual(out.size(), compiled_out.size())
        self.assertEqual(cnts.frame_count, 1)
        self.assertEqual(cnts.op_count, 1)

    @requires_cuda()
    @requires_triton()
    def test_triton_kernel_with_kernel_param(self):
        @triton.jit
        def pass_kernel(kernel):
            pass

        @torch.compile(backend="eager")
        def f(x):
            grid = (x.numel(),)
            pass_kernel[grid](kernel=x)

        t1 = torch.rand(5, device="cuda")
        f(t1)
        # No need to assert anything, the goal is to make sure dynamo does
        # not crash

    @requires_cuda()
    @requires_triton()
    def test_triton_kernel_higher_order_func(self):
        from torch._higher_order_ops.triton_kernel_wrap import kernel_side_table

        add_kernel_id = kernel_side_table.add_kernel(add_kernel)

        t1 = torch.rand(5, device="cuda")
        t2 = torch.rand(5, device="cuda")

        torch_add = t1 + t2

        # Test higher order function with mutation
        output = torch.zeros_like(t1)
        n_elements = output.numel()
        grid = lambda meta: (triton.cdiv(n_elements, meta["BLOCK_SIZE"]),)
        triton_kernel_wrapper_mutation(
            kernel_idx=add_kernel_id,
            grid=grid,
            kwargs={
                "in_ptr0": t1,
                "in_ptr1": t2,
                "out_ptr": output,
                "n_elements": n_elements,
                "BLOCK_SIZE": 16,
            },
        )
        self.assertEqual(output, torch_add)
        # Make sure it is modified
        self.assertNotEqual(output, torch.zeros_like(t1))

        # Test higher order function without mutation
        output = torch.zeros_like(t1)
        out_dict = triton_kernel_wrapper_functional(
            kernel_idx=add_kernel_id,
            grid=grid,
            kwargs={
                "in_ptr0": t1,
                "in_ptr1": t2,
                "out_ptr": output,
                "n_elements": n_elements,
                "BLOCK_SIZE": 16,
            },
        )
        self.assertEqual(out_dict["out_ptr"], torch_add)
        # Make sure it is NOT modified
        self.assertEqual(output, torch.zeros_like(t1))

    @requires_cuda()
    @requires_triton()
    @skipIfRocm
    def test_triton_kernel_functionalize(self):
        import functorch
        from functorch import make_fx
        from torch._higher_order_ops.triton_kernel_wrap import kernel_side_table
        from torch._subclasses.functional_tensor import (
            CppFunctionalizeAPI,
            FunctorchFunctionalizeAPI,
            PythonFunctionalizeAPI,
        )

        kernel_side_table.reset_table()

        def f(x, output):
            out = triton_kernel_wrapper_functional(
                kernel_idx=kernel_side_table.add_kernel(mul2_kernel),
                grid=(x.numel(),),
                kwargs={
                    "in_ptr0": x,
                    "out_ptr": output,
                    "n_elements": output.numel(),
                    "BLOCK_SIZE": 16,
                },
            )
            return out["out_ptr"]

        t1 = torch.rand(5, device="cuda")
        t2 = torch.rand(5, device="cuda")

        gm = make_fx(PythonFunctionalizeAPI().functionalize(f))(t1, t2)
        # Make sure t2 was not modified
        self.assertNotEqual(gm(t1, t2), t2)

        gm = make_fx(CppFunctionalizeAPI().functionalize(f))(t1, t2)
        # Make sure t2 was not modified
        self.assertNotEqual(gm(t1, t2), t2)

        gm = make_fx(torch.func.functionalize(f))(t1, t2)
        # Make sure t2 was not modified
        self.assertNotEqual(gm(t1, t2), t2)

        gm = make_fx(f, tracing_mode="fake")(t1, t2)
        self.assertExpectedInline(
            gm.code.strip(),
            """\
def forward(self, x_1, output_1):
    triton_kernel_wrapper_functional_proxy = torch._higher_order_ops.triton_kernel_wrap.triton_kernel_wrapper_functional(kernel_idx = 0, grid = (5,), kwargs = {'in_ptr0': x_1, 'out_ptr': output_1, 'n_elements': 5, 'BLOCK_SIZE': 16});  x_1 = output_1 = None
    getitem = triton_kernel_wrapper_functional_proxy['in_ptr0']
    getitem_1 = triton_kernel_wrapper_functional_proxy['out_ptr']
    getitem_2 = triton_kernel_wrapper_functional_proxy['n_elements']
    getitem_3 = triton_kernel_wrapper_functional_proxy['BLOCK_SIZE'];  triton_kernel_wrapper_functional_proxy = None
    return getitem_1""",
        )

    @requires_cuda()
    @requires_triton()
    @common_utils.parametrize("backend", ["eager", "aot_eager"])
    def test_triton_kernel_with_views(self, backend):
        def call_triton_take_view(x: torch.Tensor):
            output = torch.zeros_like(x)
            n_elements = output.numel()
            grid = lambda meta: (triton.cdiv(n_elements, meta["BLOCK_SIZE"]),)
            mul2_kernel[grid](x, output, n_elements, BLOCK_SIZE=16)
            return output

        def call_triton_return_view(x: torch.Tensor):
            output = torch.zeros_like(x)
            n_elements = output.numel()
            grid = lambda meta: (triton.cdiv(n_elements, meta["BLOCK_SIZE"]),)
            mul2_kernel[grid](x, output, n_elements, BLOCK_SIZE=16)
            return output.view(4, 4)

        t = torch.rand(4, 4, device="cuda")
        t_view = t.view(16)

        compiled_func = torch.compile(
            call_triton_take_view, backend=backend, fullgraph=True
        )
        self.assertEqual(2 * t_view, compiled_func(t_view))
        self.assertEqual(2 * t, compiled_func(t_view).view(4, 4))

        compiled_func = torch.compile(
            call_triton_return_view, backend=backend, fullgraph=True
        )
        self.assertEqual(2 * t_view, compiled_func(t).view(16))
        self.assertEqual(2 * t, compiled_func(t))

    @requires_cuda()
    @requires_triton()
    @common_utils.parametrize("grad_fn", [torch.no_grad, torch.enable_grad])
    @common_utils.parametrize("backend", ["eager", "aot_eager"])
    def test_triton_kernel_with_grad_option(self, grad_fn, backend):
        def call_triton(x: torch.Tensor):
            with grad_fn():
                output = torch.zeros_like(x)
                n_elements = output.numel()
                grid = lambda meta: (triton.cdiv(n_elements, meta["BLOCK_SIZE"]),)
                mul2_kernel[grid](x, output, n_elements, BLOCK_SIZE=16)
                return output

        t = torch.rand(5, device="cuda")
        compiled_func = torch.compile(call_triton, backend=backend, fullgraph=True)
        self.assertEqual(2 * t, compiled_func(t))

    @requires_cuda()
    @requires_triton()
    @common_utils.parametrize("backend", ["eager", "aot_eager"])
    def test_triton_kernel_inner_triton_function(self, backend):
        def f(x: torch.Tensor):
            @triton.jit
            def pow2_kernel(
                in_ptr0,
                out_ptr,
                n_elements,
                BLOCK_SIZE: "tl.constexpr",
            ):
                pid = tl.program_id(axis=0)
                block_start = pid * BLOCK_SIZE
                offsets = block_start + tl.arange(0, BLOCK_SIZE)
                mask = offsets < n_elements
                x = tl.load(in_ptr0 + offsets, mask=mask)
                output = x * x
                tl.store(out_ptr + offsets, output, mask=mask)

            output = torch.zeros_like(x)
            n_elements = output.numel()
            grid = lambda meta: (triton.cdiv(n_elements, meta["BLOCK_SIZE"]),)
            pow2_kernel[grid](x, output, n_elements, BLOCK_SIZE=16)
            return output

        t = torch.rand(5, device="cuda")

        compiled_func = torch.compile(f, backend=backend, fullgraph=True)
        # TODO(oulgen): NYI - Support this
        # self.assertEqual(t * t, compiled_func(t))

    @requires_cuda()
    @requires_triton()
    @common_utils.parametrize("grad", [False, True])
    @common_utils.parametrize("backend", ["eager", "aot_eager"])
    def test_triton_kernel_native(self, grad, backend):
        def call_triton_add(
            x: torch.Tensor, y: torch.Tensor, grid_type: int, num=1, positional=False
        ):
            output = torch.zeros_like(x)
            n_elements = output.numel()

            def grid_fn(meta):
                return (triton.cdiv(num, meta["BLOCK_SIZE"]),)

            if grid_type == 0:
                grid = (x.numel(),)
            elif grid_type == 1:
                grid = lambda meta: (triton.cdiv(n_elements, meta["BLOCK_SIZE"]),)
            else:
                grid = grid_fn

            if positional:
                add_kernel[grid](x, y, output, n_elements, 16)
            else:
                add_kernel[grid](x, y, output, n_elements, BLOCK_SIZE=16)

            return output

        t1 = torch.rand(5, device="cuda", requires_grad=grad)
        t2 = torch.rand(5, device="cuda", requires_grad=grad)

        torch_add = t1 + t2

        # No Dynamo -- Make sure triton kernel works
        self.assertEqual(call_triton_add(t1, t2, 1), torch_add)
        # No Dynamo -- Make sure triton kernel works (with positional BLOCK_SIZE)
        self.assertEqual(call_triton_add(t1, t2, 1, True), torch_add)

        # With Dynamo
        compiled_func = torch.compile(call_triton_add, backend=backend, fullgraph=True)
        # With simple kernel
        self.assertEqual(compiled_func(t1, t2, 0), torch_add)
        # With lambda kernel
        self.assertEqual(compiled_func(t1, t2, 1), torch_add)
        # With lambda kernel (with positional BLOCK_SIZE)
        self.assertEqual(compiled_func(t1, t2, 1, 1, True), torch_add)
        # With user defined function kernel
        self.assertEqual(compiled_func(t1, t2, 2, 200), torch_add)

    def test_dataclass_factory(self):
        @dataclass
        class Output:
            scalar: int = 2
            named_tensors: Dict[str, torch.Tensor] = field(default_factory=dict)
            lists: List[torch.Tensor] = field(default_factory=list)

            def scale(self):
                return self.scalar * 2

        def fn(x):
            # Check default dict assignment
            a = Output(1)
            # Check that dataclass methods can be inlined
            scaled_value = a.scale()

            # Check that normal assignment works
            b = Output(5, named_tensors={"x": x})

            # Check default int assignment
            c = Output()

            # Check that the default members are properly initialized
            if isinstance(a.named_tensors, dict):
                x = torch.sin(x)

            # Change dataclass
            c.scalar = 6
            c.named_tensors["x"] = x

            # Return dataclaass as well to check reconstruction
            return c, torch.cos(x) * scaled_value + b.named_tensors["x"] + c.scalar

        cnts = torch._dynamo.testing.CompileCounter()
        compiled_fn = torch.compile(fn, backend=cnts, fullgraph=True)
        x = torch.randn(4)
        eager_dataclass, out = fn(x)
        compiled_dataclass, compiled_out = compiled_fn(x)
        self.assertEqual(eager_dataclass.scalar, compiled_dataclass.scalar)
        self.assertEqual(
            eager_dataclass.named_tensors["x"], compiled_dataclass.named_tensors["x"]
        )
        self.assertTrue(same(out, compiled_out))
        self.assertEqual(cnts.frame_count, 1)
        self.assertEqual(cnts.op_count, 5)

    def test_dataclass_nested(self):
        @dataclass
        class Base:
            outer_a: int
            outer_b: int

        @dataclass
        class Derived(Base):
            inner_a: Any = field(default_factory=list)

        def fn(x):
            l = Derived(1, 2)
            return l.outer_a * x

        opt_fn = torch.compile(fn, backend="eager", fullgraph=True)
        x = torch.randn(4)
        res = fn(x)
        ref = opt_fn(x)
        self.assertEqual(ref, res)

<<<<<<< HEAD
    def test_compare_constant_and_tensor(self):
        for op in [
            operator.lt,
            operator.le,
            operator.gt,
            operator.ge,
            operator.ne,
            operator.eq,
        ]:

            def fn(x):
                return op(-10, x)

            opt_fn = torch.compile(fullgraph=True)(fn)

            x = torch.randn(10)
            self.assertEqual(opt_fn(x), fn(x))
=======
    def test_broadcast_in_set(self):
        param = torch.zeros(5)
        param2 = torch.zeros(5, 10)

        tensor_list = set()
        tensor_list.add(param2)
        assert param not in tensor_list

        def fn(param, param2):
            tensor_list = set([param2])
            return param in tensor_list

        opt_fn = torch.compile(fn, fullgraph=True)
        self.assertEqual(opt_fn(param, param2), fn(param, param2))

        # Test aliased
        self.assertEqual(opt_fn(param, param), fn(param, param))
>>>>>>> 7ab0ce26


common_utils.instantiate_parametrized_tests(DefaultsTests)

if __name__ == "__main__":
    from torch._dynamo.test_case import run_tests

    run_tests()<|MERGE_RESOLUTION|>--- conflicted
+++ resolved
@@ -1835,7 +1835,24 @@
         ref = opt_fn(x)
         self.assertEqual(ref, res)
 
-<<<<<<< HEAD
+    def test_broadcast_in_set(self):
+        param = torch.zeros(5)
+        param2 = torch.zeros(5, 10)
+
+        tensor_list = set()
+        tensor_list.add(param2)
+        assert param not in tensor_list
+
+        def fn(param, param2):
+            tensor_list = set([param2])
+            return param in tensor_list
+
+        opt_fn = torch.compile(fn, fullgraph=True)
+        self.assertEqual(opt_fn(param, param2), fn(param, param2))
+
+        # Test aliased
+        self.assertEqual(opt_fn(param, param), fn(param, param))
+
     def test_compare_constant_and_tensor(self):
         for op in [
             operator.lt,
@@ -1853,25 +1870,6 @@
 
             x = torch.randn(10)
             self.assertEqual(opt_fn(x), fn(x))
-=======
-    def test_broadcast_in_set(self):
-        param = torch.zeros(5)
-        param2 = torch.zeros(5, 10)
-
-        tensor_list = set()
-        tensor_list.add(param2)
-        assert param not in tensor_list
-
-        def fn(param, param2):
-            tensor_list = set([param2])
-            return param in tensor_list
-
-        opt_fn = torch.compile(fn, fullgraph=True)
-        self.assertEqual(opt_fn(param, param2), fn(param, param2))
-
-        # Test aliased
-        self.assertEqual(opt_fn(param, param), fn(param, param))
->>>>>>> 7ab0ce26
 
 
 common_utils.instantiate_parametrized_tests(DefaultsTests)
