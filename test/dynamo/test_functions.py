--- conflicted
+++ resolved
@@ -2125,7 +2125,6 @@
         self.assertEqual(opt_fn(param, param), fn(param, param))
         self.assertEqual(cnts.frame_count, 2)  # Recompiles
 
-<<<<<<< HEAD
     def test_compare_constant_and_tensor(self):
         for op in [
             operator.lt,
@@ -2145,8 +2144,6 @@
             self.assertEqual(opt_fn(x), fn(x))
 
 
-=======
->>>>>>> b6ada79d
 common_utils.instantiate_parametrized_tests(DefaultsTests)
 
 if __name__ == "__main__":
