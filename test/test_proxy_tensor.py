--- conflicted
+++ resolved
@@ -753,6 +753,17 @@
         x, y = torch.randn(2), torch.randn(2)
         self.assertEqual(g(x, y), f(x, y))
 
+    def test_alias(self):
+        def f(x):
+            return torch.ops.aten.alias(x)
+
+        r = str(make_fx(f, tracing_mode="fake")(torch.randn(2)).code).strip()
+        # NB: this should not have a detach call
+        self.assertExpectedInline(r, """\
+def forward(self, x_1):
+    alias = torch.ops.aten.alias.default(x_1);  x_1 = None
+    return alias""")
+
 def _get_node(fx_g, cond):
     for n in fx_g.graph.nodes:
         if cond(n):
@@ -971,6 +982,7 @@
     xfail('corrcoef'),
     xfail('quantile'),
     xfail('nanquantile'),
+    xfail('narrow'),
 
     # Seems like it's creating a sparse tensor that isn't captured by tensor.is_sparse
     xfail('sparse.sampled_addmm'),
@@ -1025,13 +1037,6 @@
     xfail('as_strided_scatter', ''),  # aten.as_strided_scatter.default - couldn't find symbolic meta function/decomposition
     xfail('baddbmm', ''),  # aten.baddbmm.default - couldn't find symbolic meta function/decomposition
     xfail('bernoulli', ''),  # aten.bernoulli.default - couldn't find symbolic meta function/decomposition
-<<<<<<< HEAD
-    xfail('bfloat16', ''),  # aten._to_copy.default - couldn't find symbolic meta function/decomposition
-    xfail('bmm', ''),  # aten.bmm.default - couldn't find symbolic meta function/decomposition
-    xfail('bool', ''),  # aten._to_copy.default - couldn't find symbolic meta function/decomposition
-    xfail('broadcast_tensors', ''),  # aten.size.default - couldn't find symbolic meta function/decomposition
-=======
->>>>>>> 4a2d2e5e
     xfail('bucketize', ''),  # aten.bucketize.Tensor - couldn't find symbolic meta function/decomposition
     xfail('cartesian_prod', ''),  # Tensors of type TensorImpl do not have numel
     xfail('cdist', ''),  # aten.size.default - couldn't find symbolic meta function/decomposition
@@ -1053,7 +1058,6 @@
     xfail('diff', ''),  # aten.empty_like.default - couldn't find symbolic meta function/decomposition
     xfail('dist', ''),  # aten.dist.default - couldn't find symbolic meta function/decomposition
     xfail('dsplit', ''),  # aten.slice.Tensor - couldn't find symbolic meta function/decomposition
-    xfail('eig', ''),  # aten.eig.default - couldn't find symbolic meta function/decomposition
     xfail('einsum', ''),  # aten.size.default - couldn't find symbolic meta function/decomposition
     xfail('expand_as', ''),  # aten.size.default - couldn't find symbolic meta function/decomposition
     xfail('fft.fft2', ''),  # aten.size.default - couldn't find symbolic meta function/decomposition
@@ -1157,7 +1161,6 @@
     xfail('min', 'reduction_with_dim'),  # aten.min.dim - couldn't find symbolic meta function/decomposition
     xfail('mode', ''),  # aten.mode.default - couldn't find symbolic meta function/decomposition
     xfail('msort', ''),  # aten.sort.default - couldn't find symbolic meta function/decomposition
-    xfail('mv', ''),  # aten.mv.default - couldn't find symbolic meta function/decomposition
     xfail('nanquantile', ''),  # Could not run 'aten::equal' with arguments from the 'Meta' backend.
     xfail('narrow', ''),  # aten.size.default - couldn't find symbolic meta function/decomposition
     xfail('nn.functional.adaptive_avg_pool1d', ''),  # aten.size.default - couldn't find symbolic meta function/decomposition
@@ -1171,12 +1174,8 @@
     xfail('nn.functional.avg_pool3d', ''),  # aten.avg_pool3d.default - couldn't find symbolic meta function/decomposition
     xfail('nn.functional.bilinear', ''),  # aten.size.default - couldn't find symbolic meta function/decomposition
     xfail('nn.functional.binary_cross_entropy', ''),  # aten.new_empty.default - couldn't find symbolic meta function/decom...
-    xfail('nn.functional.binary_cross_entropy_with_logits', ''),  # aten.binary_cross_entropy_with_logits.default - couldn'...
     xfail('nn.functional.conv1d', ''),  # aten.convolution.default - couldn't find symbolic meta function/decomposition
     xfail('nn.functional.conv2d', ''),  # aten.convolution.default - couldn't find symbolic meta function/decomposition
-    xfail('nn.functional.conv_transpose1d', ''),  # aten.convolution.default - couldn't find symbolic meta function/decompo...
-    xfail('nn.functional.conv_transpose2d', ''),  # aten.convolution.default - couldn't find symbolic meta function/decompo...
-    xfail('nn.functional.conv_transpose3d', ''),  # aten.convolution.default - couldn't find symbolic meta function/decompo...
     xfail('nn.functional.cosine_embedding_loss', ''),  # The underlying op of 'aten.stride' has no overload name '_schema'
     xfail('nn.functional.cosine_similarity', ''),  # aten.size.default - couldn't find symbolic meta function/decomposition
     xfail('nn.functional.cross_entropy', ''),  # aten.size.default - couldn't find symbolic meta function/decomposition
@@ -1193,7 +1192,6 @@
     xfail('nn.functional.grid_sample', ''),  # aten.grid_sampler_2d.default - couldn't find symbolic meta function/decompos...
     xfail('nn.functional.group_norm', ''),  # 'torch._C.SymIntNode' and 'int'
     xfail('nn.functional.hinge_embedding_loss', ''),  # aten.empty_like.default - couldn't find symbolic meta function/deco...
-    xfail('nn.functional.huber_loss', ''),  # aten.size.default - couldn't find symbolic meta function/decomposition
     xfail('nn.functional.instance_norm', ''),  # aten.size.default - couldn't find symbolic meta function/decomposition
     xfail('nn.functional.interpolate', 'area'),  # aten.size.default - couldn't find symbolic meta function/decomposition
     xfail('nn.functional.interpolate', 'bicubic'),  # aten.upsample_bicubic2d.vec - couldn't find symbolic meta function/d...
@@ -1201,7 +1199,6 @@
     xfail('nn.functional.interpolate', 'linear'),  # aten.upsample_linear1d.vec - couldn't find symbolic meta function/dec...
     xfail('nn.functional.interpolate', 'nearest'),  # aten.upsample_nearest1d.vec - couldn't find symbolic meta function/d...
     xfail('nn.functional.interpolate', 'trilinear'),  # aten.upsample_trilinear3d.vec - couldn't find symbolic meta functi...
-    xfail('nn.functional.l1_loss', ''),  # aten.size.default - couldn't find symbolic meta function/decomposition
     xfail('nn.functional.linear', ''),  # aten.mv.default - couldn't find symbolic meta function/decomposition
     xfail('nn.functional.local_response_norm', ''),  # Tensors of type TensorImpl do not have numel
     xfail('nn.functional.margin_ranking_loss', ''),  # The underlying op of 'aten.stride' has no overload name '_schema'
@@ -1210,7 +1207,6 @@
     xfail('nn.functional.max_unpool1d', 'grad'),  # aten.max_unpool2d.default - couldn't find symbolic meta function/decom...
     xfail('nn.functional.max_unpool2d', 'grad'),  # aten.max_unpool2d.default - couldn't find symbolic meta function/decom...
     xfail('nn.functional.max_unpool3d', 'grad'),  # aten.max_unpool3d.default - couldn't find symbolic meta function/decom...
-    xfail('nn.functional.mse_loss', ''),  # aten.size.default - couldn't find symbolic meta function/decomposition
     xfail('nn.functional.multi_margin_loss', ''),  # Could not run 'aten::multi_margin_loss' with arguments from the...
     xfail('nn.functional.multilabel_margin_loss', ''),  # Could not run 'aten::multilabel_margin_loss_forward' with ...
     xfail('nn.functional.normalize', ''),  # aten.size.default - couldn't find symbolic meta function/decomposition
