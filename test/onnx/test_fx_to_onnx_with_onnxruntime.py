--- conflicted
+++ resolved
@@ -295,8 +295,6 @@
 
         input = torch.randn(2)
         self.run_test_with_fx_to_onnx_exporter_and_onnx_runtime(Model(), (input,))
-<<<<<<< HEAD
-=======
 
     @pytorch_test_common.xfail(
         "RuntimeError: Unknown call_function target: aten.mean.dim"
@@ -323,7 +321,6 @@
             model,
             (dummy_input,),
         )
->>>>>>> 7a15e823
 
     @pytorch_test_common.xfail(
         "RuntimeError: Unknown call_function target: aten.mean.dim"
