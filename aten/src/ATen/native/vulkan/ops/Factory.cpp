#include <ATen/native/vulkan/ops/Factory.h>
#include <torch/library.h>

namespace at {
namespace native {
namespace vulkan {
namespace ops {

Tensor _empty_affine_quantized(
    const IntArrayRef sizes,
    const c10::optional<ScalarType> dtype,
    const c10::optional<c10::Layout> layout,
    const c10::optional<Device> device,
    const c10::optional<bool> pin_memory,
    const double scale,
    const int64_t zero_point,
    const optional<MemoryFormat> memory_format) {
  return convert_quantized(vTensor{
      api::context(),
      sizes,
      TensorOptions()
          .dtype(dtype)
          .layout(layout)
          .device(device)
          .pinned_memory(pin_memory)
          .memory_format(memory_format),
      scale,
      zero_point});
}

Tensor empty_memory_format(
    const IntArrayRef sizes,
    const c10::optional<ScalarType> dtype,
    const c10::optional<c10::Layout> layout,
    const c10::optional<Device> device,
    const c10::optional<bool> pin_memory,
    const optional<MemoryFormat> memory_format) {
  return convert(vTensor{
      api::context(),
      sizes,
      TensorOptions()
          .dtype(dtype)
          .layout(layout)
          .device(device)
          .pinned_memory(pin_memory)
          .memory_format(memory_format),
  });
}

Tensor empty_strided(
    const IntArrayRef sizes,
    const IntArrayRef /* strides */,
    const optional<ScalarType> dtype,
    const optional<c10::Layout> layout,
    const optional<Device> device,
    const optional<bool> pin_memory) {
  return empty_memory_format(
<<<<<<< HEAD
      sizes,
      dtype,
      layout,
      device,
      pin_memory,
      c10::MemoryFormat::Contiguous);
=======
      sizes, dtype, layout, device, pin_memory, c10::MemoryFormat::Contiguous);
>>>>>>> 19e27b15
}

#ifdef USE_VULKAN_API

TORCH_LIBRARY_IMPL(aten, Vulkan, m) {
  m.impl(
      TORCH_SELECTIVE_NAME("aten::empty.memory_format"),
      at::native::vulkan::ops::empty_memory_format);
  m.impl(
      TORCH_SELECTIVE_NAME("aten::_empty_affine_quantized"),
      at::native::vulkan::ops::_empty_affine_quantized);
  m.impl(
      TORCH_SELECTIVE_NAME("aten::empty_strided"),
      TORCH_FN(at::native::vulkan::ops::empty_strided));
}

#endif /* USE_VULKAN_API */

} // namespace ops
} // namespace vulkan
} // namespace native
} // namespace at<|MERGE_RESOLUTION|>--- conflicted
+++ resolved
@@ -55,16 +55,7 @@
     const optional<Device> device,
     const optional<bool> pin_memory) {
   return empty_memory_format(
-<<<<<<< HEAD
-      sizes,
-      dtype,
-      layout,
-      device,
-      pin_memory,
-      c10::MemoryFormat::Contiguous);
-=======
       sizes, dtype, layout, device, pin_memory, c10::MemoryFormat::Contiguous);
->>>>>>> 19e27b15
 }
 
 #ifdef USE_VULKAN_API
