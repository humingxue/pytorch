
// Copyright (c) Facebook, Inc. and its affiliates.
// All rights reserved.
//
// This source code is licensed under the BSD-style license found in the
// LICENSE file in the root directory of this source tree.

#include <ATen/Operators.h>
#include <ATen/FunctionalTensorWrapper.h>
#include <ATen/core/dispatch/Dispatcher.h>
#include <ATen/functorch/BatchRulesHelper.h>
#include <ATen/functorch/BatchedFallback.h>
#include <ATen/functorch/DynamicLayer.h>
#include <ATen/functorch/PlumbingHelper.h>

namespace at { namespace functorch {

#define OP_DECOMPOSE(op)  m.impl(#op, static_cast<decltype(&ATEN_FN(op))>(native::op));
#define OP_DECOMPOSE2(op, overload)  m.impl(#op"."#overload, static_cast<decltype(&ATEN_FN2(op, overload))>(native::op));

TORCH_LIBRARY_IMPL(aten, FuncTorchVmapMode, m) {
  OP_DECOMPOSE(alpha_dropout_);
  OP_DECOMPOSE(dropout_);
  OP_DECOMPOSE(feature_alpha_dropout_);
  OP_DECOMPOSE(feature_dropout_);
}

static void unsupportedData(const c10::OperatorHandle& op, torch::jit::Stack* stack) {
    TORCH_CHECK(false, "mutating directly with `.data` under vmap transform is not allowed.");
}

TORCH_LIBRARY_IMPL(aten, FuncTorchBatchedDecomposition, m) {
  OP_DECOMPOSE2(__and__, Scalar);
  OP_DECOMPOSE2(__and__, Tensor);
  OP_DECOMPOSE2(__iand__, Tensor);
  OP_DECOMPOSE2(__iand__, Scalar);
  OP_DECOMPOSE2(__ior__, Tensor);
  OP_DECOMPOSE2(__ior__, Scalar);
  OP_DECOMPOSE2(__ixor__, Tensor);
  OP_DECOMPOSE2(__ixor__, Scalar);
  OP_DECOMPOSE2(__or__, Tensor);
  OP_DECOMPOSE2(__or__, Scalar);
  OP_DECOMPOSE2(__xor__, Tensor);
  OP_DECOMPOSE2(__xor__, Scalar);
  OP_DECOMPOSE(_batch_norm_impl_index);
  OP_DECOMPOSE(absolute);
  OP_DECOMPOSE(absolute_);
  OP_DECOMPOSE(arctan2);
  OP_DECOMPOSE(argsort);
  OP_DECOMPOSE(avg_pool1d);
  OP_DECOMPOSE(adaptive_max_pool1d);
  OP_DECOMPOSE(adaptive_avg_pool1d);
  m.impl("adaptive_avg_pool2d", native::adaptive_avg_pool2d_symint);
  m.impl("adaptive_avg_pool3d", native::adaptive_avg_pool3d_symint);
  OP_DECOMPOSE(adjoint);
  OP_DECOMPOSE(arccos);
  OP_DECOMPOSE(arccos_);
  OP_DECOMPOSE(arccosh);
  OP_DECOMPOSE(arccosh_);
  OP_DECOMPOSE(arcsin);
  OP_DECOMPOSE(arcsin_);
  OP_DECOMPOSE(arcsinh);
  OP_DECOMPOSE(arcsinh_);
  OP_DECOMPOSE(arctan);
  OP_DECOMPOSE(arctan_);
  OP_DECOMPOSE(arctanh);
  OP_DECOMPOSE(arctanh_);
  OP_DECOMPOSE(atleast_1d);
  OP_DECOMPOSE2(atleast_1d, Sequence);
  OP_DECOMPOSE(atleast_2d);
  OP_DECOMPOSE2(atleast_2d, Sequence);
  OP_DECOMPOSE(atleast_3d);
  OP_DECOMPOSE2(atleast_3d, Sequence);
  OP_DECOMPOSE(batch_norm);
  OP_DECOMPOSE(broadcast_tensors);
  m.impl("broadcast_to", native::broadcast_to_symint);
  OP_DECOMPOSE(cartesian_prod);
  OP_DECOMPOSE(cdist);
  OP_DECOMPOSE(chunk);
  OP_DECOMPOSE(clip);
  OP_DECOMPOSE2(clip, Tensor );
  OP_DECOMPOSE(concat);
  OP_DECOMPOSE(conj_physical);
  OP_DECOMPOSE(contiguous);
  OP_DECOMPOSE(combinations);
  OP_DECOMPOSE(corrcoef);
  OP_DECOMPOSE(cosine_embedding_loss);
  OP_DECOMPOSE(cosine_similarity);
  OP_DECOMPOSE(cov);
  OP_DECOMPOSE(cross);
  m.impl("cross_entropy_loss", native::cross_entropy_loss_symint);
  OP_DECOMPOSE2(cumulative_trapezoid, x);
  OP_DECOMPOSE2(cumulative_trapezoid, dx);
  OP_DECOMPOSE2(dsplit, int);
  OP_DECOMPOSE2(dsplit, array);
  OP_DECOMPOSE(det);
  OP_DECOMPOSE(diff);
  OP_DECOMPOSE(diag);
  OP_DECOMPOSE(dstack);
  OP_DECOMPOSE(einsum);
  m.impl("embedding_backward", native::embedding_backward_symint);
  OP_DECOMPOSE(expand_as);
  m.impl("fft_fft", native::fft_fft_symint);
  OP_DECOMPOSE(fft_fftshift);
  m.impl("fft_fft2", native::fft_fft2_symint);
  m.impl("fft_fftn", native::fft_fftn_symint);
  m.impl("fft_hfft", native::fft_hfft_symint);
  m.impl("fft_hfft2", native::fft_hfft2_symint);
  m.impl("fft_hfftn", native::fft_hfftn_symint);
  m.impl("fft_ifft", native::fft_ifft_symint);
  OP_DECOMPOSE(fft_ifftshift);
  m.impl("fft_ifft2", native::fft_ifft2_symint);
  m.impl("fft_ifftn", native::fft_ifftn_symint);
  m.impl("fft_ihfft", native::fft_ihfft_symint);
  m.impl("fft_irfft", native::fft_irfft_symint);
  m.impl("fft_irfft2", native::fft_irfft2_symint);
  m.impl("fft_irfftn", native::fft_irfftn_symint);
  m.impl("fft_rfft", native::fft_rfft_symint);
  m.impl("fft_rfft2", native::fft_rfft2_symint);
  m.impl("fft_rfftn", native::fft_rfftn_symint);
  OP_DECOMPOSE(fix);
  OP_DECOMPOSE(fliplr);
  OP_DECOMPOSE(flipud);
  OP_DECOMPOSE2(flatten, using_ints);
  OP_DECOMPOSE2(float_power, Tensor_Tensor);
  OP_DECOMPOSE2(float_power, Tensor_Scalar);
  OP_DECOMPOSE2(float_power, Scalar);
  OP_DECOMPOSE(gather_backward);
  OP_DECOMPOSE(ger);
  OP_DECOMPOSE2(gradient, scalarint);
  OP_DECOMPOSE2(gradient, scalararray);
  OP_DECOMPOSE2(gradient, array);
  OP_DECOMPOSE2(gradient, scalarrayint);
  OP_DECOMPOSE2(gradient, scalarrayarray);
  OP_DECOMPOSE2(gradient, tensorarrayint);
  OP_DECOMPOSE2(gradient, tensorarray);
  OP_DECOMPOSE2(greater_equal, Tensor );
  OP_DECOMPOSE2(greater_equal, Scalar );
  OP_DECOMPOSE2(greater, Tensor );
  OP_DECOMPOSE(grid_sampler);
  OP_DECOMPOSE(group_norm);
  OP_DECOMPOSE(hinge_embedding_loss);
  OP_DECOMPOSE2(hsplit, int);
  OP_DECOMPOSE2(hsplit, array);
  OP_DECOMPOSE(hstack);
  m.impl("index_select_backward", native::index_select_backward_symint);
  OP_DECOMPOSE(inner);
  OP_DECOMPOSE(inverse);
  OP_DECOMPOSE(isfinite);
  OP_DECOMPOSE(isreal);
  OP_DECOMPOSE(concatenate);
  OP_DECOMPOSE(instance_norm);
  OP_DECOMPOSE(kron);
  OP_DECOMPOSE(l1_loss);
  m.impl("layer_norm", native::layer_norm_symint);
  OP_DECOMPOSE2(ldexp, Tensor);
  OP_DECOMPOSE2(less_equal, Tensor );
  OP_DECOMPOSE2(less, Tensor );
  OP_DECOMPOSE(linear);
  OP_DECOMPOSE(linalg_cond);
  OP_DECOMPOSE(linalg_cholesky);
  OP_DECOMPOSE(linalg_det);
  OP_DECOMPOSE(linalg_eigvalsh);
  OP_DECOMPOSE(linalg_eigvals);
  OP_DECOMPOSE(linalg_inv);
  OP_DECOMPOSE(linalg_lu_factor);
  OP_DECOMPOSE(linalg_matmul);
  OP_DECOMPOSE(linalg_matrix_norm);
  OP_DECOMPOSE2(linalg_matrix_norm, str_ord);
  OP_DECOMPOSE(linalg_multi_dot);
  OP_DECOMPOSE(linalg_norm);
  OP_DECOMPOSE2(linalg_norm, ord_str);
  OP_DECOMPOSE(linalg_eigh);
  OP_DECOMPOSE(linalg_solve);
  OP_DECOMPOSE(linalg_solve_ex);
  OP_DECOMPOSE(linalg_svd);
  OP_DECOMPOSE(linalg_svdvals);
  OP_DECOMPOSE(linalg_pinv);
  OP_DECOMPOSE(linalg_tensorinv);
  OP_DECOMPOSE2(linalg_pinv, atol_rtol_float);
  m.impl("linalg_vander", native::linalg_vander_symint);
  OP_DECOMPOSE(cumprod_backward);
  OP_DECOMPOSE(linalg_matrix_power);
  OP_DECOMPOSE(linalg_vecdot);
<<<<<<< HEAD
  OP_DECOMPOSE(logdet);
  OP_DECOMPOSE2(log_softmax, int);
=======
  OP_DECOMPOSE(log_sigmoid);
>>>>>>> 2b1e45bb
  OP_DECOMPOSE(_lu_with_info);
  OP_DECOMPOSE(matmul);
  OP_DECOMPOSE(matrix_H);
  OP_DECOMPOSE(matrix_power);
  OP_DECOMPOSE2(max, other );
  OP_DECOMPOSE(max_pool1d);
  OP_DECOMPOSE(max_pool1d_with_indices);
  OP_DECOMPOSE(max_pool2d);
  OP_DECOMPOSE(max_pool3d);
  OP_DECOMPOSE(meshgrid);
  OP_DECOMPOSE2(meshgrid, indexing);
  OP_DECOMPOSE(mH);
  OP_DECOMPOSE2(min, other );
  OP_DECOMPOSE2(moveaxis, intlist);
  OP_DECOMPOSE2(movedim, int);
  OP_DECOMPOSE2(movedim, intlist);
  OP_DECOMPOSE(msort);
  OP_DECOMPOSE(mT);
  OP_DECOMPOSE(nanmean);
  m.impl("narrow", native::narrow_symint);
  OP_DECOMPOSE(negative);
  OP_DECOMPOSE2(frobenius_norm, dim);
  OP_DECOMPOSE2(nuclear_norm, dim);
  OP_DECOMPOSE(nuclear_norm);
  m.impl("nll_loss_nd", native::nll_loss_nd_symint);
  m.impl("nll_loss", native::nll_loss_symint);
  m.impl("nll_loss2d", native::nll_loss2d_symint);
  OP_DECOMPOSE2(not_equal, Tensor );
  OP_DECOMPOSE(outer);
  OP_DECOMPOSE(pairwise_distance);
  OP_DECOMPOSE(pinverse);
  OP_DECOMPOSE(poisson_nll_loss);
  OP_DECOMPOSE(positive);
  OP_DECOMPOSE(qr);
  OP_DECOMPOSE(ravel);
  m.impl("repeat_interleave.self_int", static_cast<decltype(&ATEN_FN2(repeat_interleave, self_int))>(native::repeat_interleave_symint));
  m.impl("repeat_interleave.self_Tensor", static_cast<decltype(&ATEN_FN2(repeat_interleave, self_Tensor))>(native::repeat_interleave_symint));
  m.impl("reshape", native::reshape_symint);
  OP_DECOMPOSE(resolve_conj);
  OP_DECOMPOSE(resolve_neg);
  OP_DECOMPOSE(row_stack);
  OP_DECOMPOSE(rrelu);
  OP_DECOMPOSE(rrelu_);
  OP_DECOMPOSE(relu6);
  OP_DECOMPOSE(relu6_);
  OP_DECOMPOSE(prelu);
  OP_DECOMPOSE2(softmax, int);
  OP_DECOMPOSE(scaled_dot_product_attention);
  OP_DECOMPOSE(special_gammainc);
  OP_DECOMPOSE(special_gammaincc);
  OP_DECOMPOSE(special_logit);
  OP_DECOMPOSE(special_log_softmax);
  OP_DECOMPOSE(special_logsumexp);
  OP_DECOMPOSE(special_multigammaln);
  OP_DECOMPOSE(special_polygamma);
  OP_DECOMPOSE(special_softmax);
  OP_DECOMPOSE(special_digamma);
  OP_DECOMPOSE(special_erf);
  OP_DECOMPOSE(special_erfc);
  OP_DECOMPOSE(special_erfinv);
  OP_DECOMPOSE(special_exp2);
  OP_DECOMPOSE(special_expm1);
  OP_DECOMPOSE(special_expit);
  OP_DECOMPOSE(special_gammaln);
  OP_DECOMPOSE(special_i0);
  OP_DECOMPOSE(special_log1p);
  OP_DECOMPOSE(special_ndtr);
  OP_DECOMPOSE(special_psi);
  OP_DECOMPOSE(special_round);
  OP_DECOMPOSE(special_sinc);
  OP_DECOMPOSE(special_xlogy);
  OP_DECOMPOSE2(special_xlogy, other_scalar);
  OP_DECOMPOSE2(special_xlogy, self_scalar);


  m.impl("split.sizes", native::split_symint);
  OP_DECOMPOSE(square);
  OP_DECOMPOSE(numpy_T);
  OP_DECOMPOSE(reshape_as);
  OP_DECOMPOSE(slogdet);
  OP_DECOMPOSE2(result_type, Tensor);
  OP_DECOMPOSE2(result_type, Scalar);
  OP_DECOMPOSE2(result_type, Scalar_Tensor);
  OP_DECOMPOSE2(result_type, Scalar_Scalar);
  OP_DECOMPOSE(is_same_size);
  OP_DECOMPOSE(view_as);
  OP_DECOMPOSE2(size, int);
  OP_DECOMPOSE(is_complex);
  OP_DECOMPOSE(std);
  OP_DECOMPOSE(selu);
  OP_DECOMPOSE(selu_);
  OP_DECOMPOSE2(std, dim);
  OP_DECOMPOSE(std_mean);
  OP_DECOMPOSE2(std_mean, dim);
  OP_DECOMPOSE(swapaxes);
  OP_DECOMPOSE2(subtract, Tensor);
  m.impl("sum_to_size", native::sum_to_size_symint);
  OP_DECOMPOSE(svd);
  OP_DECOMPOSE(swapdims);
  OP_DECOMPOSE(take_along_dim);
  OP_DECOMPOSE(tensordot);
  m.impl("tensor_split.indices", native::tensor_split_indices_symint);
  m.impl("tensor_split.sections", native::tensor_split_sections_symint);
  OP_DECOMPOSE(_test_check_tensor);
  m.impl("tile", native::tile_symint);
  OP_DECOMPOSE2(trapezoid, x);
  OP_DECOMPOSE2(trapezoid, dx);
  OP_DECOMPOSE2(trapz, x);
  OP_DECOMPOSE2(trapz, dx);
  m.impl("value_selecting_reduction_backward", native::value_selecting_reduction_backward_symint);
  OP_DECOMPOSE(var);
  OP_DECOMPOSE2(var, dim);
  OP_DECOMPOSE(var_mean);
  OP_DECOMPOSE2(var_mean, dim);
  OP_DECOMPOSE2(vsplit, int);
  OP_DECOMPOSE2(vsplit, array);
  OP_DECOMPOSE(vstack);
  OP_DECOMPOSE2(where, ScalarOther);
  OP_DECOMPOSE2(where, ScalarSelf);
  OP_DECOMPOSE2(where, Scalar);
  OP_DECOMPOSE(orgqr);
  m.impl("unflatten.int", native::unflatten_symint);
  m.impl("_convolution_double_backward", native::_convolution_double_backward);
  m.impl("conv_transpose1d", native::conv_transpose1d_symint);
  m.impl("conv_transpose2d.input", native::conv_transpose2d_symint);
  m.impl("conv_transpose3d.input", native::conv_transpose3d_symint);
  m.impl("conv1d", native::conv1d_symint);
  m.impl("conv2d", native::conv2d_symint);
  m.impl("conv3d", native::conv3d_symint);
  OP_DECOMPOSE2(conv1d, padding);
  OP_DECOMPOSE2(conv2d, padding);
  OP_DECOMPOSE2(conv3d, padding);
  OP_DECOMPOSE(_convolution_mode);
  OP_DECOMPOSE(type_as);
  OP_DECOMPOSE(linalg_diagonal);
  OP_DECOMPOSE(diagonal_copy);
  m.impl("pad", native::pad_symint);
  m.impl("_pad_circular", native::_pad_circular_symint);
  OP_DECOMPOSE(swapdims_);
  OP_DECOMPOSE(swapaxes_);
  OP_DECOMPOSE(unfold_copy);
  // Easy way to decompose upsample*.vec overloads instead of introducing *_symint methods
  // if used OP_DECOMPOSE2.
  m.impl("upsample_bilinear2d.vec", native::upsample_bilinear2d);
  m.impl("upsample_bicubic2d.vec", native::upsample_bicubic2d);
  m.impl("_upsample_bilinear2d_aa.vec", native::_upsample_bilinear2d_aa);
  m.impl("_upsample_bicubic2d_aa.vec", native::_upsample_bicubic2d_aa);
  m.impl("upsample_linear1d.vec", native::upsample_linear1d);
  m.impl("upsample_nearest1d.vec", native::upsample_nearest1d);
  m.impl("upsample_nearest2d.vec", native::upsample_nearest2d);
  m.impl("upsample_nearest3d.vec", native::upsample_nearest3d);
  m.impl("upsample_trilinear3d.vec", native::upsample_trilinear3d);

  // views on complex tensor
  OP_DECOMPOSE(imag);
  OP_DECOMPOSE(real);

  // divide, alias for div
  OP_DECOMPOSE2(divide, Tensor);
  OP_DECOMPOSE2(divide_, Tensor);
  OP_DECOMPOSE2(divide, Scalar);
  OP_DECOMPOSE2(divide, Tensor_mode);
  OP_DECOMPOSE2(divide_, Tensor_mode);
  OP_DECOMPOSE2(divide, Scalar_mode);
  OP_DECOMPOSE2(divide_, Scalar_mode);

  // divide, alias for div
  OP_DECOMPOSE2(true_divide, Tensor);
  OP_DECOMPOSE2(true_divide_, Tensor);
  OP_DECOMPOSE2(true_divide, Scalar);
  OP_DECOMPOSE2(true_divide_, Scalar);

  // multiply, alias for mul
  OP_DECOMPOSE2(multiply, Tensor)
  OP_DECOMPOSE2(multiply_, Tensor)
  OP_DECOMPOSE2(multiply, Scalar)
  OP_DECOMPOSE2(multiply_, Scalar)

  OP_DECOMPOSE2(linalg_matrix_rank, atol_rtol_tensor);
  OP_DECOMPOSE2(linalg_matrix_rank, atol_rtol_float);
  OP_DECOMPOSE(linalg_ldl_factor);

  // comparison ops
  OP_DECOMPOSE2(greater, Scalar);
  OP_DECOMPOSE2(less_equal, Scalar);
  OP_DECOMPOSE2(less, Scalar);
  OP_DECOMPOSE2(not_equal, Scalar);
  m.impl("_has_compatible_shallow_copy_type", torch::CppFunction::makeFromBoxedFunction<&unsupportedData>());

  // to.*
  OP_DECOMPOSE2(to, device);
  OP_DECOMPOSE2(to, dtype);
  OP_DECOMPOSE2(to, dtype_layout);
  OP_DECOMPOSE2(to, other);
}

}}<|MERGE_RESOLUTION|>--- conflicted
+++ resolved
@@ -182,12 +182,9 @@
   OP_DECOMPOSE(cumprod_backward);
   OP_DECOMPOSE(linalg_matrix_power);
   OP_DECOMPOSE(linalg_vecdot);
-<<<<<<< HEAD
+  OP_DECOMPOSE(log_sigmoid);
   OP_DECOMPOSE(logdet);
   OP_DECOMPOSE2(log_softmax, int);
-=======
-  OP_DECOMPOSE(log_sigmoid);
->>>>>>> 2b1e45bb
   OP_DECOMPOSE(_lu_with_info);
   OP_DECOMPOSE(matmul);
   OP_DECOMPOSE(matrix_H);
