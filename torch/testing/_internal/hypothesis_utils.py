--- conflicted
+++ resolved
@@ -364,10 +364,6 @@
             "To avoid `DeadlineExceeded` errors, please update. "
             f"Current hypothesis version: {hypothesis.__version__}"
         )
-<<<<<<< HEAD
-        warnings.warn(warning_message, stacklevel=2)
-=======
         warnings.warn(warning_message, stacklevel=TO_BE_DETERMINED)
->>>>>>> fff02e67
     else:
         assert settings().deadline is None