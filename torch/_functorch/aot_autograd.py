import collections
import dataclasses
import itertools
import logging
import warnings
import pprint
from contextlib import contextmanager, nullcontext
from dataclasses import dataclass
from enum import Enum
from functools import partial, wraps
from typing import Any, Callable, Dict, List, Optional, Set, Tuple, Union, NewType
from unittest.mock import patch
from torch.utils._python_dispatch import is_traceable_wrapper_subclass

from functorch import make_fx

import torch
import torch.fx.traceback as fx_traceback
import torch.nn as nn
import torch.utils._pytree as pytree
import torch.utils.dlpack
from torch import Tensor
from torch._subclasses.meta_utils import safe_is_leaf
from torch._dispatch.python import enable_python_dispatcher
from torch._dynamo import compiled_autograd
from torch._dynamo.utils import dynamo_timed, lazy_format_graph_code, preserve_rng_state
from torch._guards import detect_fake_mode, tracing
from torch._prims_common import CUDARngStateHelper
from torch._logging import getArtifactLogger
from torch._subclasses import FakeTensor, FakeTensorMode
from torch._subclasses.functional_tensor import FunctionalTensor, FunctionalTensorMode
from torch.fx import immutable_collections, Interpreter
from torch.fx.experimental.proxy_tensor import is_sym_node, py_sym_types
from torch.fx.experimental.symbolic_shapes import ShapeEnv, is_concrete_int, fx_placeholder_vals
from torch.multiprocessing.reductions import StorageWeakRef
from torch.nn.utils import stateless
from torch._decomp.decompositions_for_rng import PhiloxStateTracker, rng_decompositions
from . import config
from .partitioners import default_partition
from torch._guards import TracingContext, DuplicateInputs, Source

original_zip = zip

def strict_zip(*iterables, strict=True, **kwargs):
    if not strict:
        return original_zip(*iterables, **kwargs)

    shortest_length = min(len(it) for it in iterables)
    for iterable in iterables:
        if len(iterable) != shortest_length:
            raise ValueError("The iterables have different lengths and strict mode is enabled.")

    return original_zip(*iterables, **kwargs)

zip = strict_zip

log = logging.getLogger(__name__)
aot_joint_log = getArtifactLogger(__name__, "aot_joint_graph")
aot_graphs_log = getArtifactLogger(__name__, "aot_graphs")

MutationType = Enum(
    "MutationType", ("none", "metadata_only", "data", "data_and_metadata")
)
OutputType = Enum(
    "OutputType", (
        # output is not an alias
        "non_alias",
        # output aliases an input
        "alias_of_input",
        # output **is** an input tensor
        "is_input",
        # output has a ._base tensor, which is a graph intermediate.
        # We need to return its ._base as a graph output,
        # so its requires_grad info is populated correctly.
        # Instructs the runtime code to regenerate the current output
        # from a base tensor, graph_intermediates[base_idx]
        "alias_of_intermediate_save_as_output",
        # Same as above; but we don't need to explicitly add its ._base
        # as a graph output, because it already **is** a graph output.
        "alias_of_intermediate",
        # Same as above; but the output's ._base is **already** a user output.
        # Instructs the runtime code to regenerate the current output from
        # a base tensor, user_outputs[base_idx]
        "alias_of_intermediate_base_is_user_output",
        # See Note [Intermediate Bases Optimization]
        "unsafe_view_alias",
        # output is an alias, but has a custom autograd.Function backward.
        # In this case, we don't want to do view-replay, since we won't be able to replay the custom function.
        # Instead, we'll treat this output "normally", and trace its backward into the graph.
        "custom_function_view",
    )
)

pytree._register_pytree_node(
    immutable_collections.immutable_list,
    lambda x: (list(x), None),
    lambda x, c: immutable_collections.immutable_list(x),
)
pytree._register_pytree_node(
    immutable_collections.immutable_dict,
    lambda x: (list(x.values()), list(x.keys())),
    lambda x, c: immutable_collections.immutable_dict(
        dict(zip(c, x))
    ),
)

def partial_asdict(obj: Any) -> Any:
    if dataclasses.is_dataclass(obj):
        return {field.name: getattr(obj, field.name) for field in dataclasses.fields(obj)}
    elif isinstance(obj, (list, tuple)):
        return obj.__class__([partial_asdict(item) for item in obj])
    elif isinstance(obj, dict):
        return {k: partial_asdict(v) for k, v in obj.items()}
    else:
        return obj

aten = torch.ops.aten

# This global counter increments every time we compile a graph with
# AOTAutograd.  You can use this to correlate runtime error messages
# with compile time (e.g., if you get an error at runtime saying
# compiled graph 3 failed, you can set a breakpoint at compile time
# for this graph number to investigate further at compile time.)
#
# NB: this is different from get_aot_compilation_context, which tracks
# each underlying graph that is compiled.  In contrast, AOT_COUNTER
# corresponds to top-level invocations of aot_module/aot_function;
# one counter is allocated per entire compiled block (but this block
# may involve compiling multiple subgraphs; e.g., for forwards/backwards)
AOT_COUNTER = itertools.count()

KNOWN_TYPES = tuple(
    [torch.Tensor, int, str, float, bool, type(None)] + list(py_sym_types)
)

# Set up hooks so that during backward the fx's stack_trace is properly set
callback_set = False

def setup_stacktrace_preservation_hooks(roots: List):
    def iter_graph(roots):
        if not roots:
            return
        seen = set()
        q = collections.deque()
        for node in roots:
            if node is not None:
                seen.add(node)
                q.append(node)

        while q:
            node = q.popleft()
            for fn, _idx in node.next_functions:
                if fn in seen or fn is None:
                    continue
                seen.add(fn)
                q.append(fn)

            yield node

    def get_callback(saved_stack_):
        def callback():
            global callback_set
            fx_traceback.set_stack_trace(saved_stack_)
            callback_set = False

        return callback

    def get_prehook(stack_, seq_nr):
        def prehook(grad_output):
            global callback_set

            if not callback_set:
                torch.autograd.variable.Variable._execution_engine.queue_callback(
                    get_callback(fx_traceback.format_stack())
                )
                callback_set = True

            fx_traceback.set_stack_trace(stack_)
            fx_traceback.set_grad_fn_seq_nr(seq_nr)

        return prehook

    def get_posthook(special_stack_, seq_nr):
        def posthook(grad_input, grad_output):
            fx_traceback.set_stack_trace(special_stack_)
            fx_traceback.reset_grad_fn_seq_nr()

        return posthook

    for node in iter_graph(roots):
        forward_node_stack = node.metadata.get("traceback_", [])
        node.register_prehook(get_prehook(forward_node_stack,
                              node._sequence_nr()))

        special_stack = forward_node_stack.copy()
        special_stack.append(
            "Gradient addition node due to multiple use of tensor around:"
        )
        node.register_hook(get_posthook(special_stack, node._sequence_nr()))


# ~~~~~~~~~~~~~~~~~~~~~~~~~~~~~~~~~~~~~~~~~~~~~~~~~~~~~~~~~~~~~~~~~~~~~~~~~~~~~~~~~~~~~~~~~~~~~~~~~~~~~~~~~~~~~~~~~~~~~
# ~~~~~~~~~~~~~~~~~~~~~~~~~~~~~~~~~~~~~~~~~~~~~~~~~~~~~~~~~~~~~~~~~~~~~~~~~~~~~~~~~~~~~~~~~~~~~~~~~~~~~~~~~~~~~~~~~~~~~
#
# AOT Autograd contains a pretty non-trivial amount of logic to handle edge cases around aliasing and mutation
# that are external to the graph (they show up as side effects in some way when you run the graph).
#
# Take a look at `test_aotdispatch.py TestAOTAutograd.test_input_mutation*` tests for some examples functions
# and what they're compiled graphs looks like.
# Below is a very long comment detailing several edge cases, and showing how AOT Autograd handles them.
#
# Note [AOT Autograd: input data mutations]
#
# If we compile a function that mutates inputs, then those input mutations are real side effects
# that a user expects to see after running the compiled graph.
# However, the graph that we want to send to a backend needs to be *entirely* functional.
# The way we reconcile this difference is that we remove the mutations completely from the graph that we compile
# but we update the graph to return (updated_inputs, user_outputs).
# In the epilogue that runs after the compiled graph is executed, we copy the updated inputs back to the originals.
#
# Example: original user code:
# def f(x):
#     x.mul_(2)
#     out = x.mul(3)
#     return out
#
# After AOT Autograd compiles, we end up with a:
# (a) compiled graph
# (b) autograd.Function.forward() method, that executes the compiled graph
# (c) wrapper function, that calls the autograd.Function.forward() and performs the epilogue
#
# The output of (a, b, c) are all written below.
#
# def compiled_forward_graph(x):
#     x_updated = x.mul(2)
#     out = x_updated.mul(3)
#     return x_updated, out
#
# # x_updated gets a gradient in the compiled backward
# def compiled_backward_graph(grad_x_updated, grad_out):
#     grad_x = ...
#     return grad_x
#
# def autograd.Function.forward(x):
#     x_updated, out = compiled_forward_graph(x)
#     return x_updated, out
#
# def compiled_wrapper(x):
#     x_updated, out = autograd.Function.apply(x)
#     x.copy_(x_updated)
#     return out
#
# Another important thing to note is that updated inputs (due to data mutations) *do* participate
# in the compiled backward graph! Since the compiled forward graph gets N extra outputs
# (due to updated inputs showing up as graph outputs),
# The compiled backward gets an additional N inputs.
# That way, during the x.copy_(x_updated) bit in the epilogue, gradients will flow from the updated input
# back to the original input.


# Note [AOT Autograd: input metadata mutations]
#
# For the same reason as input mutations, we also don't put input metadata mutations in the graph.
# Instead, we return the updated version of the input (a view), and mutate the input's metadata outside of the graph
#
# Example: original user code:
# def f(x):
#     x.t_()
#     out = x.mul(3)
#     return out
#
# AOT Autograd output (compiled graph, autograd.Function.forward(), wrapper function):
# def compiled_forward_graph(x):
#     x_updated = x.t()
#     out = x_updated.mul(3)
#     return x_updated, out
#
# # x_updated does *not* get a gradient in the compiled backward
# def compiled_backward_graph(grad_out):
#     grad_x = ...
#     return grad_x
#
# def autograd.Function.forward(x):
#     x_updated, out = compiled_forward_graph(x)
#     return x_updated, out
#
# def compiled_wrapper(x):
#     x_updated, out = autograd.Function.apply(x)
#     x.as_strided_(x_updated)
#     return out


# Note [AOT Autograd: outputs aliasing inputs or intermediates!]
#
# AOT Autograd needs special handling for outputs that alias graph inputs or intermediates!
# Why?
# (1) autograd.Function.forward() has a limitation, where views that returned in the forward cannot later be mutated.
# (2) views don't need to be compiled in the graph anyway - it's cheap to generate them outside of the compiled graph,
#     in an epilogue.
# For outputs that alias inputs, we do the following:
# (a) *still* return the aliased output as a graph output
# (b) In the AOT Autograd wrapper/epilogue, we don't return that aliased output. Instead, we use it to regenerate the output.
#
# For outputs that alias *intermediates*, we do the following:
# (a) Return the output in the compiled forward, **and** return it's ._base (a graph intermediates) as an output in the forward
# (b) Use (output, graph_intermediate) to regenerate the alias, and return that to the user (instead of the compiled fw output).
# You might wonder why we return the aliased output directly in the graph (and making the graph compute it),
# only to not return it and instead generate a fresh alias off of the intermediate,
# instead of (say) just storing metadata about the size/stride of the output somewhere to generate the alias. There are two reasons:
# (1) Getting the actual alias tensor allows us to use view-replay to generate the alias, instead of an as_strided() call
# (2) Inductor (and other backends) are free to change the memory format of graph outputs, if it results in better performance.
#     This can result in problems if a user later tries to .view() that output expecting it to have one set of strides,
#     when it has a different set of strides.
#     By including the view op directly in the graph, inductor takes that into account when deciding what memory format
#     the graph intermediate should be.
#
# Another important thing to note is how our traced backward() graph handles aliases.
# (this applies to outputs aliasing inputs, outputs aliasing intermediates,
#  *and* updated inputs returned in the compiled forward due to metadata-only mutations).
# Any outputs that alias (either inputs or intermediates) do NOT participate in the compiled backward graph
# It would be wasteful to include them in the compiled backward(), because we regenerate them eagerly
# at the end of the forward.
#
# Example: original user code:
# def f(x):
#     out1 = x.t()
#     intermediate = x.mul(2)
#     out2 = intermediate.view(-1)
#     return out1, out2
#
# AOT Autograd output (compiled graph, autograd.Function.forward(), wrapper function):
# def compiled_forward_graph(x):
#     out1 = x.t()
#     intermediate = x.mul(2)
#     out2 = intermediate.view(-1)
#     # the compiled graph also returns the intermediate
#     return out1, out2, intermediate
#
# # intermediate gets a gradient in the compiled backward.
# # both output aliases (out1 and out2) do not.
# def compiled_backward_graph(grad_intermediate):
#     grad_x = ...
#     return grad_x
#
# def autograd.Function.forward(x):
#     out1, out2, intermediate = compiled_forward_graph(x)
#     return out1, out2, intermediate
#
# def compiled_wrapper(x):
#     out1, out2, intermediate = autograd.Function.apply(x)
#     # regenerate out1 from the input
#     out1_regenerated = out1._view_func(x)
#     # regenerate out1 from the intermediate
#     out2_regenerated = out2._view_func(intermediate)
#     return out1_regenerated, out2_regenerated


# Note [AOT Autograd: mutations to inputs that alias other inputs]
#
# Another edge case that is (only partially) handled today is when an input is mutated, but itself aliases another input.
# AOT Autograd needs to **ensure** that functionalization knows that the two inputs are aliased to each other.
# That way, when the aliased input is accessed later in the graph, functionalization knows to "update" the alias
# given the mutation that occurred.
#
# This is handled by updating the calling convention: we create a "synthetic base" that becomes a new input
# in the compiled function, and we regenerate the original (aliased) inputs directly off of the base
# inside of the compiled function.
#
# This logic is fully encapsulated in aot_wrapper_synthetic_base()
#
# Example: original user code:
# def f(x, x_view):
#     x.mul_(2)
#     out = x * x_view
#     return out
# f(x, x.view(-1))
#
# AOT Autograd output (compiled graph, autograd.Function.forward(), wrapper function):
# def compiled_forward_graph(base)
#     x = generate_x(base)
#     x_view = generate_x_view(base)
#     x_updated = x.mul(2)
#     x_view_updated = x_updated.view(-1)
#     out = x_updated * x_view_udpated
#     return x_updated, out
#
# # The calling convention change from (aliases) -> (base) happens
# # *outside* of the autograd.Function.forward().
# # That means the forward() only has 1 input (base),
# # and the backward() only has 1 output (grad_base)
# def compiled_backward_graph(grad_out):
#     grad_base = ...
#     return grad_base
#
# def autograd.Function.forward(base):
#     x_updated, out = compiled_forward_graph(base)
#     return x_updated, out
#
# # The compiled wrapper is where we create synthetic bases.
# # The info on which inputs are mutated is also tracked *before* synthetic base creation.
# def compiled_wrapper(x, x_view):
#     base = merge_view_inputs(x, x_view)
#     x_updated, out = autograd.Function.apply(base)
#     # x and x_view are aliased in eager mode, so this mutation to x will automatically affect x_view.
#     x.copy_(x_updated)
#     return out
#
# ~~~~~~~~~~~~~~~~~~~~~~~~~~~~~~~~~~~~~~~~~~~~~~~~~~~~~~~~~~~~~~~~~~~~~~~~~~~~~~~~~~~~~~~~~~~~~~~~~~~~~~~~~~~~~~~~~~~~~
# ~~~~~~~~~~~~~~~~~~~~~~~~~~~~~~~~~~~~~~~~~~~~~~~~~~~~~~~~~~~~~~~~~~~~~~~~~~~~~~~~~~~~~~~~~~~~~~~~~~~~~~~~~~~~~~~~~~~~~


# This class stores info about every user output.
@dataclass(frozen=True)
class OutputAliasInfo:
    # Tells us if this output is:
    # (1) a regular (non-aliased) output
    # (2) an alias of a forward input
    # (3) **is** a forward input (special case of "alias_of_input")
    # (4) an alias of an intermediate (aka an alias of an output of the inner traced forward)
    # (5) an alias of an intermediate, that explicitly requires returning the intermediate
    #     as a graph output
    # (6) an alias of an intermediate, where that intermediate is also a user output
    output_type: OutputType
    # The raw type of the output (torch.Tensor, SymInt, etc)
    raw_type: type
    # If (1) above, then
    # - base_idx is None
    # If (2) or (3) above, then
    # - Tells us that the base of this alias is user_fwd_input[base_idx]
    #   (This is an index into the inputs *before* we make synthetic bases)
    # If (4) or (5) above, then
    # - Tells us that the base of this alias is output_graph_intermediates[base_idx]
    #   here, this refers to the index of the *direct* traced
    # If (6) above, then:
    # - Tells us that the base of this alias is output_user_fwds[base_idx]
    #   here, this refers to the index of the *direct* traced
    base_idx: Optional[int]
    # If it is a Tensor, what the dynamic dims are (otherwise is None)
    dynamic_dims: Optional[Set[int]]
    # requires_grad
    requires_grad: bool


# This class tells us info about user inputs.
@dataclass(frozen=True)
class InputAliasInfo:
    is_leaf: bool
    mutates_data: bool
    mutates_metadata: bool
    requires_grad: bool


# This class encapsulates all aliasing + mutation info we need about the forward graph
# See a more detailed overview of the edge case handling at
# https://docs.google.com/document/d/19UoIh_SVrMy_b2Sx5ZaeOJttm6P0Qmyss2rdBuyfoic/edit
@dataclass(eq=False)
class ViewAndMutationMeta:
    # length = # user inputs
    # This gives us info about every input, and what sort of mutation happened to it (if any)
    input_info: List[InputAliasInfo]

    # length = # user outputs
    # This gives us info about every output (mostly around whether it aliases other tensors)
    output_info: List[OutputAliasInfo]

    # length = # mutated inps + # user outputs
    # For every output *and* mutated input returned from the forward,
    # tells us whether or not the output should require gradients or not
    requires_grad_info: List[bool]

    # length = the number of intermediate bases appended as outputs to the end of the forward graph.
    # Note: this is not necessarily the same thing as:
    #   len([x for x in output_info if x.output_type == OutputType.alias_of_intermediate])
    # Because outputs might share a ._base, or an output's ._base might itself be
    # another user output (in both cases, we won't redundantly append bases to the end of the graph)
    num_intermediate_bases: int

    # For inference only: instructs us to keep data-only input mutations directly in the graph
    keep_input_mutations: int

    # length = (# inputs w data mutations) + (# user outputs that are non_aliasing tensors)
    #        + (# intermediate bases)
    # These are the FakeTensor (or potential SymInt) outputs that we traced from our
    # metadata pass of the user's forward function.
    # Their only use today is to pass them as a best-guess for tangents when tracing the joint.
    # Stashing them as part of our "metadata" makes it simpler if we want to run our analysis
    # pass once, and re-use the output throughout AOTAutograd
    traced_tangents: List[Any]

    num_symints_saved_for_bw: Optional[int] = None

    def __post_init__(self):
        mutated_inp_indices = [
            i for i, m in enumerate(self.input_info) if m.mutates_metadata or m.mutates_data
        ]
        # pre-compute the indices of the inputs that are mutated.
        # When keep_input_mutations is set, we don't need to worry about our epilogue
        # handling data-only mutations, because we keep them directly in the graph.
        mutated_inp_runtime_indices = [
            i for i, m in enumerate(self.input_info) if m.mutates_metadata or (not self.keep_input_mutations and m.mutates_data)
        ]
        aliased_out_indices = [
            i
            for i, m in enumerate(self.output_info)
            if m.output_type not in [OutputType.non_alias, OutputType.unsafe_view_alias, OutputType.custom_function_view]
        ]
        unsafe_view_out_indices = [
            i for i, m in enumerate(self.output_info) if m.output_type is OutputType.unsafe_view_alias
        ]

        self.mutated_inp_indices = mutated_inp_indices
        # This is pre-computed in post_init for perf.
        # It contains the index of every element
        # of input_info that corresponds to a mutation (data or metadata or both)
        self.mutated_inp_runtime_indices = mutated_inp_runtime_indices
        # This is pre-computed for perf.
        # It contains the index of every element
        # of output_info that corresponds to an alias (either of an input or intermediate)
        self.aliased_out_indices = aliased_out_indices
        self.unsafe_view_out_indices = unsafe_view_out_indices
        self.num_outputs = len(self.output_info)
        self.num_outputs_non_aliased = len(
            [x for x in self.output_info
             if x.output_type in [OutputType.non_alias, OutputType.unsafe_view_alias, OutputType.custom_function_view]]
        )
        self.num_outputs_aliased_to_inputs = len(
            [
                x
                for x in self.output_info
                if x.output_type in [
                    OutputType.alias_of_input,
                    OutputType.is_input,
                ]
            ]
        )
        self.num_unsafe_view_outputs = len(self.unsafe_view_out_indices)
        self.num_outputs_aliased_to_intermediates = len(
            [
                x
                for x in self.output_info
                if x.output_type in [
                    OutputType.alias_of_intermediate,
                    OutputType.alias_of_intermediate_save_as_output,
                    OutputType.alias_of_intermediate_base_is_user_output,
                ]
            ]
        )
        self.num_outputs_aliased = (
            self.num_outputs_aliased_to_inputs + self.num_outputs_aliased_to_intermediates
        )
        self.num_mutated_data_inputs = len(
            [x for x in self.input_info if x.mutates_data]
        )
        self.num_mutated_metadata_inputs = len(
            [
                x
                for x in self.input_info
                if x.mutates_metadata
            ]
        )
        self.num_mutated_metadata_only_inputs = len(
            [
                x
                for x in self.input_info
                if not x.mutates_data and x.mutates_metadata
            ]
        )
        self.num_mutated_inputs = self.num_mutated_data_inputs + self.num_mutated_metadata_only_inputs
        self.dynamic_outputs = any(
            o.dynamic_dims for o in self.output_info
        )

        self.is_rng_op_functionalized = config.functionalize_rng_ops
        # All of the above metadata is collected by tracing the fw function.
        # However, extra outputs for rng offsets behave differently. Both fwd
        # and bwd graphs have their own outputs for the total consumed offsets.
        # Unlike mutated inputs, we don't have to worry about sending the right
        # set of tensors between fwd and bwd. Fwd and bwd offsets are
        # independent and simpler to handle. Therefore, we track them
        # separately.
        self.num_outputs_rng_offset = 1 if self.is_rng_op_functionalized else 0

        # Our forward() returns both (mutated_inputs, outputs, output_intermediate_bases, saved_tensors, saved_symints)
        self.num_forward_returns = self.num_mutated_inputs + self.num_outputs + self.num_intermediate_bases
        # In case of functionalization of rng ops, the fw_module returns one
        # additinal output for rng offset. This rng offset is used right
        # away to advance the rng state, and is not passed on to the raw
        # outputs. However, we need to know the exact boundary to identify
        # which tensors to be saved for the bwd graph.  num_forward captures
        # this information.
        self.num_forward = self.num_forward_returns + self.num_outputs_rng_offset

    @property
    def tensors_saved_for_backwards_slice(self):
        assert self.num_symints_saved_for_bw is not None
        if self.num_symints_saved_for_bw > 0:
            return slice(self.num_forward, -self.num_symints_saved_for_bw)
        else:
            return slice(self.num_forward, None)

    @property
    def symints_saved_for_backwards_slice(self):
        assert self.num_symints_saved_for_bw is not None
        if self.num_symints_saved_for_bw > 0:
            return slice(-self.num_symints_saved_for_bw, None)
        else:
            return slice(0, 0)  # empty slice

    def __eq__(self, other):
        if not isinstance(other, ViewAndMutationMeta):
            return NotImplemented
        return (self.input_info == other.input_info and
                self.output_info == other.output_info and
                self.requires_grad_info == other.requires_grad_info and
                self.num_intermediate_bases == other.num_intermediate_bases and
                self.keep_input_mutations == other.keep_input_mutations and
                self.is_rng_op_functionalized == other.is_rng_op_functionalized and
                self.num_outputs_rng_offset == other.num_outputs_rng_offset and
                len(self.traced_tangents) == len(other.traced_tangents) and
                all(x.shape == y.shape and x.dtype == y.dtype for x, y, in zip(self.traced_tangents, other.traced_tangents)))


# This class exists because:
# - the autograd.Function.forward() in aot autograd returns outputs that might alias inputs
# - we only care about the metadata on those aliases, so we can regenerate them.
#   We do not want them to participate in the autograd.Function.
# We do that by wrapping them in an opaque class, so the autograd.Function
# does not know to treat them as tensors.
@dataclass(frozen=True)
class TensorAlias:
    alias: torch.Tensor


def has_same_metadata(t1, t2):
    return (
        t1.size() == t2.size()
        and t1.stride() == t2.stride()
        and t1.storage_offset() == t2.storage_offset()
        and t1.storage_offset() == t2.storage_offset()
        and t1.is_conj() == t2.is_conj()
        and t1.is_neg() == t2.is_neg()
    )


def gen_alias_from_base(aliased_base_tensor, target_meta_tensor, target_requires_grad):
    # Try to do view-replay if possible.
    # fall back to .as_strided() if we can't.
    if target_meta_tensor._base is not None:
        # The base that we want to replay our view off of might have a different shape than the view's original base.
        b = target_meta_tensor._base
        abt = aliased_base_tensor
        # Don't unnecessarily call as_strided if nothing changed; as_strided's
        # backward is poorly implemented and slow
        if abt is not b and (
            abt.size() != b.size() or
            abt.stride() != b.stride() or
            abt.storage_offset() != b.storage_offset()
        ):
            reshaped_base_tensor = aliased_base_tensor.as_strided(
                b.size(), b.stride(), b.storage_offset()
            )
        else:
            reshaped_base_tensor = aliased_base_tensor
        out = target_meta_tensor._view_func(reshaped_base_tensor)
        # This shape mismatch can happen due to a bug in inplace/view handling in autograd.
        # Try putting a breakpoint here and running
        # `test/functorch/test_aotdispatch TestAOTAutograd.test_output_all_alias_types`
        # Also, https://github.com/pytorch/pytorch/issues/49825
        #
        # As a stopgap, we'll fall back to as_strided.
        if out is not None and out.shape == target_meta_tensor.shape:
            if aliased_base_tensor.requires_grad and not target_requires_grad:
                out = out.detach()
            elif not aliased_base_tensor.requires_grad and target_requires_grad:
                out.requires_grad_(True)
            return out
    size = target_meta_tensor.size()
    stride = target_meta_tensor.stride()
    storage_offset = target_meta_tensor.storage_offset()
    if aliased_base_tensor.is_complex() and not target_meta_tensor.is_complex():
        aliased_out = torch.view_as_real(aliased_base_tensor).as_strided(
            size, stride, storage_offset
        )
    elif not aliased_base_tensor.is_complex() and target_meta_tensor.is_complex():
        aliased_out = torch.view_as_complex(aliased_base_tensor).as_strided(
            size, stride, storage_offset
        )
    else:
        aliased_out = aliased_base_tensor.as_strided(size, stride, storage_offset)
    # For outputs aliasing inputs, we need to check if the requires-gradness has changed.
    if aliased_base_tensor.requires_grad and not target_requires_grad:
        aliased_out = aliased_out.detach()
    elif not aliased_base_tensor.requires_grad and target_requires_grad:
        aliased_out.requires_grad_(True)
    return aliased_out

def to_fun(t):
    if isinstance(t, Tensor):
        return FunctionalTensor.to_functional(t)
    else:
        return t

def from_fun(t):
    if not isinstance(t, FunctionalTensor):
        # quick sanity assert
        if isinstance(t, torch.Tensor):
            assert not torch._is_functional_tensor(t)
        return t
    torch._sync(t)
    return torch._from_functional_tensor(t.elem)

def is_fun(t):
    if isinstance(t, Tensor) and is_traceable_wrapper_subclass(t):
        # See Note [Functionalization always runs last]
        # This means that if we want to "functionalize" a subclass, we need to ensure that the functional wrapper
        # goes at the bottom.
        # recurse here, so we can support nested wrapper subclasses
        t_attrs, _ = t.__tensor_flatten__()
        t_inners = [getattr(t, attr) for attr in t_attrs]
        any_fun = any(is_fun(x) for x in t_inners)
        all_fun = all(is_fun(x) for x in t_inners)
        assert any_fun == all_fun
        return any_fun

    return isinstance(t, FunctionalTensor)

def has_metadata_mutation(t):
    assert isinstance(t, FunctionalTensor)
    return torch._functionalize_has_metadata_mutation(t.elem)

def _get_hints(exprs):
    """
    Get the hints of a list/tuple of int/SymInt.
    """
    if isinstance(exprs, (list, tuple)):
        return type(exprs)(_get_hints(e) for e in exprs)
    elif isinstance(exprs, torch.SymInt):
        return exprs.node.shape_env.size_hint(exprs.node.expr)
    else:
        return exprs

# This is a version of functionalization that is specifically designed
# for the AOTAutograd use case.
#
# Unlike functorch's variant, this doesn't use the functorch level system,
# instead it directly uses PyTorch's conventional dispatcher to hit the
# functionalization key.  In particular, this means that FunctionalTensorWrapper
# can have autograd data stored directly on it.
#
# In typical AOTAutograd usage, the dispatch key order will look like:
#
#   Autograd - Functionalization ~~~~> Proxy Mode - Fake Tensor
#       outer tensor                        inner tensor
#
# Returns:
# - ViewAndMutationMeta, telling us metadata about the inputs and outputs, and
#   The list of outputs from the forward, but **only** the outputs that we need
#   to pass in as tangents into the backward.
#   Specifically, aliased outputs from the forward get regenerated, and don't participate
#   in the compiled backward function.
def run_functionalized_fw_and_collect_metadata(
    f,
    *,
    keep_input_mutations: bool
) -> ViewAndMutationMeta:
    memo = {}

    def _to_fun(t):
        if isinstance(t, Tensor):
            if t in memo:
                return memo[t]
            r = to_fun(t)
            memo[t] = r
            return r
        else:
            return t

    @wraps(f)
    def inner(*flat_args):
        # This function is meant to be run with the forward, which expects a flat list of tensor/symint/other args.
        assert all(isinstance(a, KNOWN_TYPES) for a in flat_args)

        input_info: List[InputAliasInfo] = []
        output_info: List[OutputAliasInfo] = []
        input_requires_grad_info: List[bool] = []
        output_requires_grad_info: List[bool] = []

        flat_f_args = pytree.tree_map(_to_fun, flat_args)

        # See Note [Disabling Functionalize TLS Above Python Functionalization]
        disable_above = torch._C._ExcludeDispatchKeyGuard(torch._C.DispatchKeySet(torch._C.DispatchKey.Functionalize))
        with disable_above, FunctionalTensorMode():
            # precondition: The passed in function already handles unflattening inputs + flattening outputs
            flat_f_outs = f(*flat_f_args)

        # Inspect the state of the input tensor functional wrapper to detect input mutation info
        # If inp[i] has a metadata-only mutation, then maybe_inputs_with_mutated_metadata[i] contains the updated version
        for (i, (arg, f_arg)) in enumerate(zip(flat_args, flat_f_args)):
            if not isinstance(arg, Tensor):
                new_arg = arg
            else:
                new_arg = from_fun(f_arg)
            if arg is not new_arg:
                if StorageWeakRef(arg.untyped_storage()) == StorageWeakRef(new_arg.untyped_storage()):
                    mutates_data = False
                    mutates_metadata = True
                else:
                    mutates_data = True
                    mutates_metadata = has_metadata_mutation(f_arg)
                # Only track requires_grad info on *mutated* inputs,
                # because they show up in the autograd.Function.forward as outputs
                input_requires_grad_info.append(
                    isinstance(f_arg, torch.Tensor) and f_arg.requires_grad
                )
            else:
                mutates_data = False
                mutates_metadata = False

            input_info.append(InputAliasInfo(
                is_leaf=isinstance(arg, torch.Tensor) and safe_is_leaf(arg),
                mutates_data=mutates_data,
                mutates_metadata=mutates_metadata,
                requires_grad=isinstance(f_arg, torch.Tensor) and f_arg.requires_grad
            ))

        # If a function involves creating a tensor, and returning a view of it, such that its _base is the intermediiate,
        # We need to make sure our graph returns the _base as a graph output, and we manually recreate the view
        # to return to the user. Why? The backend compiler is free to (incorrectly) not set requires_grad
        # on the base tensor, but we are obligated to properly set requires-gradness on the real output.

        num_mutated_inps = len(
            [x for x in input_info if x.mutates_data or x.mutates_metadata]
        )
        inp_storage_refs = {
            StorageWeakRef(inpt.untyped_storage()): idx
            for idx, inpt in enumerate(flat_f_args)
            if isinstance(inpt, torch.Tensor)
        }

        # We need inp tensor id's to be able to tell if an outputs **are** inputs.
        inp_tensor_ids = {
            id(inpt) for inpt in flat_f_args if isinstance(inpt, torch.Tensor)
        }
        # We need output tensor id's to tell if any output._base` attributes **are** other outputs.
        # (This is also a dict because we need to know that output's index, so we can regenerate
        # the alias from it).
        out_tensor_ids = {id(o): i for i, o in enumerate(flat_f_outs)}

        # Keep track of which outputs alias other outputs
        out_tensor_alias_counts = collections.defaultdict(int)
        out_storage_to_tensors = collections.defaultdict(set)
        for o in flat_f_outs:
            if isinstance(o, torch.Tensor):
                curr_storage = StorageWeakRef(o.untyped_storage())
                out_tensor_alias_counts[curr_storage] += 1
                out_storage_to_tensors[curr_storage].add(o)

        # maps the id of an intermediate base to its index in the output of the compiled forward
        intermediate_base_tensor_id_to_output_idx: Dict[int, int] = {}
        intermediate_bases: List[torch.Tensor] = []
        for o in flat_f_outs:
            curr_storage = None if not isinstance(o, torch.Tensor) else StorageWeakRef(o.untyped_storage())
            outs_with_identical_metadata_that_require_grad = [] if not isinstance(o, torch.Tensor) else [
                curr for curr in out_storage_to_tensors[curr_storage]
                if has_same_metadata(o, curr) and curr.requires_grad and o is not curr
            ]
            is_result_of_custom_autograd_fn = False
            if isinstance(o, torch.Tensor):
                # Need to check for both custom cpp (CppFunction) and python (BackwardCFunction) autograd fns
                if type(o.grad_fn).__name__ == "CppFunction":
                    is_result_of_custom_autograd_fn = True
                if isinstance(o.grad_fn, torch.autograd.function.BackwardCFunction):
                    is_result_of_custom_autograd_fn = True

            if not isinstance(o, torch.Tensor):
                output_type = OutputType.non_alias
                base_idx = None
            elif curr_storage in inp_storage_refs and o.grad_fn is not None \
                    and is_result_of_custom_autograd_fn:
                output_type = OutputType.custom_function_view
                base_idx = None
            elif curr_storage in inp_storage_refs:
                base_idx = inp_storage_refs[curr_storage]
                is_input_tensor = id(o) in inp_tensor_ids
                if is_input_tensor:
                    output_type = OutputType.is_input
                else:
                    output_type = OutputType.alias_of_input

            # We only need to handle the intermediate base case when both
            # the intermediate base and the output require gradients.
            # See Note [AOT Autograd: outputs aliasing inputs or intermediates!]
            elif (
                o._base is not None
                and o.requires_grad
                and o._base.requires_grad
            ):
                if out_tensor_alias_counts[curr_storage] == 1:
                    # Note [Intermediate Bases Optimization]
                    # Normally if we have an output that aliases an intermediate,
                    # we need to add the extra "intermediate base" logic further down
                    # to prevent autograd from yelling at us if the user later tries to
                    # mutate that output.
                    # However, the common case here is if we have an output that aliases an intermediate,
                    # but doesn't alias any other outputs.
                    # In that case, autograd shouldn't have to worry about the aliasing at all
                    # (if that output is mutated, there are no other live aliases for autograd to worry about).
                    # The "intermediate bases" can hurt inductor perf by forcing more variables to become outputs.
                    # So as an optimization, we won't do intermediate base handling in this case.
                    # Instead, we'll hide the aliasing from autograd using aten._unsafe_view().
                    output_type = OutputType.unsafe_view_alias
                    base_idx = None
                else:
                    # First, check if o's ._base is an existing output
                    maybe_existing_out_idx = out_tensor_ids.get(id(o._base), None)
                    if maybe_existing_out_idx is not None:
                        # Special case where the output is an alias of a graph intermediate, but that intermediate
                        # is itself also a user output.
                        output_type = OutputType.alias_of_intermediate_base_is_user_output
                        base_idx = maybe_existing_out_idx
                    else:
                        # Next, check if o's ._base is an intermediate base that we already returned
                        maybe_existing_base_output_idx = intermediate_base_tensor_id_to_output_idx.get(
                            id(o._base), None
                        )
                        if maybe_existing_base_output_idx is not None:
                            output_type = OutputType.alias_of_intermediate
                            base_idx = maybe_existing_base_output_idx
                        else:
                            # Otherwise, take o._base and explicitly return it as an output in the compiled graph
                            new_out_idx = len(intermediate_bases)
                            base_idx = new_out_idx
                            # Indicate to the logic later on (when we trace the joint)
                            # that this particular output should get it's ._base appended to the forward graph outputs
                            output_type = OutputType.alias_of_intermediate_save_as_output
                            intermediate_base_tensor_id_to_output_idx[id(o._base)] = new_out_idx
                            intermediate_bases.append(o._base)
            elif (
                # See https://github.com/pytorch/pytorch/issues/100348 for this case.
                # This protects against the specific case where a user fn returns (output, output.detach())
                out_tensor_alias_counts[curr_storage] > 1
                and len(outs_with_identical_metadata_that_require_grad) > 0
                and not o.requires_grad
            ):
                assert len(outs_with_identical_metadata_that_require_grad) > 0
                # In theory we could use any of these tensors to regenerat the aliased outputs from,
                # since they all alias each other and have identical metatadata
                out_alias = outs_with_identical_metadata_that_require_grad[0]
                existing_out_idx = out_tensor_ids[id(out_alias)]
                output_type = OutputType.alias_of_intermediate_base_is_user_output
                base_idx = existing_out_idx
            else:
                output_type = OutputType.non_alias
                base_idx = None

            if isinstance(o, torch.Tensor):
                dynamic_dims = {i for i, s in enumerate(o.shape) if not is_concrete_int(s)}
            else:
                dynamic_dims = None
            out_info = OutputAliasInfo(
                output_type=output_type,
                raw_type=type(o),
                base_idx=base_idx,
                dynamic_dims=dynamic_dims,
                requires_grad=isinstance(o, torch.Tensor) and o.requires_grad
            )
            output_info.append(out_info)
            output_requires_grad_info.append(out_info.requires_grad)

        # Our autograd.Function.forward returns both mutated inputs and outputs,
        # so we need grad info on all of them.
        requires_grad_info = input_requires_grad_info + output_requires_grad_info
        assert len(requires_grad_info) == len(output_info) + len(
            [x for x in input_info if x.mutates_data or x.mutates_metadata]
        )

        # This analysis function returns *only* the outputs that are meant to be tangents to the backwards.
        # Anything that aliases (inputs returned in the fw due to metadata mutations, or outputs that alias inputs/intermediates)
        # are *regenerated* later, and not used directly in the autograd graph
        f_input_tangents = [
            inp
            for inp, info in zip(flat_f_args, input_info)
            if info.mutates_data and info.requires_grad
        ]
        f_output_tangents = [
            o
            for o, info in zip(flat_f_outs, output_info)
            if info.output_type in [OutputType.non_alias, OutputType.unsafe_view_alias, OutputType.custom_function_view]
            and issubclass(info.raw_type, torch.Tensor)
            and info.requires_grad
        ]
        # intermediate bases are also included in the backward graph
        f_tangents = f_input_tangents + f_output_tangents + intermediate_bases
        traced_tangents = pytree.tree_map(from_fun, f_tangents)

        metadata = ViewAndMutationMeta(
            input_info=input_info,
            requires_grad_info=requires_grad_info,
            output_info=output_info,
            num_intermediate_bases=len(intermediate_bases),
            keep_input_mutations=keep_input_mutations,
            traced_tangents=traced_tangents,
        )
        return metadata

    return inner


@dataclass
class BackwardSignature:
    """
    Provides information about the backward section of an exported
    joint forward-backward graph.
    For a particular fx GraphModule, this class contains information on:
    (1) A mapping from each gradient (backwards output) to the parameter
        it corresponds to (forward input)
    (2) A mapping from each gradient (backwards output) to the user input
        it corresponds to (forward input)
    (3) Which of the forward outputs corresponds to the loss, that we backprop on.

    Each string name is the `node.name` of the corresponding node in the fx graph.
    """
    gradients_to_parameters: Dict[str, str]
    gradients_to_user_inputs: Dict[str, str]
    loss_output: str

GraphOutputName = NewType('GraphOutputName', str)
GraphInputName = NewType('GraphInputName', str)
FQN = NewType('FQN', str)

@dataclass
class GraphSignature:
    """
    Provides information about an exported module.
    For a particular fx GraphModule, this class contains information on:
    (1) Which graph inputs are parameters, buffers, or user inputs
    (2) (for params/buffers) a mapping from the name of each graph argument
        to its parameter/buffer FQN in the original nn.Module.
    (3) If there are input mutations, these are represented as extra outputs
        in the fx GraphModule. We provide a mapping from these
        extra output names to the names of the the actual inputs.
    (4) The pytree metadata on how to flatten/unflatten inputs and outputs.
        The corresponding FX GraphModule only accepts and returns
        pytree-flattened inputs/outputs.
    (5) (Optionally) if the FX is a joint forward-backward graph, we provide
        a signature on the backward section of the joint graph.
    """

    parameters: List[FQN]
    buffers: List[FQN]

    user_inputs: List[GraphInputName]
    user_outputs: List[GraphOutputName]
    inputs_to_parameters: Dict[GraphInputName, FQN]
    inputs_to_buffers: Dict[GraphInputName, FQN]

    # If the user's module mutates a buffer,
    # it's represented in the graph as an extra graph output.
    # This dict is a mapping from
    # "graph outputs that correspond to updated buffers"
    # to the FQN names of those mutated buffers.
    buffers_to_mutate: Dict[GraphOutputName, FQN]

    in_spec: pytree.TreeSpec
    out_spec: pytree.TreeSpec

    backward_signature: Optional[BackwardSignature]

    @classmethod
    def from_tracing_metadata(
        cls,
        *,
        in_spec: pytree.TreeSpec,
        out_spec: pytree.TreeSpec,
        graph_input_names: List[str],
        graph_output_names: List[str],
        view_mutation_metadata: ViewAndMutationMeta,
        named_parameters: List[str],
        named_buffers: List[str],
        num_user_inputs: int,
        num_user_outputs: int,
        loss_index: Optional[int],
        backward_signature: Optional[BackwardSignature],
    ) -> "GraphSignature":
        graph_inputs = graph_input_names
        graph_outputs = graph_output_names
        parameters = list(named_parameters)
        buffers = list(named_buffers)

        # Calling convention assumptions:
        # (1) graph inputs = (params, buffers, user_inputs)
        # (2) graph outputs = (mutated_inputs, user_outs, param_gradients)
        # (If we are capturing an inference graph, this convention is identical
        #  except that param_gradients is empty)
        user_inputs = graph_inputs[len(parameters) + len(buffers) :]
        assert num_user_inputs == len(user_inputs)
        assert len(graph_inputs) == (len(parameters) + len(buffers) + len(user_inputs))

        inputs_to_parameters = dict(zip(graph_inputs[: len(parameters)], parameters))
        inputs_to_buffers = dict(zip(
            graph_inputs[len(parameters) : len(parameters) + len(buffers)],
            buffers,
        ))

        state_names = [*parameters, *buffers]
        mutated_buffers = []
        for idx, input_info in enumerate(view_mutation_metadata.input_info):
            if input_info.mutates_data:
                # Only buffers can be mutated, not parameters
                assert idx >= len(parameters)
                buffer_name = state_names[idx]
                mutated_buffers.append(buffer_name)

        assert len(mutated_buffers) == view_mutation_metadata.num_mutated_inputs

        start, stop = 0, view_mutation_metadata.num_mutated_inputs
        buffers_to_mutate = dict(zip(graph_outputs[start:stop], mutated_buffers))

        start, stop = stop, stop + num_user_outputs
        user_outputs = graph_outputs[start:stop]

        unused_outputs = len(graph_outputs) - stop
        if backward_signature is not None:
            unused_outputs -= len(backward_signature.gradients_to_parameters) + len(
                backward_signature.gradients_to_user_inputs
            )
        assert unused_outputs == 0

        return GraphSignature(
            parameters=parameters,
            buffers=buffers,
            user_inputs=user_inputs,
            user_outputs=user_outputs,
            inputs_to_buffers=inputs_to_buffers,
            inputs_to_parameters=inputs_to_parameters,
            buffers_to_mutate=buffers_to_mutate,
            in_spec=in_spec,
            out_spec=out_spec,
            backward_signature=backward_signature,
        )

@dataclasses.dataclass
class AOTConfig:
    """
    Configuration for AOTDispatcher
    """

    fw_compiler: Callable
    bw_compiler: Callable
    partition_fn: Callable
    decompositions: Dict[Callable, Callable]
    num_params_buffers: int
    aot_id: int
    keep_inference_input_mutations: bool
    is_export: bool = False
    no_tangents: bool = False
    dynamic_shapes: bool = False
    aot_autograd_arg_pos_to_source : Optional[List[Source]] = None
    inference_compiler: Optional[Callable] = None
    enable_log: bool = True

# This function takes in a tensor t, and returns one of t, t.view(), or t.clone().
# When tracing the joint forward + backward, for any inputs in the graph that are mutated,
# we need to clone them first (and similarly for metadata-only mutations, we need to view them first).
# The idea is that when we trace the backward, we need to pass in the *original* primals
# to autograd.grad(), before they were mutated.
# Note: when we have synthetic base inputs, we need to clone them *before* creating views off of them.
# This means that "idx" here represents the index of the (potentially) synthetic base.
# What we need to do is:
# (1) map the current (post-synthetic-base calling convention) input argument index
#     to int index pre-synthetic-base-calling-convention.
# (2) There could be multiple, if this index corresponds to a synthetic base
#     that has multiple input aliases.
# (3) If any of those corresponding inputs get metadata mutations, then we clone the base.
def maybe_to_fresh_input(idx, t, meta):
    if not isinstance(t, Tensor):
        return t
    if idx in meta.mutated_inp_indices:
        # We only need to bother cloning mutated inputs that participate in autograd.
        mutated_inp_idx = meta.mutated_inp_indices.index(idx)
        assert meta.input_info[idx].requires_grad == meta.requires_grad_info[mutated_inp_idx]
        if meta.input_info[idx].requires_grad and meta.input_info[idx].mutates_data:
            # Make sure the primal we pass to autograd.grad()
            # sees the tensor before the mutation
            return t.clone()
        if meta.input_info[idx] and meta.input_info[idx].mutates_metadata:
            # Make sure the primal we pass to autograd.grad()
            # sees the tensor before the metadata mutation
            return t.view(t.shape)
    return t

# This function returns a new function that returns mutated inputs as outputs.
# if keep_data_input_mutations is set, then we assume that data-only mutations
# will be left in the graph, and we only return metadata-mutated inputs as outputs.
def fn_input_mutations_to_outputs(
    fn: Callable,
    meta: ViewAndMutationMeta,
    keep_data_input_mutations: bool,
) -> Any:
    def inner_fn(*args):
        outs = fn(*args)
        assert len(meta.output_info) == len(outs)
        # The compiled fw will return mutated input tensors, *including* metadata-only mutation.
        # However, if keep_data_input_mutations is set, the compiled fw only needs to return metadata-mutated inputs.
        # (because data-only input mutations are handled directly in the compiled graph)
        mutated_inputs_to_return = [
            x
            for (i, x) in enumerate(args)
            if meta.input_info[i].mutates_metadata or (meta.input_info[i].mutates_data and not keep_data_input_mutations)
        ]
        return *mutated_inputs_to_return, *outs
    return inner_fn

# This function takes in a fn with external aliasing and mutation,
# and returns a new fn with no external aliasing and mutation,
# as needed for autograd.
# The main transformations are:
# - Return mutated inputs as extra outputs
# - Clone mutated inputs that require gradients,
#   because autograd will require us to pass the pre-mutated inputs into autograd.grad
# - Return intermediate bases of outputs as additional outputs,
#   needed to appease autograd.Function
# The new function returns:
# (1) The updated outputs
# (2) A boolean mask of len(new_fn_outputs),
#     that can be used to tell autograd.grad which outputs should get tangents
#     if we trace the backward.
def fn_prepped_for_autograd(
    fn: Callable,
    meta: ViewAndMutationMeta,
) -> Any:
    def inner_fn(*args):
        args_maybe_cloned = [
            maybe_to_fresh_input(i, t, meta) for i, t in enumerate(args)
        ]

        outs = fn(*args_maybe_cloned)
        assert isinstance(outs, (tuple, list))
        outs = list(outs)
        assert len(meta.output_info) == len(outs)

        mutated_inputs_to_return = [
            x
            for (i, x) in enumerate(args_maybe_cloned)
            if meta.input_info[i].mutates_metadata or meta.input_info[i].mutates_data
        ]

        intermediate_bases = []
        for i, (o, info) in enumerate(zip(outs, meta.output_info)):
            if info.output_type == OutputType.alias_of_intermediate_save_as_output:
                intermediate_bases.append(o._base)

        assert meta.num_intermediate_bases == len(intermediate_bases)

        # the compiled forward should return (mutated_inputs, user_outs, intermediate_bases)
        fw_outs_to_return = *mutated_inputs_to_return, *outs, *intermediate_bases

        # Also return a boolean mask specifying which outputs to this function will be used as tangents
        mutated_inputs_grad_mask = [
            meta.input_info[meta.mutated_inp_indices[i]].mutates_data and meta.input_info[meta.mutated_inp_indices[i]].requires_grad
            for (i, x) in enumerate(mutated_inputs_to_return)
        ]

        # Pass any (non-aliased) outputs in as tangents, since they'll be returned as outputs in the fw
        # For outputs that are aliases of intermediates, we will have returned the output's _base as an output in the graph instead,
        # which we *should* send to grad()
        output_grad_mask = [
            meta.output_info[i].output_type in [OutputType.non_alias, OutputType.unsafe_view_alias, OutputType.custom_function_view]
            # Also, only tensor outputs should participate in the backward
            # (in particular, Symint outputs in the forward graph shouldn't get tangents)
            and issubclass(meta.output_info[i].raw_type, torch.Tensor)
            and meta.output_info[i].requires_grad
            for (i, x) in enumerate(outs)
        ]

        intermediate_base_grad_mask = [True for _ in range(len(intermediate_bases))]

        out_grad_mask = mutated_inputs_grad_mask + output_grad_mask + intermediate_base_grad_mask
        assert len(out_grad_mask) == len(fw_outs_to_return)

        # Take care to grab and sync the updated inputs from primals_after_cloning (the inputs we actually mutate!)
        # and not primals (the preserved inputs, pre-mutation, that we pass to grad())
        # This is annoying: our joint function needs to be aware of functionalization
        # (syncing mutated inputs before calling autograd.grad())
        # In theory, we could make the autograd engine do this automatically, although that probably isn't any cleaner.
        for i, arg in enumerate(args_maybe_cloned):
            if not isinstance(arg, Tensor):
                continue
            torch._sync(arg)

        return fw_outs_to_return, out_grad_mask
    return inner_fn

# Given a fn, computes the joint.
# NOTE: fn is expects the following behavior:
# (1) fn() needs to return a tuple of (outs, mask),
#     where `mask` tells us which outputs are meant to have tangents.
#     we don't know this info automatically, because we don't actually want to blindly
#     compute tangents for every output that requires grad.
#     Specifically, outputs that alias inputs won't participate in the backward and get tangents.
# (2) fn() cannot mutate any inputs that require gradient.
#     otherwise, when we compute autograd.grad(), we will not take those input mutations into account
#     (the way this is handled is that we ensure any inputs that normally get mutated are cloned first)
def create_joint(
    fn: Callable, *, aot_config: AOTConfig
) -> Any:
    def inner_fn(primals: List[Any], tangents: List[Any]):
        outs, tangent_mask = fn(*primals)
        assert len(tangent_mask) == len(outs)
        outs_to_grad = [o for needs_tangent, o in zip(tangent_mask, outs) if needs_tangent]
        assert len(outs_to_grad) == len(tangents)

        # Get the inputs that need gradients
        grad_primals = []
        inputs_needs_grads = []
        # Note that we're not using primals here,
        # being carefully not to pass any mutated inputs into autograd.grad()
        for p in primals:
            is_grad_tensor = isinstance(p, Tensor) and p.requires_grad
            inputs_needs_grads.append(is_grad_tensor)
            if is_grad_tensor:
                grad_primals.append(p)

        # Get the outputs that need gradients
        needed_outs = []
        needed_tangents = []
        for out, tangent in zip(outs_to_grad, tangents):
            if isinstance(out, Tensor) and out.requires_grad:
                # A bit sketchy, but fixes e.g. test_aot_autograd_exhaustive_matmul_cpu_float32
                # The issue is that we are sensitive to decomps that don't accurately maintain
                # their output's _base.shape compared to eager mode, and this helps mitigate a bit.
                needed_outs.append(
                    out if out.shape == tangent.shape else out.view(tangent.shape)
                )
                needed_tangents.append(tangent)

        setup_stacktrace_preservation_hooks([out.grad_fn for out in needed_outs])

        if config.functionalize_rng_ops:
            PhiloxStateTracker.mark_beginning_of_backward()
        backward_out = []
        # Call the backwards pass
        if grad_primals:
            with fx_traceback.preserve_node_meta():
                # for full graph export, we always export a joint graph where we assume no tangents are needed.
                if aot_config.no_tangents:
                    assert len(needed_tangents) == 1 and needed_tangents[0].numel() == 1
                    backward_out = torch.autograd.grad(
                        needed_outs,
                        grad_primals,
                        allow_unused=True,
                    )
                else:
                    backward_out = torch.autograd.grad(
                        needed_outs,
                        grad_primals,
                        grad_outputs=needed_tangents,
                        allow_unused=True,
                    )
        backward_out_iter = iter(backward_out)
        return outs, [
            next(backward_out_iter) if i else None for i in inputs_needs_grads
        ]

    def inner_fn_with_anomaly(*args):
        with fx_traceback.preserve_node_meta(), warnings.catch_warnings():
            warnings.filterwarnings(
                "ignore", "Anomaly Detection has been enabled."
            )
            with torch.autograd.detect_anomaly(check_nan=False):
                return inner_fn(*args)

    return inner_fn_with_anomaly

# This creates the final function that we want to trace using make_fx(),
# in both aot_dispatch_autograd and aot_dispatch_base.
# Preconditions:
# - fn corresponds to the user's fw function
# - fn arguments have been flattened, duplicate arguments have been handled
# - In the returned function, the "primals" arguments *includes* synthetic bases.
# This function does the work of functionalizing the input function,
# and performing copy_() calls at the end of the function if `keep_input_mutations` is set.
# The function returned has signature that is either:
# (1) "traced_fn(primals: List[Any])" if trace_joint is False
# (2) "traced_fn(primals: List[Any], tangents: List[Any])" if trace_joint is True
def create_functionalized_graph(
    fn,
    args,
    *,
    meta: ViewAndMutationMeta,
    aot_config: AOTConfig,
    trace_joint: bool,
):
    def functionalized_f_helper(*args):
        # Wrap inputs into functional wrappers
        f_args = pytree.tree_map(to_fun, args)

        # See Note [Disabling Functionalize TLS Above Python Functionalization]
        disable_above = torch._C._ExcludeDispatchKeyGuard(torch._C.DispatchKeySet(torch._C.DispatchKey.Functionalize))
        with disable_above, FunctionalTensorMode():
            # Run the joint
            f_outs = fn(*f_args)

        if aot_config.keep_inference_input_mutations and not trace_joint:
            # Note: This is a bit annoying. There's a layering issue here, where:
            # (1) functionalization needs to operate on **synthetic base** inputs, before unpacking them into the "real" inputs.
            # (2) For keep_input_mutations, we support tracing a call to copy_() directly on mutated inputs.
            #     However, we **only** want to support this for inputs that have data-only (and no metadata) mutations,
            #     because inductor (and backends in generally) would prefer not to see these (e.g. as_strided_(), resize_()).
            #     This makes it pretty difficult for this logic to operate on synthetic bases.
            # (3) In addition, there are cases where it's significantly cheaper to perform the copy on the individual
            #     (unpacked) input aliases, instead of the synthetic base.
            # Example case where (3) could be important:
            #
            #     def f(x, y):
            #         x.mul_(2)
            #         y.mul_(3)
            #         return x, y
            #    a = torch.ones(1'000'000)
            #    x, y = out(a[0:9], a[1:10])
            #
            # It would be much better to add copy_() calls into the graph for the two tiny slices, instead of materializing
            # a giant "updated synthetic base" and copying into a's entire storage.
            #
            # For now, we are pessimistically not performing the optimization from (3);
            # we will materialize an "updated" synthetic base, and copy it back to the synthetic input base.
            # This allows us to factor aot autograd much more nicely, since only one area of the code needs to worry
            # about synthetic bases.
            for i, (inpt_old, inpt_f) in enumerate(zip(args, f_args)):
                if not isinstance(inpt_f, torch.Tensor):
                    continue
                assert is_fun(inpt_f)
                inpt_new = from_fun(inpt_f)
                if meta.input_info[i].mutates_data and not meta.input_info[i].mutates_metadata:
                    # We found an input that had a (data-only) mutation.
                    # Since keep_input_mutations is set, we need to faithfully apply a copy_()
                    # so the compiler will see the input mutation in the graph.
                    assert inpt_new is not inpt_old
                    inpt_old.copy_(inpt_new)

        return pytree.tree_map(from_fun, f_outs)

    # Kinda annoying, but needed to make sure that the fx graph we trace out has "primals"
    # and "tangents" as its input names (which are special-cased by the partitioner)
    def joint_helper(primals, tangents):
        return functionalized_f_helper(primals, tangents)

    def fwd_helper(*args):
        return functionalized_f_helper(*args)

    helper = joint_helper if trace_joint else fwd_helper
    if config.functionalize_rng_ops:
        # Setup the wrapper for functionalization of rng ops
        helper, args = create_functionalized_rng_ops_wrapper(helper, args, trace_joint)

    with enable_python_dispatcher():
        fx_g = make_fx(helper, decomposition_table=aot_config.decompositions)(*args)

    return fx_g


def normalize_as_list(x):
    if isinstance(x, tuple):
        return list(x)
    elif isinstance(x, list):
        return x
    return [x]


aot_autograd_decompositions = {}


# This is a list since looking forward, we can have this arbitrarily nested.
graph_being_compiled: List[str] = []
# TODO: It would be nice to reset the numbering every time aot_id goes
# up, but this is annoying to do right now (because we don't know if
# an aot_id will come back from the dead), so right now this also happens
# to be a globally unique number too (at the cost of wobbling if you change
# how the graphs compile)
nth_graph: int = 0
model_name: str = "model"


def set_model_name(name):
    global model_name
    model_name = name


def get_aot_compilation_context() -> Tuple[List[str], str, int]:
    return list(graph_being_compiled), model_name, nth_graph


def get_aot_graph_name() -> str:
    """
    Returns the name of the graph being compiled.
    """
    global model_name, graph_being_compiled, nth_graph
    return f"{model_name}__{'_'.join(graph_being_compiled)}_{nth_graph}"


get_graph_being_compiled = get_aot_graph_name


@contextmanager
def track_graph_compiling(aot_config, graph_name):
    global graph_being_compiled
    # TODO: Don't shove the aot_id in here; set it in the context
    graph_being_compiled = [f"{aot_config.aot_id}_{graph_name}"]
    try:
        yield
    finally:
        global nth_graph
        nth_graph += 1
        graph_being_compiled = []


def make_boxed_func(f):
    def g(args):
        return f(*args)

    g._boxed_call = True
    return g


def make_boxed_compiler(compiler):
    @wraps(compiler)
    def f(fx_g, inps):
        out_f = compiler(fx_g, inps)
        fx_g = make_boxed_func(out_f)
        return fx_g

    return f


def call_func_with_args(f, args, steal_args=False, disable_amp=False):
    if not steal_args:
        args = list(args)
    assert isinstance(args, list)

    context = torch._C._DisableAutocast if disable_amp else nullcontext
    with context():
        if hasattr(f, "_boxed_call"):
            out = normalize_as_list(f(args))
        else:
            # TODO: Please remove soon
            # https://github.com/pytorch/pytorch/pull/83137#issuecomment-1211320670
            warnings.warn(
                "Your compiler for AOTAutograd is returning a function that doesn't take boxed arguments. "
                "Please wrap it with functorch.compile.make_boxed_func or handle the boxed arguments yourself. "
                "See https://github.com/pytorch/pytorch/pull/83137#issuecomment-1211320670 for rationale."
            )
            out = normalize_as_list(f(*args))
    return out

def aot_dispatch_base_graph(flat_fn, flat_args: List[Tensor], aot_config: AOTConfig, *, fw_metadata: ViewAndMutationMeta):
    # aot_dispatch_base requires functionalization, but doesn't need to handle as many cases as the autograd case.
    # The cases that aot_dispatch_base doesn't need to handle include:
    # - outputs that are aliases of graph intermediates
    # - outputs that are aliases of graph inputs
    # While cases that it does need to handle include:
    # - input mutations (including when inputs are aliases of each other)
    # - input metadata mutations
    keep_mutations = aot_config.keep_inference_input_mutations
    fn_to_trace = fn_input_mutations_to_outputs(
        flat_fn,
        fw_metadata,
        keep_data_input_mutations=aot_config.keep_inference_input_mutations,
    )

    fw_module = create_functionalized_graph(
        fn_to_trace,
        flat_args,
        meta=fw_metadata,
        aot_config=aot_config,
        trace_joint=False,
    )

    # As long as we opted to remove input mutations, then
    # there should be *NO* mutating ops in the graph at this point.
    copy_count = assert_functional_graph(fw_module.graph, allow_input_mutations=aot_config.keep_inference_input_mutations)

    fw_module.graph.eliminate_dead_code()
    fw_module.recompile()

    copy_count2 = assert_functional_graph(fw_module.graph, allow_input_mutations=aot_config.keep_inference_input_mutations)

    assert copy_count == copy_count2

    if aot_config.enable_log:
        aot_graphs_log.info("%s", lazy_format_graph_code("Forward graph", fw_module, aot_config.aot_id))

    return fw_module

def aot_dispatch_base(flat_fn, flat_args: List[Tensor], aot_config: AOTConfig, *, fw_metadata: ViewAndMutationMeta):
    fw_module = aot_dispatch_base_graph(flat_fn, flat_args, aot_config, fw_metadata=fw_metadata)

    disable_amp = torch._C._is_any_autocast_enabled()
    context = torch._C._DisableAutocast if disable_amp else nullcontext

    with context(), track_graph_compiling(aot_config, "inference"):
        compiler = aot_config.inference_compiler if aot_config.inference_compiler is not None else aot_config.fw_compiler
        if config.functionalize_rng_ops:
            # Add the seed and offset as example inputs to pass to the compiler
            fake_mode = detect_fake_mode()
            seed, offset = CUDARngStateHelper.get_torch_state_as_tuple(fake_mode)
            flat_args.extend([seed, offset])

        if torch._guards.TracingContext.get():
            torch._guards.TracingContext.get().fw_metadata = fw_metadata
        compiled_fw = compiler(fw_module, flat_args)

    # This boxed_call handling happens inside create_runtime_wrapper as well.
    # However, create_runtime_wrapper does not expect the rng offsets in the
    # output. So, we have to create another wrapper and take out the offset. As
    # a result, we have to account for not boxed_call compilers as well.
    if not hasattr(compiled_fw, "_boxed_call"):
        compiled_fw = make_boxed_func(compiled_fw)

    # Create a wrapper to set up the rng functionalize bits
    @wraps(compiled_fw)
    def rng_functionalization_wrapper(args):
        # args is a list because compiled_fw is boxed_call
        if fw_metadata.is_rng_op_functionalized:
            # Add the seed and offset to args
            seed, offset = CUDARngStateHelper.get_torch_state_as_tuple()
            args.extend([seed, offset])
            out = compiled_fw(args)
            out = functionalized_rng_runtime_epilogue(fw_metadata, out)
            return out
        else:
            return compiled_fw(args)

    compiled_fn = create_runtime_wrapper(
        rng_functionalization_wrapper,
        runtime_metadata=fw_metadata,
        indices_of_inps_to_detach=[],
        trace_joint=False,
        keep_input_mutations=aot_config.keep_inference_input_mutations,
        disable_amp=disable_amp
    )

    return compiled_fn


# Returns the number of detected copy_
def assert_functional_graph(fx_g: torch.fx.Graph, *, allow_input_mutations: bool = False) -> int:
    placeholders = set()
    copy_count = 0
    # NB: It would also be nice to verify that the mutations all happen at the
    # end, but we also do some administrative views after mutations so this
    # isn't actually true.  (TODO: Could this cause problems for Inductor?)
    for n in fx_g.nodes:
        if n.op == "placeholder":
            placeholders.add(n)
        if isinstance(n.target, torch._ops.OpOverload):
            if n.target is aten.copy_.default and allow_input_mutations:
                suffix = True
                # Can only copy_ into an input, and can only do so once
                assert n.args[0] in placeholders
                placeholders.remove(n.args[0])
                copy_count += 1
            else:
                assert not n.target._schema.is_mutable, \
                    f'aot_autograd expected to have an entirely functional graph, but found {n.format_node()}'
    return copy_count


def are_differentiable_views(view1, view2):
    if view1 is view2:
        return True
    if view1._base is None and view2._base is None:
        return False
    if view1._base is view2._base or view1._base is view2 or view1 is view2._base:
        return True
    return False


def same_dtype_views(view1, view2):
    if view1.dtype != view2.dtype:
        return False
    if view1._base is not None and view1.dtype != view1._base.dtype:
        return False
    if view2._base is not None and view2.dtype != view2._base.dtype:
        return False
    return True



# Assumption: x and y are known to share a storage, and we are trying to determine
# if their memory is actually completely disjoint, based on sizes/strides/storage_offset
def tensors_definitely_do_not_overlap(x, y):
    if x is y:
        return False
    if x.numel() == 0 or y.numel() == 0:
        return True

    # Make x always on the left
    if x.storage_offset() > y.storage_offset():
        x, y = y, x
    # Short-circuit in the "obvious" overlapping case: both tensors are contiguous
    if x.is_contiguous() and y.is_contiguous():
        if x.storage_offset() + x.numel() > y.storage_offset():
            # definitely overlap
            return False
        else:
            # definitely no overlap
            return True

    if x.dim() == 2 and y.dim() == 2 and x.stride(1) == 1 and y.stride(1) == 1:
        # This cases is needed for the shampoo optimizer.
        # All tensors are 2d (non-contiguous), have the same outer stride, and have an inner stride of 1
        # (so rows are contiguous)
        if x.stride(0) == y.stride(0):
            offset_delta = y.storage_offset() - x.storage_offset()
            if offset_delta < x.size(1):
                # definitely overlaps (row 0 of y overlaps with row 0 of x)
                # Example:
                #   base = torch.arange(32).reshape(4, 8)
                #   x = base.narrow(1, 0, 4)
                #     x: size=(4, 4), stride=(8, 1), offset=0
                #   y = base.narrow(1, 3, 4)
                #     y: size=(4, 4), stride=(8, 1), offset=3
                return False
            x_total_elems_covered = x.stride(0) * (x.size(0) - 1) + x.size(1)
            if x_total_elems_covered <= offset_delta:
                # definitely does not overlap (last byte of x is before start of y)
                # Example:
                #   x: size=(4, 4), stride=(8, 1), offset=0 (last byte is 27)
                #   y: size=(4, 4), stride=(8, 1), offset=28 (start byte is 28)
                return True
            # At this point, we want to check if the 0th row of y
            # overlaps with **some** row of x.
            # We can check this by shifting y backward by the shared stride, repeatedly,
            # until the first row of y is before the first row of x.
            # Then we can check if these rows overlap.
            # We can accomplish this by modding our offset by the stride.
            offset_delta_mod = offset_delta % x.stride(0)
            # Example:
            # 0 1 2 3
            # 9 10 11 12
            # 18 19 20 21
            # 27 28 29 30
            #   x: size=(4, 4), stride=(9, 1), offset=0
            #   y: size=(4, 4), stride=(9, 1), offset=22 (this would not overlap)
            #   y: size=(4, 4), stride=(9, 1), offset=23 (this would not overlap)
            #   y: size=(4, 4), stride=(9, 1), offset=24 (this would overlap)
            #   y: size=(4, 4), stride=(9, 1), offset=25 (this would overlap)
            # If the interval [modded_offset, modded_offset + x_size] falls entirely
            # without
            if offset_delta_mod + y.size(1) <= x.stride(0):
                return True
            else:
                return False
    return False


def compute_overlapping_inputs(fwd_inputs, aliased_input_indices):
    actual_aliased_indices = set()
    for j in range(len(aliased_input_indices)):
        for i in range(j):
            i_ = aliased_input_indices[i]
            j_ = aliased_input_indices[j]
            if not tensors_definitely_do_not_overlap(fwd_inputs[i_], fwd_inputs[j_]):
                actual_aliased_indices.add(i_)
                actual_aliased_indices.add(j_)
    return actual_aliased_indices

# Note [Handling mutations on an input that aliases other inputs]
# The easiest example to show-case this edge case is here:
#
# def f(a, b):
#     a.mul_(2)
#     out = a + b
#     return out
# b = torch.ones(...)
# a = b.view(-1)
# f(a, b)
#
# In this situation, if a and b happened to be aliased, we need to trace something different!
# Suppose we had b = a.view(-1)
# (In this case, that means that `a._base is b`)
#
# We need to ensure that the aliasing relationship between a and b is preserved.
# We do that detecting the specific situation above (mutate an input that aliases another input),
# and when we do that, we create a synthetic base argument. Then inside of the traced forward,
# we regenerate a and b off of that base.
# The complete example of the transformed function looks like this:
#
# // The traced forward takes in a synthetic base, and regenerates the aliased inputs as views
# // We could consider getting view-replay support here to minimize as_strided_scatter ops in the graph
# def traced_forward(base):
#     a = base.as_strided(...)
#     b = base.as_strided(...)
#     a_updated = a.mul(2)
#     base_updated = torch.as_strided_scatter(base, a_updated, ...)
#     b_updated = base_updated.as_strided(...)
#     out = a_updated + b_updated
#     return a_updated, out
#
# def compiled_fn(a, b):
#     // we detect that a is the "differentiable base" here
#     base = a
#     // In other situations, we might do either:
#     // (1) a and b are both views off of some larger differentiable base
#     //     assert a._base is b._base and a._base is not None
#     //     base = a._base
#     // (2) a and b both don't require gradients. Create a base from the storage
#     //     assert a._base is None and b._base is None
#     //     base = torch.Tensor(a.storage())
#     a_updated, out = traced_forward(base)
#     a.copy_(a_updated)
#     return out
#
# This function:
# (1) Merges input views into a synthetic base argument, when any of those input views are mutated
# (2) Returns metadata telling the autograd.Function how to modify their arguments properly,
#     to respect the new calling convention.
#
# The calling convention is as follows.
# Any inputs that were originally views of one another get yanked, and replaced with a synthetic base.
# The argument list ordering goes [base1, ..., baseN], [arg1, ..., argN],
# Where the ordering of the bases is determined from the ordering of the original view args.
# baseA will come before baseB if the earliest original argument coming from baseA
# showed up earlier in the argument list than the earliest original argument coming from baseB.
#
# Example, given some tensors a, b, c, d
# call site:
#   f(a, c.view(-1), b.view(-1), b, c, d)
# Modified argument list:
#   c_base comes first because the first c view came earlier in arg list than the first b view
#   a and d still show up in the modified arg list, but b and c don't- they're regenerated from their bases
#   b_base = torch.Tensor(b.storage())
#   c_base = torch.Tensor(c.storage())
#   f(c_base, b_base, a, d)
def merge_view_inputs(
    fwd_inputs: List[Any], mutated_input_info: List[InputAliasInfo],
    *,
    # The autograd case currently has more restrictions than the inference case.
    is_inference: bool,
) -> Tuple[List[Any], Optional[List[Union[int, Tuple[int, torch.Tensor]]]]]:
    assert len(fwd_inputs) == len(mutated_input_info)
    storage_ref_to_idx: Dict[StorageWeakRef, List[int]] = collections.defaultdict(list)
    base_args = []
    other_args = []
    for i, inpt in enumerate(fwd_inputs):
        if isinstance(inpt, Tensor):
            storage_ref = StorageWeakRef(inpt.untyped_storage())
            storage_ref_to_idx[storage_ref].append(i)
        else:
            other_args.append(inpt)
    # Note [Synthetic Base Info Metadata]
    # This list contains metadata that tells you what the i'th argument in the inner calling convention should be.
    # It's either:
    # - another int (corresponding to the index in the argument list of the element from the outer calling convention)
    # - idx, view_tensor, where we can generate the new output with view_tensor._view_func(old_args[idx])
    #   idx corresponds to which synthetic base from the outer calling context to view
    inner_calling_convention_meta: Dict[int, Union[int, Tuple[int, torch.Tensor]]] = {}
    for aliased_input_indices in storage_ref_to_idx.values():
        if len(aliased_input_indices) <= 1 or not any(
            # We only care about mutations that affect all aliases,
            # so metadata mutations on an input doesn't require us to do synthetic base handling.
            mutated_input_info[inpt_idx].mutates_data
            for inpt_idx in aliased_input_indices
        ):
            for curr_idx in aliased_input_indices:
                other_args.append(fwd_inputs[curr_idx])
            continue

        # Here, we attempt to do a more complicated check to detect false aliasing
        # (e.g. if all the tensors have the same storage, but don't actually overlap)
        # In theory, we could have a large group of tensors that all share storages, where only *some* of them
        # have overlapping memory.
        # I don't bother with that case for now: here, we only bail out earlier if we detect that **every** pair
        # of tensors in the current group that shares a storage is non-overlapping.
        aliased_input_indices_no_false_sharing = compute_overlapping_inputs(fwd_inputs, aliased_input_indices)
        if len(aliased_input_indices_no_false_sharing) <= 1:
            for curr_idx in aliased_input_indices:
                other_args.append(fwd_inputs[curr_idx])
            continue

        # We detected an input that was mutated, AND aliases with another input.
        # we need to replace this set of aliased inputs with a single synthetic base.
        # For now, I'm banning a bunch of cases. We expect dynamo to properly detect these cases
        # and error out. We can fix them later.
        # These checks are transitive, so we don't need to check every pair.
        for idx1, idx2 in zip(aliased_input_indices, aliased_input_indices[1:], strict=False):
            view1 = fwd_inputs[idx1]
            view2 = fwd_inputs[idx2]
            # The "inputs that are aliased but have different differentiable bases" case
            # is more complicated and hopefully pretty rare. Not currently handled.
            if not is_inference:
                assert are_differentiable_views(
                    view1, view2
                ), "aot_autograd() does not yet handle non-differentiable view input mutations."
            # Regenerating views when reinterpreting complex / real tensors seems non-trivial,
            # not handling for now
            assert same_dtype_views(
                view1, view2
            ), "aot_autograd() does not yet handle input mutations on views with different dtypes."
        non_none_bases = [
            fwd_inputs[i]._base
            for i in aliased_input_indices
            if fwd_inputs[i]._base is not None
        ]
        aliases_with_none_bases = [
            fwd_inputs[i] for i in aliased_input_indices if fwd_inputs[i]._base is None
        ]
        if len(non_none_bases) == 0:
            # Case where none of the aliases have a ._base
            # we generate a synthetic base without gradients, and generate views off of it
            # We hit this case when we have input tensors to the graph that share a storage,
            # but do not have a ._base field.
            # Wondering when we hit this case?
            # The _base field simply says that autograd knows about the aliasing relationship,
            # but sometimes we create tensors which are aliased out of the same storage but guaranteed
            # to be disjoint. In these cases, we will skip setting up the _base relationship
            # for performance reasons (because the fact that the tensors share the same storage
            # is unobservable unless you (1) do naughty things with resize_/as_strided
            # or (2) look at the storage--as we are doing here.)
            # One particular example of this is optimizer steps on the LSTM module:
            # LSTM parameters are packed into a contiguous storage for efficiency reasons when
            # calling cuDNN kernels, so when these parameters get passed to the optimizer we will
            # find they share the same storage, but do not have _base set since they are all disjoint.
            #
            # NOTE: There is one case where this is unsafe:
            # torch.Tensor(storage) will ALWAYS create a 1D tensor, which is not necessarily
            # the same shape as the "actual" base that the tensor came from.
            # For the most part this is fine, because we always use as_strided()
            # to generate the original aliased inputs again.
            # If we were to use view-replay though, this could cause the aliased views
            # to have incorrect sizes.
            example_idx = aliased_input_indices[0]
            example_alias = fwd_inputs[example_idx]
            # Note that this function is re-used at both trace time and rutnime.
            # At trace time, we're under a FakeMode so synthetic_base becomes a FakeTensor.
            synthetic_base = torch.empty((0,), dtype=example_alias.dtype, device=example_alias.device)
            # We don't actually have a convenient way of going from storage -> tensor,
            # So using set_() here (we suffer some minor overhead, but this case is rare).
            synthetic_base.set_(example_alias.untyped_storage())
        else:
            # Case where all of the aliases require gradients, and have the same _base.
            synthetic_base = non_none_bases[0]
            for other_base in non_none_bases[1:]:
                assert (
                    other_base is synthetic_base
                ), "aot_autograd() does not yet handle non-differentiable view input mutations."
            for alias in aliases_with_none_bases:
                assert (
                    alias is synthetic_base
                ), "aot_autograd() does not yet handle non-differentiable view input mutations."
        base_args.append(synthetic_base)
        for curr_view_idx in aliased_input_indices:
            curr_view = fwd_inputs[curr_view_idx]
            base_idx = len(base_args) - 1
            # We store just enough info here so that we can regenerate the view later.
            # Regeneration: curr_view._view_func(args[base_idx])
            inner_calling_convention_meta[curr_view_idx] = (base_idx, curr_view)
    if len(base_args) == 0:
        assert len(other_args) == len(fwd_inputs)
        # If no synthetic bases are necessary, just return the original inputs.
        return fwd_inputs, None
    else:
        # Otherwise, return:
        # (1) The new args according to the updated calling convention: (synthetic_bases, other_args)
        # (2) Metadata telling functionalization how to generate the inner argument list given the outer calling convention.
        #     We post-process it into a list, where meta[i] tells you info about the i'th argument in the inner calling convention.
        args_to_functionalization = base_args + other_args
        arg_to_old_idx_map = {arg: i for (i, arg) in enumerate(fwd_inputs)}
        for i, other_arg in enumerate(other_args):
            new_idx = len(base_args) + i
            old_idx = arg_to_old_idx_map[other_arg]
            inner_calling_convention_meta[old_idx] = new_idx
        # post process into a list
        post_processed_calling_convention_meta: List[Union[int, Callable]] = [
            -1 for _ in range(len(inner_calling_convention_meta))
        ]
        for k, v in inner_calling_convention_meta.items():
            post_processed_calling_convention_meta[k] = v
        # Quick assert: every argument in the inner calling convention should be accounted for.
        for x in post_processed_calling_convention_meta:
            assert x != -1
        return args_to_functionalization, post_processed_calling_convention_meta


def format_guard_bug_msg(aot_config, expected):
    return (
        f"At compilation time, graph {aot_config.aot_id} was compiled under the "
        f"assumption that {expected}, but at runtime this was not the case.  "
        "This indicates a guard bug in AOTAutograd or Dynamo, please file a bug to PyTorch."
    )


def remove_dupe_metadata(
    m: ViewAndMutationMeta,
    keep_arg_mask: List[bool],
    add_dupe_map: List[int],
) -> ViewAndMutationMeta:
    assert len(m.input_info) == len(keep_arg_mask)
    # Easy invariant: the first argument should never be a dupe (it will be kept)
    assert len(keep_arg_mask) > 0 and keep_arg_mask[0]

    # Filter dupe'd mutated inputs out of traced_tangents
    num_data_mutations = len([x for x in m.input_info if x.mutates_data])
    other_traced_tangents = m.traced_tangents[num_data_mutations:]
    inp_traced_tangents = m.traced_tangents[:num_data_mutations]
    filtered_inp_traced_tangents = [x for i, x in enumerate(inp_traced_tangents) if keep_arg_mask[m.mutated_inp_indices[i]]]
    traced_tangents = filtered_inp_traced_tangents + other_traced_tangents

    return ViewAndMutationMeta(
        input_info=[x for i, x in enumerate(m.input_info) if keep_arg_mask[i]],
        # requires_grad_info consists of (mutated_inputs, forward_outputs).
        # Need to remove only the duplicate entries that correspond to the mutated inputs.
        requires_grad_info=[
            x for i, x in enumerate(m.requires_grad_info)
            if i >= len(m.mutated_inp_indices) or keep_arg_mask[m.mutated_inp_indices[i]]],
        # For outputs that are views of inputs, we store the index of the input that the output
        # was generated from. Need to update that index to account for removed dupes.
        output_info=[
            OutputAliasInfo(
                output_type=o.output_type,
                raw_type=o.raw_type,
                dynamic_dims=o.dynamic_dims,
                base_idx=None if o.base_idx is None else add_dupe_map[o.base_idx],
                requires_grad=o.requires_grad
            )
            for o in m.output_info
        ],
        num_intermediate_bases=m.num_intermediate_bases,
        keep_input_mutations=m.keep_input_mutations,
        traced_tangents=traced_tangents,
    )

# Given our ViewAndMutation metadata, this fn constructs a new set of metadata,
# after adding synthetic base arguments to the function.
# Most of the work in this fn is slogging through all of the metadata corresponding to inputs,
# and updating it with our synthetic base calling convention.
#
# When config.debug_assert is set, we automatically regenerate the metadata
# and compare it to this output for sanity.
#
# In addition to the updated metadata, also return the list of input indices
# that will need to be updated in the synthetic base epilogue
def create_synthetic_base_metadata(
    m: ViewAndMutationMeta,
    # Maps each outer argument idx to its inner idx (or, if this outer arg is generated from a
    # synthetic base, you get a tuple of (i, TensorMeta), telling you the base tensor idx, and view metadata)
    synthetic_base_info: List[Union[int, Tuple[int, torch.Tensor]]],
    outer_args: List[Any],
    inner_args: List[Any],
) -> Tuple[ViewAndMutationMeta, List[int]]:

    S_Outer = NewType('S_Outer', int)
    S_Inner = NewType('S_Inner', int)
    synthetic_base_to_indices: Dict[S_Inner, List[S_Outer]] = {}
    for inner_idx in range(len(inner_args)):
        outer_aliased_indices_of_current_base_arg = [
            outer_idx for outer_idx, inner_idx_or_tuple in enumerate(synthetic_base_info)
            if (isinstance(inner_idx_or_tuple, int) and inner_idx_or_tuple == inner_idx)
            or (isinstance(inner_idx_or_tuple, tuple) and inner_idx_or_tuple[0] == inner_idx)
        ]
        synthetic_base_to_indices[inner_idx] = outer_aliased_indices_of_current_base_arg

    # given the requires_grad info on mutated inputs,
    # generate the requires_grad info on those same mutated inputs, but after constructing synthetic bases.
    input_infos = []
    mutated_inp_require_grad_info = []
    for outer_indices in synthetic_base_to_indices.values():
        # leaf-ness should be all-or-nothing for aliased tensor.
        # (aka if "a" and "b" are views, then a.is_leaf == b.is_leaf)
        any_leaf = any(m.input_info[x].is_leaf for x in outer_indices)
        all_leaf = all(m.input_info[x].is_leaf for x in outer_indices)
        assert any_leaf == all_leaf
        inpt_info = InputAliasInfo(
            # If len(outer_indices) > 1, then this input is a synthetic base.
            # The invariant is that to the rest of aot autograd, synthetic bases only show up if
            # one of their aliases gets a data mutation. And if any of their aliases get metadata
            # mutations, they will be hidden from the rest of aot autograd.
            mutates_data=True if len(outer_indices) > 1 else m.input_info[outer_indices[0]].mutates_data,
            mutates_metadata=False if len(outer_indices) > 1 else m.input_info[outer_indices[0]].mutates_metadata,
            is_leaf=any_leaf,
            requires_grad=any(m.input_info[x].requires_grad for x in outer_indices)
        )
        input_infos.append(inpt_info)
        # requires_grad_info consists of (mutated_inputs, forward_outputs).
        # For any mutated inputs that correspond to aliased inputs,
        # Need to replace them with their mutated synthetic base
        if inpt_info.mutates_data or inpt_info.mutates_metadata:
            for x in outer_indices:
                assert m.requires_grad_info[x] == m.input_info[x].requires_grad
            mutated_inp_require_grad_info.append(any(m.input_info[x].requires_grad for x in outer_indices))

    # Find any inputs that fulfill the following criteria:
    # (1) They are part of a synthetic base (because they alias another input,
    #      and at least one input experiences a data mutation)
    # (2) They experience a metadata mutation
    outer_aliased_arg_idx_with_metadata_mutations = [
        outer_idx for outer_idx, inpt_info in enumerate(m.input_info)
        if inpt_info.mutates_metadata and not isinstance(synthetic_base_info[outer_idx], int)
    ]

    # grab the original requires grad info on the outputs, except the ones from the mutated inputs
    num_original_input_data_mutations = len([x for x in m.input_info if x.mutates_data or x.mutates_metadata])
    output_grad_info = [x.requires_grad for x in m.output_info]
    assert output_grad_info == m.requires_grad_info[num_original_input_data_mutations:]
    input_metadata_mutation_grad_info = [
        outer_args[outer_idx].requires_grad for outer_idx in outer_aliased_arg_idx_with_metadata_mutations]
    input_metadata_output_info = [
        OutputAliasInfo(
            output_type=OutputType.alias_of_input,
            raw_type=FunctionalTensor,
            dynamic_dims={i for i, s in enumerate(outer_args[outer_idx].shape) if not is_concrete_int(s)},
            base_idx=synthetic_base_info[outer_idx][0],
            requires_grad=outer_args[outer_idx].requires_grad
        ) for outer_idx in outer_aliased_arg_idx_with_metadata_mutations]
    existing_output_infos = [
        OutputAliasInfo(
            output_type=o.output_type,
            raw_type=o.raw_type,
            dynamic_dims=o.dynamic_dims,
            # Map the input idx pre-synthetic-bases to the new idx post-synthetic-bases
            base_idx=None if o.base_idx is None
            else synthetic_base_info[o.base_idx]
            if isinstance(synthetic_base_info[o.base_idx], int)
            else synthetic_base_info[o.base_idx][0],
            requires_grad=o.requires_grad
        )

        for o in m.output_info]

    inner_mutated_tangents = [x for inner_idx, x in enumerate(inner_args) if input_infos[inner_idx].mutates_data and input_infos[inner_idx].requires_grad]

    requires_grad_info = mutated_inp_require_grad_info + output_grad_info + input_metadata_mutation_grad_info
    output_info = existing_output_infos + input_metadata_output_info
    # Regenerate traced tangents to include mutated inputs including synthetic bases
    traced_tangents = inner_mutated_tangents + m.traced_tangents[len(inner_mutated_tangents):]

    return ViewAndMutationMeta(
        input_info=input_infos,
        requires_grad_info=requires_grad_info,
        output_info=output_info,
        num_intermediate_bases=m.num_intermediate_bases,
        keep_input_mutations=m.keep_input_mutations,
        traced_tangents=traced_tangents,
    ), outer_aliased_arg_idx_with_metadata_mutations

# MOTIVATION:
#
# When tracing functions for future execution, one must be careful not to pass
# in the same input tensor multiple times (e.g., f(x, x), as this can result
# in graphs that are ONLY valid if you later pass a new tensor in exactly the
# same way (e.g., f(y, y)).  (NB: we really mean duplicate; two distinct
# tensors that alias each other is a different situation that is covered by
# aot_dispatch_deduplicated_autograd). Here are two examples:
#
# (1) Suppose you have a function:
#
#   def f(x, y):
#       return x + y
#
# If you make_fx(f)(x, x), you will trace out:
#
#   def f(x, y):
#       return y + y
#
# Oops!
#
# (2) For most tensors x and y, you can compute f's gradient with respect to
# these to inputs by saying torch.autograd.grad(f(x, y), (x, y)).  However,
# if x is y, you will trace out a program that gets incorrect gradients:
#
#   >>> x = torch.randn(1, requires_grad=True)
#   >>> torch.autograd.grad(x + x, (x, x))
#   (tensor([2.]), tensor([2.]))
#
# In other words, the gradient is double-counted.  Deduplicating the arguments
# gives you an appropriate gradient:
#
#   >>> y = torch.randn(1, requires_grad=True)
#   >>> torch.autograd.grad(x + y, (x, y))
#   (tensor([1.]), tensor([1.]))
#
# HOW TO DEDUPLICATE:
#
# There are a few strategies, in order of preference:
#
# 1. For every duplicate argument to the function, detach it into
#    a separate leaf tensor, so that it is no longer duplicated.
#
#       PRO: The resulting compiled graph works for any configuration
#       of duplicated arguments.
#
#       CON: It does not (naively) work if you mutate the metadata of inputs:
#
#           def f(x, y):
#               x.transpose_(0, 1)
#               y.transpose_(0, 2)
#
#           x = torch.randn(2, 3, 4)
#           f(x, x)
#
#       The ordering of the transposes inside f dictates whether or not
#       you get [4, 2, 3] or [3, 4, 2].  This means that you cannot precompute
#       what metadata mutations should get applied to each input; you need to
#       assume they aren't duplicates (what we do today) or preserve
#       the original metadata mutations exactly in order, so that they work
#       for any duplicate configuration.
#
#       CON: It does not (naively) work if you mutate the data of inputs.
#       In particular, leaf tensors that require grad cannot be mutated,
#       this makes it impossible to differentiate with respect to the original
#       base.
#
# 2. For every duplicate argument to the function, remove it, so it is
#    no longer part of the "true" signature:
#
#       PRO: Implemented naively, it still works for metadata/data mutation.
#
#       CON: The resulting compiled graph is duplicate-specialized: it only
#       works if future calls duplicate arguments in exactly the same way.
#       Horribly, Dynamo doesn't guard on this at the moment.  But even if
#       it did, you could still end up recompiling a bunch of each duplicate.
#
# Our strategy is to do (1) if we can, and do (2) otherwise, erroring if
# Dynamo's guards are not enough.  In practice, this seems to cover
# everything.
#
def aot_wrapper_dedupe(
    flat_fn,
    flat_args: List[Tensor],
    aot_config: AOTConfig,
    *,
    compiler_fn,
    fw_metadata,
):
    # Use information about whether or not flat_fn mutates its arguments
    # or not to handle dupe args

    # Strategy 1: For any input that is not mutated, we can leafify it if we
    # need to remove a duplicate.
    leaf_flat_args = []
    args_set = set()
    ok = True

    for i, a in enumerate(flat_args):
        if not isinstance(a, torch.Tensor):
            leaf_flat_args.append(a)
        elif a not in args_set:
            args_set.add(a)
            leaf_flat_args.append(a)
        elif not fw_metadata.input_info[i].mutates_data and not fw_metadata.input_info[i].mutates_metadata:
            leaf_flat_args.append(a.detach().requires_grad_(a.requires_grad))
        else:
            ok = False
            break

    if ok:
        return compiler_fn(flat_fn, leaf_flat_args, aot_config, fw_metadata=fw_metadata)

    # export path: ban duplicate inputs for now, add later if requested.
    if aot_config.is_export:
        raise RuntimeError(f"""\
Encountered duplicated inputs that are mutated in the graph you are trying to export.
This functionality is currently not supported. If needed, please file a github issue.

fw_metadata={str(fw_metadata)}
        """)

    # Strategy 2: Duplicate specialize.
    #
    # In Haskell types, suppose you have:
    #
    #   add_dupe_args :: DedupedArgs -> Args
    #   remove_dupe_args :: Args -> DedupedArgs
    #
    #   compiler_fn
    #       :: (DedupedArgs -> R) -> DedupedArgs -> AOTConfig -> (DedupedArgs -> R)
    #   deped_compiler_fn
    #       :: (Args -> R) -> Args -> AOTConfig -> (Args -> R)
    #
    # Then the code below can be written in point-free style as:
    #
    #   deduped_compiler_fn f a c =
    #       compiler_fn (f . add_dupe_args) (remove_dupe_args a) c . remove_dupe_args
    #
    # Suppose you have:
    #
    #   [a, b, a, c]
    #
    # We want:
    #
    #   remove_dupe_args([a, b, a, c]) == [a, b, c]
    #   add_dupe_args([a, b, c]) == [a, b, a, c]
    #
    # This is done via (respectively):
    #
    #   seen_args = {a: 0, b: 1, c: 2}
    #   enumerate(add_dupe_map) = [  # how to get args from the deduped list
    #       (0, 0),
    #       (1, 1),
    #       (2, 0),
    #       (3, 2),
    #   ]
    #   keep_arg_mask = [True, True, False, True]

    seen_args = {}
    keep_arg_mask = []
    # Implicitly map duped arg position (list index) to de-duped arg position
    add_dupe_map: List[int] = []
    duped_arg_len = len(flat_args)

    j = 0  # index into deduped_flat_args
    for t in flat_args:
        if isinstance(t, torch.Tensor):
            if t in seen_args:
                keep_arg_mask.append(False)
                add_dupe_map.append(seen_args[t])
                continue
            seen_args[t] = j

        keep_arg_mask.append(True)
        add_dupe_map.append(j)
        j += 1
    assert len(add_dupe_map) == duped_arg_len, (
        f"Expects add_dupe_map to have length {duped_arg_len} but got {len(add_dupe_map)}"
    )

    # NB: Hot path, avoid set lookups here
    # TODO: Can avoid the zip here too, probably
    def remove_dupe_args(args):
        return [t for t, keep in zip(args, keep_arg_mask) if keep]

    def add_dupe_args(args):
        return [args[add_dupe_map[i]] for i in range(duped_arg_len)]

    deduped_flat_args = remove_dupe_args(flat_args)

    # Update our input metadata to remove duped input metadata.
    updated_fw_metadata = remove_dupe_metadata(fw_metadata, keep_arg_mask, add_dupe_map)

    tracing_context = TracingContext.get()
    if tracing_context and aot_config.aot_autograd_arg_pos_to_source:
        # TODO(voz): This structure is 1:1, we could consider an alternate structure like
        # kept_pos:[dupe_arg_pos], however, add_dupe_map is 1:1 so we would need a new structure there,
        # which feels like needless complexity for a tiny bit of efficiency at this point.
        for dupe_arg_pos, (kept_pos, keep_arg) in enumerate(zip(add_dupe_map, keep_arg_mask)):
            if not keep_arg:
                dupe_arg_source = aot_config.aot_autograd_arg_pos_to_source[dupe_arg_pos]
                kept_arg_source = aot_config.aot_autograd_arg_pos_to_source[kept_pos]
                tracing_context.guards_context.aotautograd_guards.append(DuplicateInputs(kept_arg_source, dupe_arg_source))

    @wraps(flat_fn)
    def wrapped_flat_fn(*args):
        return flat_fn(*add_dupe_args(args))

    if config.debug_assert:
        ref_fw_metadata = run_functionalized_fw_and_collect_metadata(
            wrapped_flat_fn,
            keep_input_mutations=fw_metadata.keep_input_mutations,
        )(*deduped_flat_args)
        assert ref_fw_metadata == updated_fw_metadata, \
            f'ref_metadata={str(ref_fw_metadata)}, actual_metadata={str(updated_fw_metadata)}'

    compiled_fn = compiler_fn(wrapped_flat_fn, deduped_flat_args, aot_config, fw_metadata=updated_fw_metadata)

    if not hasattr(compiled_fn, "_boxed_call"):
        compiled_fn = make_boxed_func(compiled_fn)

    @wraps(compiled_fn)
    def wrapped_compiled_fn(args):
        deduped_args = remove_dupe_args(args)
        args.clear()
        return compiled_fn(deduped_args)

    wrapped_compiled_fn._boxed_call = True

    # This can be uncommented when we properly guard for duplicates,
    # but right now we must not do it.
    # if not config.debug_assert:
    #     return wrapped_compiled_fn

    @wraps(wrapped_compiled_fn)
    def debugged_compiled_fn(args):
        # Test that the computed remove/add arg functions are an inverse
        new_args = add_dupe_args(remove_dupe_args(args))
        seen = {}
        for i, (x, y) in enumerate(zip(new_args, args)):
            seen[y] = None
            assert x is y, format_guard_bug_msg(
                aot_config,
                f"{describe_input(i, aot_config)} would be a duplicate of "
                f"{describe_input(add_dupe_map[i], aot_config)}",
            )
        # This is only an error if there is metadata mutation on both of
        # the duped arguments; in this case, we need to know what order
        # the metadata mutation applies in.  You'll get the correct result
        # otherwise, because a graph that assumes distinct inputs works if
        # you dupe the inputs (the gradient contributions from each input
        # will get summed up appropriately.)
        #
        # TODO: work out how to setup this assert correctly
        """
        assert len(seen) == unique_args, format_guard_bug_msg(aot_config,
            f"there would be {unique_args} distinct arguments"
        )
        """
        return wrapped_compiled_fn(args)

    debugged_compiled_fn._boxed_call = True

    return debugged_compiled_fn

# This layer handles the situation where you have two inputs that alias each other,
# and one of the inputs is mutated.
# We need to take special care to ensure that the mutation is applied to the other aliases in the graph.
#
# pre-condition: aot_wrapper_dedup has already run.
# (This function will in theory work if there are duplicate args.
# However, the synthetic base code path is a bit sub-optimal, and running with dupe'd inputs
# would cause us to hit that path more frequently).
def aot_wrapper_synthetic_base(
    flat_fn,
    flat_args: List[Tensor],
    aot_config: AOTConfig,
    *,
    fw_metadata: ViewAndMutationMeta,
    # Currently, the only reason we need to plumb this bool is because
    # the synthetic base code prohibits more cases in the autograd case than the inference case.
    needs_autograd: bool,
    compiler_fn,
):
    is_inference = not needs_autograd
    flat_args_with_synthetic_bases, synthetic_base_info = merge_view_inputs(
        flat_args, fw_metadata.input_info, is_inference=is_inference,
    )
    # Happy path: we don't need synthetic bases
    if synthetic_base_info is None:
        return compiler_fn(flat_fn, flat_args, aot_config, fw_metadata=fw_metadata)

    # export path: ban synthetic bases for now, add later if requested.
    if aot_config.is_export:
        raise RuntimeError(f"""\
Encountered aliased inputs that are mutated in the graph you are trying to export.
This functionality is currently not supported. If needed, please file a github issue.

synthetic_base_info={str(synthetic_base_info)}

fw_metadata={str(fw_metadata)}
        """)

    assert len(fw_metadata.input_info) == len(synthetic_base_info)

    # Update our forward metadata to take synthetic bases into account
    fw_metadata_updated, aliased_arg_idx_with_metadata_mutations = \
        create_synthetic_base_metadata(fw_metadata, synthetic_base_info, flat_args, flat_args_with_synthetic_bases)

    num_aliased_args_with_metadata_mutations = len(aliased_arg_idx_with_metadata_mutations)

    def unpack_synthetic_bases(primals: List[Any]) -> List[Any]:
        f_args_inner = []
        for inner_idx_or_tuple in synthetic_base_info:
            if isinstance(inner_idx_or_tuple, int):
                f_args_inner.append(primals[inner_idx_or_tuple])
            else:
                inner_base_idx, view_tensor = inner_idx_or_tuple
                base = primals[inner_base_idx]
                view_arg = gen_alias_from_base(
                    base, view_tensor, view_tensor.requires_grad
                )
                f_args_inner.append(view_arg)
        return f_args_inner

    @wraps(flat_fn)
    def wrapped_flat_fn(*args):
        unpacked_args = unpack_synthetic_bases(args)
        # This is a bit subtle. The goal of this entire function (aot_dispatch_synthetic_bases)
        # is to relieve the downstream logic from having to reason about mutations on inputs that alias
        # each other, by replacing aliased inputs with a synthetic base.
        # One area where this breaks down a bit however is if one of those aliased inputs
        # experienced a metadata mutation.
        # We are now obligated to reapply the metadata mutation directly to the user's input;
        # it isn't enough to apply mutations back to the synthetic base in the downstream logic.
        #
        # The way we handle this is by pretending that those aliased inputs that experience metadata mutations
        # are additional outputs in the user's forward function.
        # The downstream logic will just treat these as "user outputs that alias inputs".
        # However, we will manually grab them at runtime here, use them to reapply the metadata mutation
        # to the user inputs, and not return them to the user.
        aliased_args_with_metadata_mutations = [
            x for i, x in enumerate(unpacked_args) if i in aliased_arg_idx_with_metadata_mutations]
        if len(aliased_args_with_metadata_mutations) > 0:
            return *(flat_fn(*unpacked_args)), *aliased_args_with_metadata_mutations
        else:
            return flat_fn(*unpacked_args)

    if config.debug_assert and False:
        ref_fw_metadata = run_functionalized_fw_and_collect_metadata(
            wrapped_flat_fn,
            keep_input_mutations=fw_metadata.keep_input_mutations,
        )(*flat_args_with_synthetic_bases)
        assert ref_fw_metadata == fw_metadata_updated, (
            f'ref_metadata={pprint.pformat(partial_asdict(ref_fw_metadata))}, '
            f'\nactual_metadata={pprint.pformat(partial_asdict(fw_metadata_updated))}'
        )

    compiled_fn = compiler_fn(wrapped_flat_fn, flat_args_with_synthetic_bases, aot_config, fw_metadata=fw_metadata_updated)

    if not hasattr(compiled_fn, "_boxed_call"):
        compiled_fn = make_boxed_func(compiled_fn)

    @wraps(compiled_fn)
    def wrapped_compiled_fn(args):
        args_with_synthetic_bases, synthetic_base_info = merge_view_inputs(
            args, fw_metadata.input_info, is_inference=is_inference
        )
        assert synthetic_base_info is not None
        aliased_args_w_metadata_mutations = [args[i] for i in aliased_arg_idx_with_metadata_mutations]
        args.clear()
        outs = compiled_fn(args_with_synthetic_bases)
        if num_aliased_args_with_metadata_mutations > 0:
            # This code does not handle **all** input metadata mutations.
            # Instead, it only handles metadata mutations on inputs that were converted into synthetic bases
            # (which only happens if at least one aliased input experienced a data mutation).
            # e.g:
            # def f(a, b):
            #     a.mul_(2)
            #     b.t_(1, 0)
            # f(x.view(2, 2), x.view(2, 2))
            mutated_metadata_inps = outs[-num_aliased_args_with_metadata_mutations:]
            user_outs = outs[:-num_aliased_args_with_metadata_mutations]
            for inp, mutated_inp in zip(aliased_args_w_metadata_mutations, mutated_metadata_inps):
                inp.as_strided_(mutated_inp.size(), mutated_inp.stride(), mutated_inp.storage_offset())
            return user_outs
        return outs

    return wrapped_compiled_fn


def describe_input(i, aot_config):
    if i < aot_config.num_params_buffers:
        return f"parameter/buffer {i}"
    else:
        return f"input {i - aot_config.num_params_buffers}"

# The wrapper created by this function handles all of the runtime aliasing and mutation "epilogue" logic
# that needs to run after the compiled function.
#
# This function accepts a trace_joint flag, indicating whether or not we're generating the runtime
# epilogue for a forward-only inference graph, or for an autograd.Function.apply function.
# This is because there are some minor differences in how we treat these cases at runtime:
# - resize_() is currently handled in the inference case, but not fully handled in the autograd case.
# - the autograd cases inserts TensorAlias wrapper objects for outputs that alias inputs
def create_runtime_wrapper(
    compiled_fn,
    *,
    runtime_metadata: ViewAndMutationMeta,
    indices_of_inps_to_detach: List[int],
    trace_joint: bool,
    keep_input_mutations: bool,
    disable_amp: bool
):
    if not hasattr(compiled_fn, "_boxed_call"):
        compiled_fn = make_boxed_func(compiled_fn)

    def runtime_wrapper(*args):
        if trace_joint:
            args_ = list(args)
            # See Note [Detaching inputs that never need gradients]
            for idx in indices_of_inps_to_detach:
                if isinstance(args_[idx], torch.Tensor):
                    args_[idx] = args_[idx].detach()
            with torch.autograd._force_original_view_tracking(True):
                all_outs = call_func_with_args(
                    compiled_fn,
                    args_,
                    disable_amp=disable_amp,
                )
        else:
            all_outs = call_func_with_args(
                compiled_fn,
                args,
                disable_amp=disable_amp,
            )

        num_mutated_inps = runtime_metadata.num_mutated_inputs
        num_metadata_mutated_inps = runtime_metadata.num_mutated_metadata_inputs
        num_intermediate_bases = runtime_metadata.num_intermediate_bases

        if keep_input_mutations:
            assert (
                len(all_outs)
                == num_metadata_mutated_inps + runtime_metadata.num_outputs + num_intermediate_bases
            )
            assert (
                len(runtime_metadata.mutated_inp_runtime_indices) == num_metadata_mutated_inps
            )
        else:
            assert (
                len(all_outs)
                == num_mutated_inps + runtime_metadata.num_outputs + num_intermediate_bases
            )
            assert (
                len(runtime_metadata.mutated_inp_runtime_indices) == num_mutated_inps
            )
        # Step 3: After running the compiled fw, apply updates to mutated inputs
        num_mutations_to_apply = len(runtime_metadata.mutated_inp_runtime_indices)
        if num_mutations_to_apply > 0:
            updated_inputs = all_outs[: num_mutations_to_apply]
            fw_outs = all_outs[num_mutations_to_apply :]

            for i, inpt_idx in enumerate(
                runtime_metadata.mutated_inp_runtime_indices
            ):
                meta = runtime_metadata.input_info[inpt_idx]
                if not meta.mutates_data and not meta.mutates_metadata:
                    continue
                original_inpt = args[inpt_idx]
                updated_inpt = updated_inputs[i]
                # TODO: add better resize_() support for autograd case.
                # Check for the case when an input has been resized.
                # Note: One important thing to check for is user code that calls inpt.storage().resize_().
                # We can't trace operations on storage into the graph, so we should get dynamo to graph break.
                # TODO: handle resize_() on inputs to a larger size.
                # This is actually non-trivial to detect, so we should probably just handle it
                # (or make dynamo detect).
                # We can't just check of original_inpt.storage_size != updated_inpt.storage_size,
                # Because the original_inpt might be a view of some larger tensor,
                # and updated_inpt is always densely packed.
                if not trace_joint and original_inpt.untyped_storage().size() != updated_inpt.untyped_storage().size():
                    # It actually isn't enough just to see if the storage sizes are different between old and new inputs.
                    # If the original input was a slice into some larger storage, the same will not be true for the updated input.
                    # So before doing the resize_(), we **also** check that functionalization detected a metadata mutation.
                    if meta.mutates_metadata:
                        original_inpt.resize_(updated_inpt.size())
                if meta.mutates_metadata and not meta.mutates_data:
                    if trace_joint:
                        assert isinstance(updated_inpt, TensorAlias)
                        updated_inpt = updated_inpt.alias
                    # We need to grab the size/stride/storage_offset from the compiled forward,
                    # and use that to mutate the metadata of the input
                    original_inpt.as_strided_(
                        updated_inpt.size(),
                        updated_inpt.stride(),
                        updated_inpt.storage_offset(),
                    )
                else:
                    if meta.mutates_data and meta.mutates_metadata:
                        original_inpt.as_strided_(
                            updated_inpt.size(),
                            updated_inpt.stride(),
                            updated_inpt.storage_offset(),
                        )
                    else:
                        assert meta.mutates_data
                    if meta.is_leaf and original_inpt.requires_grad:
                        # We can hit this situation in this case:
                        #   def f(x):
                        #       x.detach().mul_(2)
                        #       return x + 1
                        # AOTAutograd will see a mutation in the above case, and try to
                        # apply a copy_() here, in the epilogue.
                        # But if x required gradients, and is a leaf, then autograd
                        # will yell at us for trying to mutate it.
                        # However, it's only possible to end up in this scenario (like the above)
                        # if all of the mutations to the leaf input were non-autograd-tracking mutations
                        # (aka mutations under no_grad(), or on detached views).
                        # In that case, we fully want to hide the mutation from autograd, so detaching is ok.
                        original_inpt.detach().copy_(updated_inpt)
                    else:
                        original_inpt.copy_(updated_inpt)
        else:
            fw_outs = all_outs

        # Step 4: Manually regenerate any outputs that are aliased to inputs, instead of
        # compiling them.
        if runtime_metadata.num_outputs_aliased > 0:
            # The compiled forward also returned intermediate bases. We don't want to return them to the user.
            if runtime_metadata.num_intermediate_bases > 0:
                fw_outs_no_intermediate_bases = fw_outs[
                    : -runtime_metadata.num_intermediate_bases
                ]
                intermediate_bases = fw_outs[-runtime_metadata.num_intermediate_bases:]
            else:
                fw_outs_no_intermediate_bases = fw_outs
                intermediate_bases = []
            assert len(fw_outs_no_intermediate_bases) == len(runtime_metadata.output_info)

            fw_outs_including_aliases = []
            for i, (o, info) in enumerate(zip(
                fw_outs_no_intermediate_bases, runtime_metadata.output_info
            )):
                if info.output_type in [OutputType.non_alias, OutputType.unsafe_view_alias, OutputType.custom_function_view]:
                    fw_outs_including_aliases.append(o)
                    continue
                if trace_joint:
                    assert isinstance(o, TensorAlias)
                    o_ = o.alias
                else:
                    o_ = o
                assert runtime_metadata.requires_grad_info[runtime_metadata.num_mutated_inputs + i] == runtime_metadata.output_info[i].requires_grad

                o_grad = runtime_metadata.output_info[i].requires_grad
                if info.output_type == OutputType.alias_of_input:
                    aliased_base_tensor = args[info.base_idx]
                    regenerated_out = gen_alias_from_base(aliased_base_tensor, o_, o_grad)
                    fw_outs_including_aliases.append(regenerated_out)
                    continue
                elif info.output_type == OutputType.is_input:
                    aliased_base_tensor = args[info.base_idx]
                    regenerated_out = aliased_base_tensor
                    fw_outs_including_aliases.append(regenerated_out)
                    continue
                elif info.output_type == OutputType.alias_of_intermediate:
                    base_tensor_list = intermediate_bases
                elif info.output_type == OutputType.alias_of_intermediate_save_as_output:
                    base_tensor_list = intermediate_bases
                else:
                    assert info.output_type == OutputType.alias_of_intermediate_base_is_user_output
                    base_tensor_list = fw_outs_no_intermediate_bases
                aliased_base_tensor = base_tensor_list[info.base_idx]
                # TODO: handle the custom autograd function case here.
                # We need a way to check whether a tensor came from a custom autograd fn from python,
                # AND a way to replay that custom view fn.
                regenerated_out = gen_alias_from_base(aliased_base_tensor, o_, o_grad)
                fw_outs_including_aliases.append(regenerated_out)
            ret_outs = fw_outs_including_aliases
        else:
            ret_outs = fw_outs

        if runtime_metadata.dynamic_outputs:
            for t, o in zip(ret_outs, runtime_metadata.output_info):
                if o.dynamic_dims is None:
                    continue
                if hasattr(t, '_dynamo_weak_dynamic_indices'):
                    t._dynamo_weak_dynamic_indices |= o.dynamic_dims
                else:
                    t._dynamo_weak_dynamic_indices = o.dynamic_dims.copy()

        return ret_outs
    return runtime_wrapper

# Calling convention: If we are running functionalized RNG, then outs consists
# of (user_outs, rng_offset)
def functionalized_rng_runtime_epilogue(metadata, outs, return_new_outs=True):
    if metadata.is_rng_op_functionalized:
        assert metadata.num_outputs_rng_offset == 1
        new_rng_offset = outs[-1]
        CUDARngStateHelper.set_new_offset(new_rng_offset)
        if return_new_outs:
            user_outs = outs[:-1]
            return user_outs
        else:
            return None
    return outs


def create_functionalized_rng_ops_wrapper(func, args, trace_joint=True):
    # Functionalization of rng ops changes the calling convention of the joint graph.
    # It goes from (primals, tangents) to (seed, offset, primals, tangents)
    # At runtime, we pass on the current seed and offset. This is hidden from
    # the user.
    fake_mode = detect_fake_mode()
    if fake_mode is None:
        fake_mode = nullcontext()

    def override_get_rng_state(device: Union[int, str, torch.device] = 'cuda'):
        out = PhiloxStateTracker.get_state_as_tensor()
        return out

    def override_set_rng_state(x, device: Union[int, str, torch.device] = 'cuda'):
        PhiloxStateTracker.set_state_from_tensor(x)

    def append_rng_offsets(args):
        if trace_joint:
            # args signature before: Tuple(fwd_outputs), Tuple(bwd_outputs)
            # args signature after: Tuple(fwd_outputs, new_fwd_rng_offset), Tuple(bwd_offset, new_bwd_rng_offset)
            return ((*args[0], PhiloxStateTracker.get_updated_fwd_offset()),
                    (*args[1], PhiloxStateTracker.get_updated_bwd_offset()))
        else:
            # args signature before: Tuple(fwd_outputs)
            # args signature after: Tuple(fwd_outputs, new_fwd_rng_offset)
            return (*args, PhiloxStateTracker.get_updated_fwd_offset())


    def traced_joint(primals, tangents, fwd_seed, fwd_base_offset, bwd_seed, bwd_base_offset):
        with patch("torch.cuda.get_rng_state", override_get_rng_state), patch("torch.cuda.set_rng_state", override_set_rng_state):
            return append_rng_offsets(func(primals, tangents))

    def traced_forward(*primals_fwd_seed_fwd_base_offset):
        # The signature is (*primals, seed, offset)
        with patch("torch.cuda.get_rng_state", override_get_rng_state), patch("torch.cuda.set_rng_state", override_set_rng_state):
            return append_rng_offsets(func(*primals_fwd_seed_fwd_base_offset[:-2]))

    if trace_joint:
        # Get the current seed and offset to setup tracing.
        fwd_seed, fwd_base_offset = CUDARngStateHelper.get_torch_state_as_tuple(fake_mode)
        bwd_seed, bwd_base_offset = CUDARngStateHelper.get_torch_state_as_tuple(fake_mode)
        PhiloxStateTracker.record_state(fwd_seed, fwd_base_offset, "forward")
        PhiloxStateTracker.record_state(bwd_seed, bwd_base_offset, "backward")
        return traced_joint, (*args, fwd_seed, fwd_base_offset, bwd_seed, bwd_base_offset)
    else:
        # Get the current seed and offset to setup tracing.
        fwd_seed, fwd_base_offset = CUDARngStateHelper.get_torch_state_as_tuple(fake_mode)
        PhiloxStateTracker.record_state(fwd_seed, fwd_base_offset, "forward")
        return traced_forward, (*args, fwd_seed, fwd_base_offset)

# Has the precondition that there
# are no duplicate arguments in flat_args (e.g., the same Tensor
# object never shows up twice.  However, two tensor inputs MAY alias
# the same storage, so long as they have separate TensorImpls.)
def aot_dispatch_autograd_graph(flat_fn, flat_args: List[Any], aot_config: AOTConfig, *, fw_metadata: ViewAndMutationMeta):
    # traced_tangents corresponds to the set of outputs in the traced forward that should get grad_outputs in the traced backward.
    # It includes outputs of the original forward, *and* any updated inputs due to input mutations.
    # However, it does *not* include any outputs that are aliases of inputs or intermediates, or any metadata-only input mutations.
    traced_tangents = pytree.tree_map(
        lambda x: x.detach().contiguous() if isinstance(x, Tensor) else x,
        fw_metadata.traced_tangents,
    )

    assert len(fw_metadata.requires_grad_info) == fw_metadata.num_mutated_inputs + fw_metadata.num_outputs
    joint_inputs = (flat_args, traced_tangents)

    fn_prepared_for_autograd = fn_prepped_for_autograd(
        flat_fn,
        fw_metadata,
    )
    joint_fn_to_trace = create_joint(fn_prepared_for_autograd, aot_config=aot_config)

    fx_g = create_functionalized_graph(
        joint_fn_to_trace,
        joint_inputs,
        meta=fw_metadata,
        aot_config=aot_config,
        trace_joint=True,
    )

    # There should be *NO* mutating ops in the graph at this point.
    assert_functional_graph(fx_g.graph)

    # Redudant with the check above, but worth having in case tracing introduced
    # a fake tensor. Unlikely.
    # See Note: [Fake Modules and AOTAutograd]
    torch._dynamo.utils.assert_no_fake_params_or_buffers(fx_g)
    fx_g.graph.eliminate_dead_code()
    fx_g.recompile()
    # TODO: in AOTAutograd, we create metadata like _indices_of_inps_to_detach to detect
    # when we need to manually detach() some inputs in the forward.
    # Higher order ops might eventually need to do the same.
    return fx_g

def aot_dispatch_autograd(flat_fn, flat_args: List[Any], aot_config: AOTConfig, *, fw_metadata: ViewAndMutationMeta):
    fx_g = aot_dispatch_autograd_graph(flat_fn, flat_args, aot_config, fw_metadata=fw_metadata)

    # Copied from aot_dispatch_autograd_graph.
    traced_tangents = pytree.tree_map(
        lambda x: x.detach().contiguous() if isinstance(x, Tensor) else x,
        fw_metadata.traced_tangents,
    )
    joint_inputs = (flat_args, traced_tangents)
    disable_amp = torch._C._is_any_autocast_enabled()

    if aot_config.enable_log:
        aot_joint_log.info("%s", lazy_format_graph_code("Joint graph", fx_g, aot_config.aot_id))

    with torch.no_grad():
        with track_graph_compiling(aot_config, "joint"):
            num_inner_fwd_outputs = (
                fw_metadata.num_mutated_inputs
                + fw_metadata.num_outputs
                + fw_metadata.num_intermediate_bases
                + fw_metadata.num_outputs_rng_offset
            )
            fw_module, bw_module = aot_config.partition_fn(
                fx_g, joint_inputs, num_fwd_outputs=num_inner_fwd_outputs
            )
            fw_outs = [n for n in fw_module.graph.nodes if n.op == "output"][0].args[0]
            # we only need to bookkeep the symints that are saved for bw, not any symints
            # the user forward might have returned in its own output
            fw_outs_saved_for_bw = fw_outs[num_inner_fwd_outputs:]
            symint_outs_saved_for_bw = [
                n for n in fw_outs_saved_for_bw if is_sym_node(n)
            ]
            fw_metadata.num_symints_saved_for_bw = len(symint_outs_saved_for_bw)
            _num_symints_saved_for_bw = len(symint_outs_saved_for_bw)

        # Note [Detaching inputs that never need gradients]
        # See https://github.com/pytorch/pytorch/issues/97745
        # Suppose we have a function like this that we want to compile:
        #
        # def f(x, y):
        #     return torch.mul(x, y.detach())
        #
        # What gradients should we compute for x and y?
        # By default, AOTAutograd will compute a gradient for **every** input that requires gradients,
        # and so we'll compute:
        #    x_grad_input = y
        #    y_grad_input = None
        # Does this preserve the semantics of eager mode?
        # Unfortunately, no.
        # Doing the above will cause autograd to **continue** to backprop the autograd tape
        # that was generated from constructing y.
        #
        # This is **different** from what would have happened in eager mode.
        # In eager mode, if we backprop through the output of this function, autograd will only traverse
        # the bit of the autograd tape corresponding to "x".
        # In particular, if a user had previously backpropped through y's autograd tape,
        # And then they try to backprop through the output of the above function,
        # then we'll hit the dreaded "Trying to backward through the graph a second time" error.
        #
        # You might think: If autograd sees that a gradient is None, shouldn't it stop early,
        # instead of continuing the backprop through the ancestors of that node in the graph?
        #
        # Autograd has two passes:
        # (1) a first pass that traverses the autograd graph and figures out which nodes need to be executed
        # (2) a second pass that actually goes ahead and executes each node when it becomes ready,
        #     propagating gradients
        # By the time we're executing a node and we see that it produces a None, the set of nodes to execute
        # is already locked-in.
        #
        # The fix: instead, we can recognize statically that the graph we're compiling will never contribute
        # gradients to y, and prevent autograd from trying to traverse y's autograd tape at all.
        # We can do this by manually detach'ing y before sending it through the `CompiledFunction`.
        #
        # Note that this solution is not bulletproof.
        # It's possible to construct a case where eager may or may not have have tried to autograd through y,
        # depending on the actual grad_outputs that were passed in during the backward.
        # There is no easy fix for this: the simplest fix would be to run with `retain_graph=True`,
        # allowing autograd to re-use the graph.
        #
        # An example of this case is:
        # def f(x):
        #     return x.detach() * 2, x * 3
        # If we were to only backprop through outs[0], in eager, we would stop
        # If we backward only on the first output, we shouldn't send a grad through x.
        # But the custom autograd function doesn't know that: it will materialize zero grads for x * 3
        # and we will end up with a zero grad at x.
        # If we later backprop through the second output, this will also require backprop'ing through x.
        # Meaning we'll need to use `retain_graph=True` to be able to backprop through x the second time.
        _indices_of_inps_to_detach = []
        bw_outs = [n for n in bw_module.graph.nodes if n.op == "output"][0].args[0]
        assert len(bw_outs) == len(fw_metadata.input_info) + fw_metadata.num_outputs_rng_offset
        for i, (bw_out) in enumerate(bw_outs):
            if bw_out is None:
                _indices_of_inps_to_detach.append(i)

        if aot_config.enable_log:
            aot_graphs_log.info("%s", lazy_format_graph_code("Forward graph", fw_module, aot_config.aot_id))
            aot_graphs_log.info("%s", lazy_format_graph_code("Backward graph", bw_module, aot_config.aot_id))

        with track_graph_compiling(aot_config, "forward"):
            adjusted_flat_args = flat_args
            if config.functionalize_rng_ops:
                # Update example inputs for the fw_compiler
                fake_mode = detect_fake_mode()
                seed, offset = CUDARngStateHelper.get_torch_state_as_tuple(fake_mode)
                adjusted_flat_args.extend([seed, offset])
                # We are not clearing flat_args here because
                # 1) There is a check in the the debug compiler at the end
                # 2) It does not matter as these are fake tensors

            if torch._guards.TracingContext.get():
                torch._guards.TracingContext.get().fw_metadata = fw_metadata

            with TracingContext.report_output_strides() as fwd_output_strides:
                compiled_fw_func = aot_config.fw_compiler(
                    fw_module, adjusted_flat_args
                )

        # NB: It's important to compile backwards ahead of time, as this may
        # add extra guards which we need to apply to the Dynamo cache at
        # forwards
        with track_graph_compiling(aot_config, "backward"):
            placeholder_list = fx_placeholder_vals(bw_module)

            forward_saved_for_backwards_strides = None
            if fwd_output_strides is not None:
                forward_saved_for_backwards_strides = fwd_output_strides[fw_metadata.tensors_saved_for_backwards_slice]

            # saved activations can have different stride to eager if
            # the compiler does layout optimization. We should restride the
            # tensor passed in for compiling the backward graph using the
            # saved tensor's stride.
            for i in range(len(placeholder_list)):
                ph_arg = placeholder_list[i]
                if not isinstance(ph_arg, torch.Tensor):
                    continue

                if forward_saved_for_backwards_strides is None:
                    continue

                real_stride = None
                # Per all_args calling convention
                j = i - len(symint_outs_saved_for_bw)
                if 0 <= j < len(forward_saved_for_backwards_strides):
                    real_stride = forward_saved_for_backwards_strides[j]
                if real_stride is None:
                    continue

                # Comparing ph_arg.stride() with real_stride directly may
                # cause dynamic dimensions in ph_arg being specialized to static
                # value. Using the hints to avoid that.
                if _get_hints(ph_arg.stride()) != real_stride:
                    # Note that here we use the stride of the real tensor to
                    # restride a FakeTensor. This does not cause trouble
                    # for dynamic shape since this code path only get
                    # executed if layout optimization is enabled. And we
                    # disable layout optimization for dynamic shape right
                    # now.
                    #
                    # A solution that decide stride order based on real
                    # tensor's stride and then apply that stride order to
                    # the FakeTensor does not work smoothly since some
                    # tensor's layout is not 'dense'. E.g. mixnet_l has a
                    # tensor with size [8, 64, 112, 112] and strides
                    # (2408448, 1, 21504, 192). The solution mentioned will
                    # decide a stride of (802816, 1, 7168, 64) for this
                    # tensor which is wrong.
                    placeholder_list[i] = ph_arg.as_strided(ph_arg.size(), real_stride)

            compiled_bw_func = None
            if len(symint_outs_saved_for_bw):
                context = torch._C._DisableAutocast if disable_amp else nullcontext
                with context():
                    try:
                        compiled_bw_func = aot_config.bw_compiler(
                            bw_module, placeholder_list
                        )
                    except Exception:
                        log.warning(
                            "failed to eagerly compile backwards for dynamic, suppressing in case backwards not needed",
                            exc_info=True
                        )

    saved_context = TracingContext.get()

    class CompiledFunction(torch.autograd.Function):
        compiled_fw = compiled_fw_func
        compiled_bw = compiled_bw_func
        metadata = fw_metadata
        num_symints_saved_for_bw = _num_symints_saved_for_bw

        @staticmethod
        def _compiled_autograd_key(ctx):
            return (aot_config.aot_id, *ctx.symints)

        @staticmethod
        def forward(ctx, *deduped_flat_tensor_args):
            args = deduped_flat_tensor_args
            if CompiledFunction.metadata.is_rng_op_functionalized:
                # Add the seed and offset to args
                seed, offset = CUDARngStateHelper.get_torch_state_as_tuple()
                args = (*args, seed, offset)
            # There is a pretty complicated calling convention around what the compiled fw returns.
            # The full list of outputs and their relative order is:
            # (*mutated_inputs, *fw_outs, *fw_intermediate_bases, *saved_tensors, *saved_symints)
            # - Note that in the synthetic bases case, mutated_inputs will correspond to an updated version
            #   of the original view, and not the synthetic base
            fw_outs = call_func_with_args(
                CompiledFunction.compiled_fw,
                args,
                disable_amp=disable_amp,
            )

            num_outputs = CompiledFunction.metadata.num_outputs
            num_outputs_aliased = CompiledFunction.metadata.num_outputs_aliased
            num_intermediate_bases = CompiledFunction.metadata.num_intermediate_bases
            num_symints_saved_for_bw = CompiledFunction.num_symints_saved_for_bw
            num_mutated_inputs = CompiledFunction.metadata.num_mutated_inputs
            num_mutated_metadata_only_inputs = (
                CompiledFunction.metadata.num_mutated_metadata_only_inputs
            )
            num_forward_returns = CompiledFunction.metadata.num_forward_returns
            num_forward = CompiledFunction.metadata.num_forward

            assert num_forward_returns == len(
                CompiledFunction.metadata.requires_grad_info
            ) + num_intermediate_bases

            # Partitioners must put symint arguments at the end separate from tensor arguments
            tensors_saved_for_backwards = fw_outs[
                CompiledFunction.metadata.tensors_saved_for_backwards_slice
            ]
            assert all(
                isinstance(x, torch.Tensor) for x in tensors_saved_for_backwards
            )
            # See Note [Detaching saved tensors in AOTAutograd]
            ctx.save_for_backward(*(x.detach() if x._is_view() else x for x in tensors_saved_for_backwards))
            symint_outs = fw_outs[CompiledFunction.metadata.symints_saved_for_backwards_slice]
            assert all(
                isinstance(x, (int, float, torch.SymInt, torch.SymFloat))
                for x in symint_outs
            ), str([type(x) for x in symint_outs])
            ctx.symints = symint_outs

            raw_returns = fw_outs[0:num_forward_returns]

            # Wrap all autograd.Function.forward() outputs that are aliases
            # so that autograd.Function doesn't treat them as tensors
            if num_mutated_metadata_only_inputs > 0:
                for i, idx in enumerate(
                    CompiledFunction.metadata.mutated_inp_indices
                ):
                    # We could make this faster by only looping over inputs with metadata-only mutations
                    # (instead of looping over inputs with either data or metadata mutations), but there shouldn't be many.
                    info = CompiledFunction.metadata.input_info[idx]
                    if info.mutates_metadata and not info.mutates_data:
                        raw_returns[i] = TensorAlias(raw_returns[i])

                if config.debug_assert:
                    user_mutated_inputs_raw = raw_returns[0:num_mutated_inputs]
                    mut_inp_infos = [
                        x for x in CompiledFunction.metadata.input_info if x.mutates_data or x.mutates_metadata
                    ]
                    assert len(user_mutated_inputs_raw) == len(mut_inp_infos)

            if CompiledFunction.metadata.num_unsafe_view_outputs > 0:
                for idx in CompiledFunction.metadata.unsafe_view_out_indices:
                    raw_return_idx = num_mutated_inputs + idx
                    o = raw_returns[raw_return_idx]
                    raw_returns[raw_return_idx] = torch.ops.aten._unsafe_view(o, o.shape)

            if num_outputs_aliased > 0:
                for idx in CompiledFunction.metadata.aliased_out_indices:
                    raw_return_idx = num_mutated_inputs + idx
                    raw_returns[raw_return_idx] = TensorAlias(raw_returns[raw_return_idx])

                if config.debug_assert:
                    intermediates_raw = raw_returns[num_mutated_inputs + num_outputs:]
                    assert not any(isinstance(x, TensorAlias) for x in intermediates_raw)

            # invariant: intermediate bases always require gradients, so we don't have to
            # consider marking them as non-differentiable.
            raw_returns_not_including_intermediate_bases = raw_returns[:num_mutated_inputs + num_outputs]
<<<<<<< HEAD
            # a = CompiledFunction.metadata.requires_grad_info[:len(CompiledFunction.metadata.input_info)]
            # b = [x.requires_grad for x in CompiledFunction.metadata.input_info]
            # if a != b:
            #     breakpoint()
            #     print()
=======

            raw_returns_meta = (
                [x for x in CompiledFunction.metadata.input_info if x.mutates_data or x.mutates_metadata]
                + CompiledFunction.metadata.output_info
            )

>>>>>>> f3836050
            fw_outs_not_requiring_grad = [
                x
                for (i, x) in enumerate(raw_returns_not_including_intermediate_bases)
                if isinstance(x, torch.Tensor)
                and not raw_returns_meta[i].requires_grad
            ]
            ctx.mark_non_differentiable(*fw_outs_not_requiring_grad)
            ctx._materialize_non_diff_grads = False

            functionalized_rng_runtime_epilogue(
                CompiledFunction.metadata,
                fw_outs[num_forward_returns:num_forward],
                return_new_outs=False
            )
            return tuple(raw_returns)

        @staticmethod
        def backward(ctx, *flat_args):
            # Calling convention: we expect a grad_out passed to the backward:
            # - for every output of the fw that does *not* alias an input or graph intermediate
            # - for every updated_input generated by the fw that does *not* alias an input (aka only data-mutations)
            # - for every graph intermediate that we need to use to generate an output later.
            # The other outputs in the autograd.Function.forward that do *not* show up in the backward include:
            # - outputs that alias inputs or graph intermediates
            # - updated inputs due to metadata-only mutations.
            # We need to return them in the forward, but ensure that they all do not get gradients in the backward,
            # and we filter them out here before passing the remaining grad_outputs into the compiled backward.
            num_mutated_inps = CompiledFunction.metadata.num_mutated_inputs
            num_intermediate_bases = CompiledFunction.metadata.num_intermediate_bases
            expected_grad_outs = (
                CompiledFunction.metadata.num_outputs + num_mutated_inps + num_intermediate_bases
            )

            assert len(flat_args) == expected_grad_outs
            out_info = CompiledFunction.metadata.output_info
            if (
                CompiledFunction.metadata.num_mutated_metadata_only_inputs > 0
                or CompiledFunction.metadata.num_outputs_aliased > 0
            ):
                inp_tangents, out_tangents, intermediate_base_tangents = (
                    flat_args[0:num_mutated_inps],
                    flat_args[num_mutated_inps:num_mutated_inps + CompiledFunction.metadata.num_outputs],
                    flat_args[num_mutated_inps + CompiledFunction.metadata.num_outputs:],
                )
                # input_info contains info on *every* input,
                # But in the backward(), we are only given grad outputs for every mutated input.
                # We then need to filter out the grad outputs that correspond to metadata-only mutations.
                mutated_inp_indices = CompiledFunction.metadata.mutated_inp_indices
                input_info = CompiledFunction.metadata.input_info
                assert len(inp_tangents) == len(mutated_inp_indices)
                inp_tangents_filtered = [
                    x
                    for x, info_idx in zip(inp_tangents, mutated_inp_indices)
                    if input_info[info_idx].mutates_data
                ]
                # We also need to filter out grad outputs that correspond to outputs aliasing inputs/intermediates
                out_tangents_filtered = [
                    x
                    for x, info in zip(out_tangents, out_info)
                    if info.output_type in [OutputType.non_alias, OutputType.unsafe_view_alias, OutputType.custom_function_view]
                    and issubclass(info.raw_type, torch.Tensor)
                    and info.requires_grad
                ]
                # intermediate bases always require gradients, and always participate in the backward graph.
                flat_bw_args_with_grads = itertools.chain(inp_tangents_filtered, out_tangents_filtered, intermediate_base_tangents)

                # sanity asserts
                # metadata_only_inps = [
                #     x for x, info_idx in zip(inp_tangents, mutated_inp_indices)
                #     if not input_info[info_idx].mutates_data
                # ]
                # aliased_outputs = [
                #     x for x, info in zip(out_tangents, out_info) if info.output_type != OutputType.non_alias]
                # assert all(x is None for x in metadata_only_inps)
                # assert all(x is None for x in aliased_outputs)
            else:
                # filter out non-tensor grad_outputs (aka due to ints being returned as outputs in the forward)
                num_mutated_inps = CompiledFunction.metadata.num_mutated_inputs
                mutated_inp_args = flat_args[:num_mutated_inps] if num_mutated_inps > 0 else []
                user_tangents = flat_args[num_mutated_inps:]
                assert len(user_tangents) == len(out_info)
                filtered_user_tangents = [x for x, info in zip(user_tangents, out_info) if issubclass(info.raw_type, torch.Tensor)]
                flat_bw_args = tuple(mutated_inp_args) + tuple(filtered_user_tangents)
                assert len(flat_bw_args) == len(CompiledFunction.metadata.requires_grad_info)
                flat_bw_args_with_grads = [x for x, req_grad in zip(flat_bw_args, CompiledFunction.metadata.requires_grad_info) if req_grad]

            contiguous_args = [
                t.contiguous() if torch.is_tensor(t) else t for t in flat_bw_args_with_grads
            ]

            rng_args = []
            if CompiledFunction.metadata.is_rng_op_functionalized:
                # Add the seed and offset to args
                rng_args = CUDARngStateHelper.get_torch_state_as_tuple()

            all_args = [
                *ctx.symints,
                *ctx.saved_tensors,
                *contiguous_args,
                *rng_args
            ]
            del contiguous_args

            def call_compiled_backward():
                if ctx._is_compiled_autograd_tracing():
                    # For compiled autograd, run raw FX graph so that it can be inlined into the larger graph
                    symints = ctx._get_compiled_autograd_symints()
                    assert len(symints) == len(ctx.symints)
                    all_args[:len(symints)] = symints
                    context = torch._C._DisableAutocast if disable_amp else nullcontext
                    with context():
                        out = normalize_as_list(bw_module(*all_args))
                    out = functionalized_rng_runtime_epilogue(CompiledFunction.metadata, out)
                    return tuple(out)
                ctx.maybe_clear_saved_tensors()
                if CompiledFunction.compiled_bw is None:
                    context = torch._C._DisableAutocast if disable_amp else nullcontext
                    with tracing(saved_context), context(), track_graph_compiling(aot_config, "backward"):
                        CompiledFunction.compiled_bw = aot_config.bw_compiler(
                            bw_module, placeholder_list
                        )

                out = call_func_with_args(
                    CompiledFunction.compiled_bw,
                    all_args,
                    steal_args=True,
                    disable_amp=disable_amp,
                )

                out = functionalized_rng_runtime_epilogue(CompiledFunction.metadata, out)
                return tuple(out)

            if torch.is_grad_enabled() and any(t.requires_grad for t in all_args if isinstance(t, torch.Tensor)):
                # Ensure that the graph is connected, and error if double backward is performed.
                # See comment for why once_differentiable is not sufficient:
                # https://github.com/pytorch/pytorch/pull/92348/files#r1072962107
                class CompiledFunctionBackward(torch.autograd.Function):
                    @staticmethod
                    def forward(ctx, *unused_args):
                        return call_compiled_backward()

                    @staticmethod
                    def backward(ctx, *args):
                        raise RuntimeError("torch.compile with aot_autograd does not currently support double backward")

                CompiledFunctionBackward._compiled_autograd_key = CompiledFunction._compiled_autograd_key

                # Pass args even though they're unused, so that the graph is built
                out = CompiledFunctionBackward.apply(*all_args)
            else:
                out = call_compiled_backward()
            return out

    compiled_function = create_runtime_wrapper(
        CompiledFunction.apply,
        runtime_metadata=fw_metadata,
        indices_of_inps_to_detach=_indices_of_inps_to_detach,
        trace_joint=True,
        keep_input_mutations=False,
        disable_amp=disable_amp
    )

    if not config.debug_assert:
        return compiled_function

    flat_requires_grad = [
        a.requires_grad if isinstance(a, Tensor) else None for a in flat_args
    ]

    @wraps(compiled_function)
    def debug_compiled_function(*args):
        # TODO: Check aliasing relationships
        # TODO: Check strides for metadata mutation
        # (NB: ideally, this logic is factored out of this function and
        # you move these debug checks there)

        # Check requires grad.  Bad case is when we compiled with
        # requires_grad = False, but input requires_grad = True
        # (vice versa is OK; we compute a gradient and then throw
        # it away when it hits the input.)
        for i, a in enumerate(args):
            can_require_grad = flat_requires_grad[i]
            if can_require_grad is None:
                assert not isinstance(a, Tensor)
            elif not can_require_grad:
                assert not a.requires_grad, format_guard_bug_msg(
                    aot_config,
                    f"{describe_input(i, aot_config)} would not require grad",
                )

        return compiled_function(*args)

    return debug_compiled_function


@dynamo_timed
def create_aot_dispatcher_function(
    flat_fn, flat_args: List[Any], aot_config: AOTConfig
):
    """
    Traces the forward and backward graphs of the attr:`flat_fn` to generate a
    joint graph. The joint graph is an Fx graph with Aten ops. Please refer to
    the tracing mechanism to understand the graph capturing details.

    The joint graph is then passed through attr:`partition_fn` to isolate the
    forward and backward portions, which are then respectively compiled via the
    provided attr:`fw_compiler` and attr:`bw_compiler`.

    The resulting compiled forward and backward graphs are then wrapped up in a
    ``torch.autograd.Function`` object.

    The calling convention here is that the first aot_config.num_params_buffers
    inputs in flat_args are parameters and buffers, and the rest are inputs.

    We use this to assume that parameters/buffer's shapes don't change.

    Note: this function is used both by aot_function and aot_export (controlled by aot_config.is_export)
        When aot_config.is_export is True, we return an FX graph + metadata
        When aot_config.is_export is False, we return an ordinary runtime function
    """

    # This is the main entry point.
    # TODO: Chillee argues that dynamo itself should pass in fake tensors to
    # the list of arguments when compiling; at the moment we do not do this

    if aot_config.decompositions is None:
        aot_config.decompositions = {}


    aot_config.decompositions = {
        **aot_autograd_decompositions,
        **aot_config.decompositions,
    }

    if config.functionalize_rng_ops:
        # Update the decompositions with functionalized random decompositions
        aot_config.decompositions = {
            **rng_decompositions,
            **aot_config.decompositions,
        }

    # Check flat_args to see if they're already fake.  If so, use that fake
    # mode instead.

    fake_mode = detect_fake_mode(flat_args)
    if fake_mode is None:
        shape_env = ShapeEnv() if aot_config.dynamic_shapes else None
        fake_mode = FakeTensorMode(shape_env=shape_env)
    else:
        shape_env = fake_mode.shape_env

    python_dispatcher_mode = (
        enable_python_dispatcher() if shape_env is not None else nullcontext()
    )

    with torch.autograd.set_multithreading_enabled(
        False
    ), preserve_rng_state(), fake_mode, python_dispatcher_mode, PhiloxStateTracker():

        def process_inputs(flat_args):
            def convert(idx, x):
                if shape_env is not None:
                    from torch._dynamo.source import ConstantSource
                    if isinstance(x, int):
                        source = ConstantSource(f"sym_{idx}")
                        return shape_env.create_symintnode(
                            shape_env.create_symbol(x, source),
                            hint=x,
                            source=source
                        )
                if not isinstance(x, torch.Tensor):
                    return x
                if isinstance(x, FakeTensor):
                    assert x.fake_mode is fake_mode
                    return x
                # TODO: Ensure that this codepath is never exercised from
                # Dynamo
                if (
                    idx < aot_config.num_params_buffers
                    and config.static_weight_shapes
                ):
                    return fake_mode.from_tensor(x, static_shapes=True)
                return fake_mode.from_tensor(x, static_shapes=False)

            return [convert(idx, x) for idx, x in enumerate(flat_args)]

        fake_flat_args = process_inputs(flat_args)

        needs_autograd = (
            any(x.requires_grad for x in fake_flat_args if isinstance(x, Tensor))
            and torch.is_grad_enabled()
        )

        with enable_python_dispatcher():
            # Patch set_rng_state as set_rng_state with fake tensors is
            # nonsensical. This does not affect the collection of metadata.
            with patch("torch.cuda.set_rng_state", lambda *args: None):
                fw_metadata = run_functionalized_fw_and_collect_metadata(
                    flat_fn,
                    keep_input_mutations=aot_config.keep_inference_input_mutations and not needs_autograd,
                )(*fake_flat_args)

        if aot_config.is_export:
            # aot_export: ban input metadata mutations for now to keep shared code paths simpler.
            # Keeping .resize_() in the graph will require some work
            # Allowing it but keeping the graph functional will require some calling convention changes.
            if len([x for x in fw_metadata.input_info if x.mutates_metadata]) != 0:
                raise RuntimeError(f"""\
Found an input that received a metadata mutation, through e.g. a call to `.resize_()` or `.transpose_()`.
This is currently banned in the aot_export workflow. If you need this functionality, please file a github issue.

fw_metadata={str(fw_metadata)}""")
            # In export, banning data mutations on inputs that require grad for now.
            # This should be rare, and is tricky to get right. When we trace the backward,
            # we currently trace with autograd.grad instead of .backward(), which makes it difficult
            # to ensure that we run autograd all the way through the input **before** it saw the mutation.
            if len([x for x in fw_metadata.input_info if x.requires_grad and x.mutates_data]) != 0:
                raise RuntimeError(f"""\
Found a graph input that requires gradients, and received a mutation.
This is currently banned in the aot_export workflow. If you need this functionality, please file a github issue.

fw_metadata={str(fw_metadata)}""")

            # Need to decide on a strategy for functionalized RNG: toggling via global config seems bad,
            # and turning it on will require a non-trivial calling convention change for any export runtime.
            if config.functionalize_rng_ops:
                raise RuntimeError("""\
Functionalized RNG is not currently supported in the aot_export workflow. Please file a github issue,
or otherwise set torch._functorch.config.functionalize_rng_ops = False.""")

        # crappy version of dispatcher
        # TODO: Do this properly
        if needs_autograd:
            # For now, aot_dispatch_autograd knows to explicitly return a graph
            # when run with export, and an opaque callable otherwise.
            # In theory we could factor these out, but I wanted to let the dust
            # settle on how functionalized rng fits into export first.
            compiler_fn = aot_dispatch_autograd_graph if aot_config.is_export else aot_dispatch_autograd
        else:
            # aot_dispatch_base_graph contains only the "graph bits", while aot_dispatch_base
            # includes some extra work around handling a runtime epilogue.
            compiler_fn = aot_dispatch_base_graph if aot_config.is_export else aot_dispatch_base

        compiler_fn = partial(aot_wrapper_synthetic_base, compiler_fn=compiler_fn, needs_autograd=needs_autograd)
        compiler_fn = partial(aot_wrapper_dedupe, compiler_fn=compiler_fn)
        # You can put more passes here

        compiled_fn = compiler_fn(flat_fn, fake_flat_args, aot_config, fw_metadata=fw_metadata)
        if aot_config.is_export:

            mutated_user_inp_locs = [
                idx - aot_config.num_params_buffers
                for idx in fw_metadata.mutated_inp_indices
                if idx >= aot_config.num_params_buffers
            ]
            if len(mutated_user_inp_locs) > 0:
                raise RuntimeError(f"""
Found following user inputs located at {mutated_user_inp_locs} are mutated. This is currently banned in the aot_export workflow.
If you need this functionality, please file a github issue.

fw_metadata={str(fw_metadata)}""")

            # During export, we don't get back a callable - we get back the raw fx graph
            # (either a joint or an inference-only graph)
            assert isinstance(compiled_fn, torch.fx.GraphModule)
            return compiled_fn, fw_metadata

        if not hasattr(compiled_fn, "_boxed_call"):
            compiled_fn = make_boxed_func(compiled_fn)

        return compiled_fn


# Inspired by autodidax (thanks!)
class PytreeThunk:
    spec = None
    # These are some kinda dumb microoptimizations that save about 3-4 us of overhead.
    is_simple = (
        None  # if the output spec is a tuple/list, we won't bother unflattening it.
    )
    is_really_simple = None  # if the output spec is a LeafSpec

    def set(self, spec):
        assert self.spec is None or self.spec == spec
        self.spec = spec
        if type(self.spec) in [tuple, list] and all(
            isinstance(i, pytree.LeafSpec) for i in spec.children_specs
        ):
            self.is_simple = True
        if isinstance(self.spec, pytree.LeafSpec):
            self.is_really_simple = True

    def unflatten(self, x):
        if self.is_really_simple:
            return x[0]
        if self.is_simple:
            return x
        return pytree.tree_unflatten(x, self.spec)


def create_functional_call(mod, params_spec, params_len):
    # Redudant with dynamo, but worth having in case this gets invoked elsewhere.
    # https://github.com/pytorch/pytorch/issues/103569

    def functional_call(*args, **kwargs):
        with stateless._reparametrize_module(
            mod, pytree.tree_unflatten(args[:params_len], params_spec)
        ):
            if isinstance(mod, torch.fx.GraphModule):
                with fx_traceback.preserve_node_meta(), warnings.catch_warnings():
                    warnings.filterwarnings(
                        "ignore", "Anomaly Detection has been enabled."
                    )
                    with torch.autograd.detect_anomaly(check_nan=False):
                        out = Interpreter(mod).run(*args[params_len:], **kwargs)
            else:
                out = mod(*args[params_len:], **kwargs)

        if not isinstance(out, (tuple, list)):
            raise RuntimeError(
                "Graph output must be a tuple(). This is so that we can avoid "
                "pytree processing of the ouputs. Please change the module to "
                "have tuple outputs or use aot_module instead."
            )
        return out
    return functional_call

# Creates a function that returns flattened inputs and outputs
# Also returns the output tree spec, which is needed to recover the "unflattened"
# output tree structure later.
def create_tree_flattened_fn(fn, args, kwargs=None) -> Tuple[Callable, PytreeThunk]:
    if kwargs is None:
        kwargs = {}
    # Save the args_spec for flat_tensor_args to unflatten while tracing
    _, tensor_args_spec = pytree.tree_flatten((args, kwargs))
    out_spec = PytreeThunk()

    def flat_fn(*flat_args):
        # The input are flattened tensor args. Prepare the args in the
        # order that original function expects. Add static args as well.
        # They will appear as tensor constants in the traced graph.
        nonlocal out_spec
        args, kwargs = pytree.tree_unflatten(flat_args, tensor_args_spec)
        tree_out = fn(*args, **kwargs)
        flat_out, spec = pytree.tree_flatten(tree_out)
        for i in flat_out:
            is_known_type = False
            for j in KNOWN_TYPES:
                if isinstance(i, j):
                    is_known_type = True
                    break
            if not is_known_type:
                raise RuntimeError(
                    f"Found {type(i)} in output, which is not a known type. "
                    "If this type holds tensors, you need to register a pytree for it. "
                    "See https://github.com/pytorch/functorch/issues/475 for a brief "
                    "explanation why. If you don't need to register a pytree, please "
                    "leave a comment explaining your use case and we'll make this more "
                    "ergonomic to deal with"
                )
        out_spec.set(spec)
        return flat_out
    return flat_fn, out_spec

def _graph_input_names(gm):
    return [node.name for node in gm.graph.nodes if node.op == "placeholder"]


def _graph_output_names(gm):
    output_node = next(iter(reversed(gm.graph.nodes)))
    assert output_node.op == "output" and len(output_node.args) == 1
    return_args = output_node.args[0]
    return [getattr(return_arg, "name", None) for return_arg in return_args]


def create_graph_signature(
    fx_g: torch.fx.GraphModule,
    fw_metadata: ViewAndMutationMeta,
    in_spec: pytree.TreeSpec,
    out_spec: pytree.TreeSpec,
    *,
    user_args_flat: List[torch.Tensor],
    params_and_buffers_flat: List[torch.Tensor],
    param_names: List[str],
    buffer_names: List[str],
    trace_joint: bool,
    num_user_fw_outs: Optional[int],
    loss_index: Optional[int],
) -> GraphSignature:

    # Retrieve graph input names
    graph_input_names = _graph_input_names(fx_g)
    # Retrieve graph output names
    graph_output_names = _graph_output_names(fx_g)

    num_params_buffers = len(param_names) + len(buffer_names)
    # We have enough restrictions on the graph (no de-duping, synthetic bases, etc),
    # Such that # graph inps = # user inps + # params + # buffers
    num_user_args = len(graph_input_names) - num_params_buffers

    if trace_joint:
        assert num_user_fw_outs is not None
        num_fw_outs = num_user_fw_outs + fw_metadata.num_mutated_inputs
        backward_output_names = graph_output_names[num_fw_outs:]

        grad_index = itertools.count(0)
        gradients_to_parameters = {
            backward_output_names[next(grad_index)]: param_names[i]
            for i, param in enumerate(params_and_buffers_flat)
            if param.requires_grad
        }

        gradients_to_user_inputs = {
            backward_output_names[next(grad_index)]: graph_input_names[i + len(params_and_buffers_flat)]
            for i, user_input in enumerate(user_args_flat)
            if user_input.requires_grad
        }

        assert len(gradients_to_parameters) + len(gradients_to_user_inputs) == len(
            backward_output_names
        )

        # Check that we have fully accounted for all graph outputs
        backward_signature = BackwardSignature(
            gradients_to_parameters,
            gradients_to_user_inputs,
            graph_output_names[loss_index],
        )
    else:
        backward_signature = None
        num_user_fw_outs = len(graph_output_names) - fw_metadata.num_mutated_inputs

    return GraphSignature.from_tracing_metadata(
        in_spec=in_spec,
        out_spec=out_spec,
        graph_input_names=graph_input_names,
        graph_output_names=graph_output_names,
        view_mutation_metadata=fw_metadata,
        named_parameters=param_names,
        named_buffers=buffer_names,
        num_user_inputs=num_user_args,
        num_user_outputs=num_user_fw_outs,
        loss_index=loss_index,
        backward_signature=backward_signature,
    )

def aot_function(
    fn: Callable,
    fw_compiler: Callable,
    bw_compiler: Optional[Callable] = None,
    partition_fn: Callable = default_partition,
    decompositions: Optional[Dict] = None,
    num_params_buffers: int = 0,
    keep_inference_input_mutations: bool = False,
    inference_compiler: Optional[Callable] = None,
    *,
    # Whether or not to trace with dynamic shapes
    dynamic=False,
    enable_log=True,
) -> Callable:
    """
    Traces the forward and backward graph of :attr:`fn` using torch dispatch
    mechanism, and then compiles the generated forward and backward graphs
    through :attr:`fw_compiler` and :attr:`bw_compiler`.

    :func:`aot_function` traces the forward and backward graph ahead of time,
    and generates a joint forward and backward graph.  :attr:`partition_fn` is
    then used to separate out forward and backward graphs. The partitioner
    function can be used to perform optimizations such as recomputation. One can
    set `decompositions` dictionary to decompose the operators into a sequence
    of core or simpler operators supported by the backend compilers.

    .. warning::
        This API is experimental and likely to change.

    Args:
        fn (Callable): A Python function that takes one ore more arguments. Must
            return one or more Tensors.
        fw_compiler (Callable): A Python function that accepts an Fx graph with
            Aten ops and input args, and returns a Callable that semantically is
            equivalent to the input Fx graph.
        bw_compiler (Optional[Callable]): A Python function that accepts an
            Fx graph with Aten ops and input args, and returns a Callable that
            semantically is equivalent to the input Fx graph.  Default: None
            (when None, it defaults to the :attr:`fw_compiler`)
        partition_fn (Callable): A Python function that takes a joint forward
            and backward graph, and partitions it into separate forward and
            backward graphs.
        decompositions (Dict): A dictionary to define the decomposition of
            larger Aten ops into simpler or core Aten ops.
        inference_compiler (Optional[Callable]): A Python function that accepts an
            Fx graph with Aten ops and input args, and returns a Callable that
            semantically is equivalent to the input Fx graph. inference_compiler is invoked
            if no autograd is needed. Default: None
            (when None, it defaults to the :attr:`fw_compiler`)
    Returns:
        Returns a ``Callable`` that retains the eager behavior of the original
        :attr:`fn`, but with forward and backward graph compiled via
        :attr:`fw_compile` and :attr:`bw_compile`.

    A simple example usage of :func:`aot_function` is as follows. This example
    will print the forward and backward graphs of the function ``fn``

        >>> fn = lambda x : x.sin().cos()
        >>> def print_compile_fn(fx_module, args):
        >>>     print(fx_module)
        >>>     return fx_module
        >>> aot_fn = aot_function(fn, print_compile_fn)
        >>> x = torch.randn(4, 5, requires_grad=True)
        >>> aot_fn(x)
    """

    if bw_compiler is None:
        bw_compiler = fw_compiler
    if inference_compiler is None:
        inference_compiler = fw_compiler
    aot_config = AOTConfig(
        fw_compiler=fw_compiler,
        bw_compiler=bw_compiler,
        inference_compiler=fw_compiler,
        partition_fn=partition_fn,
        decompositions=decompositions,
        num_params_buffers=num_params_buffers,
        aot_id=next(AOT_COUNTER),
        keep_inference_input_mutations=keep_inference_input_mutations,
        dynamic_shapes=dynamic,
        aot_autograd_arg_pos_to_source=None,
        is_export=False,
        no_tangents=False,
        enable_log=enable_log,
    )
    cached_res = None

    @wraps(fn)
    def returned_function(*args, **kwargs):
        nonlocal cached_res
        # Now flatten the tensor args
        flat_args, _ = pytree.tree_flatten((args, kwargs))

        # Compile the function and save it in the cache
        if cached_res is None:
            flat_fn, out_spec = create_tree_flattened_fn(fn, args, kwargs)

            compiled_fn = create_aot_dispatcher_function(
                flat_fn,
                flat_args,
                aot_config,
            )
            cached_res = (compiled_fn, out_spec)

        cached_fn, out_spec = cached_res
        out = cached_fn(flat_args)
        return out_spec.unflatten(out)

    return returned_function


def aot_module(mod: nn.Module, *args, **kwargs) -> nn.Module:
    """
    Traces the forward and backward graph of :attr:`mod` using torch dispatch
    tracing mechanism. It is wrapper function, that underneath uses
    :func:`aot_function` to perform tracing and compilation.

    :func:`aot_module` lifts the parameters and buffers of ``nn.Module`` as inputs
    to a new callable which is then compiled through :func:`aot_function`.

    .. warning::
        This API is experimental and likely to change.

    Args:
        mod (Callable): A ``nn.Module`` module.
        args : args to be passed to :func:`aot_function`
        kwargs : kwargs to be passed to :func:`aot_function`

    Returns:
        Returns a ``nn.Module`` that retains the eager behavior of the original
        :attr:`mod`, but with forward and backward graph compiled.

    """
    # See Note: [Fake Modules and AOTAutograd]
    torch._dynamo.utils.assert_no_fake_params_or_buffers(mod)

    def functional_call(named_params, named_buffers, *args, **kwargs):
        params_and_buffers = {**named_params, **named_buffers}
        return torch.func.functional_call(mod, params_and_buffers, args, kwargs)

    named_params = dict(mod.named_parameters(remove_duplicate=False))
    named_buffers = dict(mod.named_buffers(remove_duplicate=False))
    num_params_buffers = len(named_params) + len(named_buffers)
    compiled_f = aot_function(
        functional_call, num_params_buffers=num_params_buffers, *args, **kwargs
    )

    class AOTModule(nn.Module):
        def __init__(self):
            super().__init__()
            self.orig_module = mod

        def forward(self, *args, **kwargs):
            return compiled_f(
                named_params,
                named_buffers,
                *args,
                **kwargs,
            )

    return AOTModule()


def aot_module_simplified(
    mod: nn.Module,
    args,
    fw_compiler: Callable,
    bw_compiler: Optional[Callable] = None,
    partition_fn: Callable = default_partition,
    decompositions: Optional[Dict] = None,
    keep_inference_input_mutations=False,
    inference_compiler: Optional[Callable] = None,
) -> nn.Module:
    """
    This is the simplified or low overhead version of aot_module. For frontends
    like TorchDynamo, the input functions/modules to AOT are static and have
    unpacked inputs/outputs. This gives us an opportunity to remove the
        (1) pytree overhead to parse inputs/outputs,
        (2) AOT Autograd cache,
        (3) Reading of params/buffers in every forward call

    :func:`aot_module_simplified` removes these overheads.
    """

    params = {
        **dict(mod.named_parameters(remove_duplicate=False)),
        **dict(mod.named_buffers(remove_duplicate=False)),
    }
    params_flat, params_spec = pytree.tree_flatten(params)
    params_flat = list(params_flat)
    params_len = len(params_flat)

    functional_call = create_functional_call(mod, params_spec, params_len)

    if bw_compiler is None:
        bw_compiler = fw_compiler
    if inference_compiler is None:
        inference_compiler = fw_compiler

    seen_sources = set()

    full_args = []
    # First, the params
    full_args.extend(params_flat)

    if torch._guards.TracingContext.get():
        torch._guards.TracingContext.get().params_flat = params_flat

    aot_autograd_arg_pos_to_source = None
    # Then, the params 1:1 mapped sources, if relevant.
    if hasattr(mod, "_param_name_to_source"):
        aot_autograd_arg_pos_to_source = []
        # We now know this came from dynamo, and (1) we care about guards,
        # so setting up aot_autograd_arg_pos_to_source for downstream dedup guards
        # can now be done safely. (2) Dynamo logic protects the 1:1 sizing below.
        for name in params.keys():
            assert name in mod._param_name_to_source, f"{name} not found."
            source = mod._param_name_to_source[name]
            assert source not in seen_sources, source
            seen_sources.add(source)
            aot_autograd_arg_pos_to_source.append(source)

    # Next, the input args
    full_args.extend(args)

    if hasattr(mod, "graph"):
        # Non dynamo entrypoints can get to here...
        for i, node in enumerate(mod.graph.nodes):
            if node.op == "placeholder":
                if hasattr(node, "_dynamo_source"):
                    # ... but not here!
                    if aot_autograd_arg_pos_to_source is None:
                        aot_autograd_arg_pos_to_source = []
                    source = node._dynamo_source
                    assert source not in seen_sources, source
                    seen_sources.add(source)
                    aot_autograd_arg_pos_to_source.append(source)

    if aot_autograd_arg_pos_to_source is not None:
        assert len(full_args) == len(aot_autograd_arg_pos_to_source)

    dynamic_shapes = False
    for x in full_args:
        if isinstance(x, FakeTensor):
            dynamic_shapes = x.fake_mode.shape_env is not None
            break

    aot_config = AOTConfig(
        fw_compiler=fw_compiler,
        bw_compiler=bw_compiler,
        inference_compiler=inference_compiler,
        partition_fn=partition_fn,
        decompositions=decompositions,
        num_params_buffers=params_len,
        aot_id=next(AOT_COUNTER),
        keep_inference_input_mutations=keep_inference_input_mutations,
        dynamic_shapes=dynamic_shapes,
        aot_autograd_arg_pos_to_source=aot_autograd_arg_pos_to_source,
        is_export=False,
        no_tangents=False,
    )

    with compiled_autograd.disable():
        compiled_fn = create_aot_dispatcher_function(
            functional_call,
            full_args,
            aot_config,
        )

    # TODO: There is something deeply wrong here; compiled_fn running with
    # the boxed calling convention, but aot_module_simplified somehow
    # historically returned a function that was not the boxed calling
    # convention.  This should get fixed...
    def forward(*runtime_args):
        full_args = []
        full_args.extend(params_flat)
        full_args.extend(runtime_args)
        return compiled_fn(full_args)

    # Just for convenience
    forward.zero_grad = mod.zero_grad
    forward.named_parameters = mod.named_parameters
    forward.named_buffers = mod.named_buffers

    return forward

def aot_export_module(
    mod: nn.Module,
    args,
    *,
    decompositions: Optional[Dict] = None,
    # If true, we'll return a joint forward-backward graph,
    # As well as metadata on the loss + gradients in the backward.
    trace_joint: bool,
    # If trace_joint is True, we expect your module to return a scalar loss.
    # Your module can return multiple outputs, so you must specify which output the loss is.
    output_loss_index: Optional[int] = None,
) -> Tuple[torch.fx.GraphModule, GraphSignature]:
    """
    This function takes in a module, and returns:
    (1) an FX graph that can be exported
    (2) some metadata about the graph

    If `trace_joint=True` we will return a joint graph of the forward + backward.

    The traced FX graph will have the following properties compared to the original module:
    (1) Inputs and outputs to the module will be pytree-flattened
    (2) Parameters and buffers on the module will be lifted into graph inputs,
        graph_inputs = (*parameters, *buffers, *user_inputs)
    (3) The graph will be fully functionalized
    (4) Any input mutations will be converted into additional outputs in the graph,
        meaning whoever calls this graph is responsible for applying the mutations
        back to the original inputs.
    (5) If is_joint is provided the graph will return parameter gradients in addition to user outputs.
        The graph output will look like:
        graph_outputs = (*updated_inputs, *user_outputs, *param_gradients)

    There are also several restrictions on what modules can use this API. In particular:
    (1) If trace_joint is specified, we expect the loss function to be **fused**
        into the module forward. One of the outputs to the forward must be a scalar loss,
        which is specified with `output_loss_index`.
        All other outputs to the forward are presumed to not require gradients.
    (2) This API cannot capture optimizers (although in theory we could build an API for this).
    (3) Metadata mutations on params/buffers/inputs are banned.
    (4) Data mutations on anything that requires gradients are banned (parameters)
    (5) If an input is mutated, it is not allowed to alias any other inputs.
    (6) Parameters must not be duplicated.
    """
    named_parameters = dict(mod.named_parameters(remove_duplicate=False))
    named_buffers = dict(mod.named_buffers(remove_duplicate=False))
    params_and_buffers = {
        **dict(named_parameters),
        **dict(named_buffers),
    }
    params_and_buffers_flat, params_spec = pytree.tree_flatten(params_and_buffers)
    params_and_buffers_flat = tuple(params_and_buffers_flat)
    params_len = len(params_and_buffers_flat)

    functional_call = create_functional_call(mod, params_spec, params_len)

    num_fw_outs = None

    if trace_joint:
        # This helper effectively just adds some extra asserts about what the backward will look like:
        # Outputs must include a scalar loss, that we compute gradients w.r.t.
        # We don't compute gradients w.r.t. anything else: so just in case we detach()
        # and other output tensors.
        def fn_to_trace(*args):
            nonlocal num_fw_outs
            out = functional_call(*args)
            if output_loss_index is None:
                raise RuntimeError("""\
If trace_joint=Trueit is required that one of your forward outputs must be a scalar loss.
You must specify the which (index) output is the loss with output_loss_index.""")
            if isinstance(out, (torch.Tensor)):
                out = (out,)
            if not isinstance(out, (tuple, list)):
                raise RuntimeError(f"Expected forward output to be either a tensor or a list/tuple of tensors. found {type(out)}")

            for i, o in enumerate(out):
                # We only want to create a backward graph w.r.t. the loss that the user passed in.
                # This implies that every other output should not require gradients.
                # Instead of making this an error (and forcing the user to detach all other outputs
                # of their forward),
                # we'll automatically detach them here.
                if o.requires_grad and i != output_loss_index:
                    raise RuntimeError(f"""\
Found an output of the forward that requires gradients, that was not the scalar loss.
We require all outputs to the forward that are not the scalar loss to not require gradient,
because we will only compute a backward graph against the scalar loss.
You can fix this by calling .detach() on each of your forward outputs that is not the loss.
You specified that output index {output_loss_index} is the loss, but we found that
the output at index {i} requires gradients.""")
            out_loss = out[output_loss_index]
            num_fw_outs = len(out)
            if not out_loss.requires_grad:
                raise RuntimeError(f"""\
The output at index {output_loss_index} was marked as the loss, but it does not require gradients""")
            if out_loss.numel() != 1:
                raise RuntimeError(f"""\
We require the output marked as the loss (at index {output_loss_index}) to be a scalar, but it has shape {out_loss.shape}""")
            return out
        ctx = nullcontext
    else:
        # Run under no_grad, so our tracing machinery only traces an inference graph.
        ctx = torch.no_grad
        fn_to_trace = functional_call

    full_args = []
    # First, the params
    # NB: It is REQUIRED that parameters come first, Inductor infers "fixed"
    # parameters by looking at the difference in parameter count outside
    # and inside AOTAutograd, and assumes the prefix of arguments are fixed
    # arguments
    full_args.extend(params_and_buffers_flat)
    # Next, the input args
    full_args.extend(args)

    with ctx():
        fx_g, metadata, in_spec, out_spec = _aot_export_function(
            fn_to_trace,
            full_args,
            decompositions=decompositions,
            num_params_buffers=len(params_and_buffers_flat),
            no_tangents=True,
        )
    if trace_joint:
        def flattened_joint(*args):
            # The idea here is that the joint graph that AOTAutograd creates has some strict properties:
            # (1) It accepts two arguments (primals, tangents), and pytree_flattens them
            # (2) It returns a tuple of (fw_outs, gradients)
            # This is a very useful convention for anyone who wants to partition the joint graph
            # into a separate forward and backward graph.
            # However,
            # (1) for people exporting a single joint graph, it would be preferable not to have
            #     any pytrees in the graph.
            # (2) We are guaranteed in the aot_export_module case that the forward outputs a loss,
            #     and there are therefore no tangents that are needed to run the joint graph.
            # (3) AOTAutograd creates a grad_input for every input in the forward,
            #     including None's for inputs that are not grad-requiring tensors.
            #     we don't want these in our export graph.
            #     and there are therefore no tangents that are needed to run the joint graph.
            # This function "fixes" both of the above by removing any tangent inputs,
            # and removing pytrees from the original FX graph.
            fake_tangents = [None for _ in range(metadata.num_outputs + metadata.num_mutated_inputs)]
            fw_outs, gradients = fx_g(args, fake_tangents)
            assert len(gradients) == len(args)
            output_gradients = []
            for i, (a, grad) in enumerate(zip(args, gradients)):
                if isinstance(a, torch.Tensor) and a.requires_grad:
                    assert grad is not None, """\
Found a parameter that did not receive a gradient.
"This is most likely a bug, but if this needs to be supported please comment on this Github issue:
https://github.com/pytorch/pytorch/issues/101192
"""
                    output_gradients.append(grad)
                else:
                    assert grad is None
            return *fw_outs, *output_gradients
        fx_g = make_fx(flattened_joint)(*full_args)

    user_args_flat, _ = pytree.tree_flatten(args)
    return fx_g, create_graph_signature(
        fx_g,
        metadata,
        in_spec,
        out_spec,
        user_args_flat=user_args_flat,
        params_and_buffers_flat=params_and_buffers_flat,
        param_names=list(named_parameters.keys()),
        buffer_names=list(named_buffers.keys()),
        trace_joint=trace_joint,
        num_user_fw_outs=num_fw_outs,
        loss_index=output_loss_index,
    )

def aot_export_joint_simple(
    func: Callable,
    args,
    *,
    trace_joint: bool,
    # It looks like the main consequence of this API is that for dynamic shapes,
    # it will assume that parms/buffers are static.
    # With the new inferred dynamic shapes API, maybe this doesn't matter?
    num_params_buffers: int = 0,
    decompositions: Optional[Dict] = None,
) -> torch.fx.GraphModule:
    """
    A simplified version of export. Used by higher order operators.

    This function makes a high-level "no calling convention changes" guarantee:
    - If no inputs require grad (so we export an inference graph),
      there are *no* calling convention change between the exported graph, and "func".
    - If at least one input requires grad (so we trace out and expot a joint fw-bw graph),
      Then if you were partition the graph into a separate forward and backward graph,
      The forward graph will have no calling convention changes compared to "func".

    The above also relies on some strong restrictions around which functions this API accepts:
    (1) `args` cannot contain any pytrees (they must have been pytree_flattened already)
    (2) `func` cannot mutate any inputs
    (3) The outputs of `func` cannot alias any inputs.

    Note: this function is only lightly tested today. It will probably be tested more heavily by higher order ops.
    """
    if trace_joint:
        ctx = nullcontext
    else:
        # Run under no_grad, so our tracing machinery only traces an inference graph.
        ctx = torch.no_grad

    with ctx():
        fx_g, metadata, in_spec, out_spec = _aot_export_function(
            func,
            args,
            decompositions=decompositions,
        )
    # At this point, we can just directly return the (joint or inference graph) that we traced.
    # First though: a bunch of assertions to make sure that our graph doesn't require
    # any calling convention changes compared to the original function.
    # These restrictions are *in addition to* the general restrictions on export.

    # No input mutations
    if len([x for x in metadata.input_info if x.mutates_data or x.mutates_metadata]) != 0:
        raise RuntimeError(f"aot_export_joint_simple does not support input mutations. {str(metadata)}")
    # No output aliasing
    if len([x for x in metadata.output_info if x.output_type != OutputType.non_alias]) != 0:
        raise RuntimeError(f"aot_export_joint_simple does not support outputs that alias inputs. {str(metadata)}")
    # No pytrees
    if type(in_spec) == pytree.LeafSpec:
        raise RuntimeError(f"aot_export_joint_simple requires inputs to be a single list/tuple. in_spec={str(in_spec)}")
    if len([x for x in in_spec.children_specs if type(x) != pytree.LeafSpec]) != 0:
        raise RuntimeError(f"aot_export_joint_simple requires individual inputs not to be pytrees. in_spec={str(in_spec)}")
    if type(out_spec) == pytree.LeafSpec:
        raise RuntimeError(f"aot_export_joint_simple requires outputs to be a single list/tuple. out_spec={str(out_spec)}")
    if len([x for x in out_spec.children_specs if type(x) != pytree.LeafSpec]) != 0:
        raise RuntimeError(f"aot_export_joint_simple requires individual outputs not to be pytrees. out_spec={str(out_spec)}")
    # TODO: we might have to temporarily patch config.functionalize_rng
    # so that it doesn't run when we're exporting a higher order op.

    if config.debug_assert:
        # Smoke test that after partitioning, we can run the forward without any calling convention changes.
        fw_module, bw_module = aot_config.default_partition(
            fx_g, args, num_fwd_outputs=len(fw_metadata.output_infos)
        )
        # Attempt to run the fw_module with the original user inputs
        fake_mode = detect_fake_mode(args)
        if fake_mode is None:
            fake_mode = FakeTensorMode()
        with fake_mode:
            fw_module(*args)
    return fx_g

# Private for now because we aren't providing a contract on what to return
# for joint graphs (we could when there's a clearer use case)
# In the future, we may need to add more export API's that provide their own strong guarantees.
# This is meant as a general helper function for handling various export-y use cases.
def _aot_export_function(
    func: Callable,
    args,
    *,
    num_params_buffers: int = 0,
    decompositions: Optional[Dict] = None,
    # If we're exporting a joint graph and we don't want any tangent inputs in the graph
    # (because we are backpropping through a scalar 1 loss),
    # we need to explicitly specify not to include tangents in the graph.
    # It's not enough just to check that our tangent is a scalar, since we also
    # need to know if it is a 1 (no need to make it a graph input), or something else
    # (requiring it to be a graph input).
    # We don't know this info at trace time though, so we need to make it an explicit config.
    no_tangents: bool = False,
) -> Tuple[torch.fx.GraphModule, ViewAndMutationMeta, pytree.TreeSpec, pytree.TreeSpec]:
    dynamic_shapes = False
    for x in args:
        if isinstance(x, FakeTensor):
            dynamic_shapes = x.fake_mode.shape_env is not None
            break

    flat_fn, out_spec = create_tree_flattened_fn(func, args)
    flat_args, in_spec = pytree.tree_flatten(args)

    # The export use case doesn't care about several bits of AOTConfig
    # (1) compilers (we just export the graph)
    # (2) partitioners (export is only full graph, user can partition themselves)
    aot_config = AOTConfig(
        fw_compiler=None,
        bw_compiler=None,
        inference_compiler=None,
        partition_fn=None,
        decompositions=decompositions,
        num_params_buffers=num_params_buffers,
        aot_id=next(AOT_COUNTER),
        # For now there's no use case involving keeping input mutations in the graph
        # (which we can only do in the inference case anyway).
        # We can add this later if we need to.
        keep_inference_input_mutations=False,
        dynamic_shapes=dynamic_shapes,
        aot_autograd_arg_pos_to_source=None,
        is_export=True,
        no_tangents=no_tangents,
    )

    fx_g, meta = create_aot_dispatcher_function(
        flat_fn,
        flat_args,
        aot_config,
    )
    return fx_g, meta, in_spec, out_spec.spec


compiled_function = aot_function
compiled_module = aot_module<|MERGE_RESOLUTION|>--- conflicted
+++ resolved
@@ -3130,20 +3130,12 @@
             # invariant: intermediate bases always require gradients, so we don't have to
             # consider marking them as non-differentiable.
             raw_returns_not_including_intermediate_bases = raw_returns[:num_mutated_inputs + num_outputs]
-<<<<<<< HEAD
-            # a = CompiledFunction.metadata.requires_grad_info[:len(CompiledFunction.metadata.input_info)]
-            # b = [x.requires_grad for x in CompiledFunction.metadata.input_info]
-            # if a != b:
-            #     breakpoint()
-            #     print()
-=======
 
             raw_returns_meta = (
                 [x for x in CompiledFunction.metadata.input_info if x.mutates_data or x.mutates_metadata]
                 + CompiledFunction.metadata.output_info
             )
 
->>>>>>> f3836050
             fw_outs_not_requiring_grad = [
                 x
                 for (i, x) in enumerate(raw_returns_not_including_intermediate_bases)
