from __future__ import annotations

import collections
import contextlib
import dataclasses
import functools
import itertools
import logging
import math
import operator
<<<<<<< HEAD
import os
from typing import Dict, Iterable, List, Set
=======
from typing import Any, Counter, Dict, Iterable, List, Optional, Set, Tuple
>>>>>>> 3834689c

import sympy

import torch

import torch._logging
from torch._prims_common import is_integer_dtype
from torch.utils._sympy.functions import FloorDiv, ModularIndexing
from torch.utils._sympy.value_ranges import ValueRanges
from ..._dynamo.utils import counters
from .. import config, ir, scheduler
from ..codecache import code_hash, get_path, PyCodeCache
from ..dependencies import MemoryDep, StarDep
from ..ir import IRNode, ReductionHint, TritonTemplateBuffer
from ..optimize_indexing import indexing_dtype_strength_reduction
from ..scheduler import BaseScheduling
from ..triton_heuristics import AutotuneHint
from ..utils import (
    DeferredLineBase,
    do_bench,
    get_fused_kernel_name,
    get_kernel_metadata,
    green_text,
    is_welford_reduction,
    next_power_of_2,
    Placeholder,
    sympy_product,
    sympy_subs,
    sympy_symbol,
    unique,
    yellow_text,
)
from ..virtualized import ops, V
from ..wrapper_benchmark import get_kernel_category_by_source_code
from .common import (
    CSEVariable,
    DeferredLine,
    free_symbol_startswith,
    IndentedBuffer,
    index_prevent_reordering,
    Kernel,
    OpOverrides,
    PythonPrinter,
    SizeArg,
)
from .triton_utils import config_of, signature_of, signature_to_meta

log = logging.getLogger(__name__)
perf_hint_log = torch._logging.getArtifactLogger(__name__, "perf_hints")
schedule_log = torch._logging.getArtifactLogger(__name__, "schedule")
fusion_log = torch._logging.getArtifactLogger(__name__, "fusion")


class TritonPrinter(PythonPrinter):
    def _print_floor(self, expr):
        assert len(expr.args) == 1
        return f"tl.math.floor({self.paren(self._print(expr.args[0]))})"

    def _helper_sqrt(self, expr):
        return f"tl.math.sqrt({self.paren(self._print(expr))}.to(tl.float32))"

    def _print_Where(self, expr):
        c = self.doprint(expr.args[0])
        p = self.doprint(expr.args[1])
        q = self.doprint(expr.args[2])
        return f"tl.where({c}, {p}, {q})"

    def _print_Min(self, expr):
        nargs = len(expr.args)
        if len(expr.args) == 1:
            return self._print(expr.args[0])

        mid = len(expr.args) // 2
        a = self._print(sympy.Min(*expr.args[:mid]))
        b = self._print(sympy.Min(*expr.args[mid:]))
        return f"tl.math.min({a}, {b})"

    def _print_Max(self, expr):
        nargs = len(expr.args)
        if len(expr.args) == 1:
            return self._print(expr.args[0])

        mid = len(expr.args) // 2
        a = self._print(sympy.Max(*expr.args[:mid]))
        b = self._print(sympy.Max(*expr.args[mid:]))
        return f"tl.math.max({a}, {b})"

    def _print_Abs(self, expr):
        assert len(expr.args) == 1
        return f"tl.abs({self._print(expr.args[0])})"


texpr = TritonPrinter().doprint
pexpr = PythonPrinter().doprint


def triton_compute_type(dtype):
    triton_type_name = str(dtype).split(".")[-1]
    if triton_type_name == "bool":
        triton_type_name = "int1"
    elif triton_type_name in ("float16", "bfloat16"):
        # float16 math is done in float32 inside the kernel
        triton_type_name = "float32"
    elif triton_type_name == "float8_e4m3fn":
        triton_type_name = "float8e4nv"
    elif triton_type_name == "float8_e5m2":
        triton_type_name = "float8e5"
    return f"tl.{triton_type_name}"


def triton_acc_type(dtype):
    if is_integer_dtype(dtype) and dtype.is_signed:
        nbits = 64 if dtype == torch.int64 else 32
        return f"tl.int{nbits}"
    return triton_compute_type(dtype)


def triton_constant(value):
    if value == float("inf"):
        return 'float("inf")'
    elif value == float("-inf"):
        return 'float("-inf")'
    elif math.isnan(value):
        return 'float("nan")'
    return repr(value)


class TritonCSEVariable(CSEVariable):
    def __init__(self, name, bounds: ValueRanges):
        super().__init__(name, bounds)
        # We'll use this to track which masks the variable needs when used for indirect indexing
        self.mask_vars: Set[str] = set()

    def update_on_args(self, name, args, kwargs):
        # When making a variable that is going to be used in indirect indexing
        # if a where clause is used it should mean that the result is always a
        # valid index, so you shouldn't include any of the dependent variables
        # in the resulting load mask
        if name == "where":
            return
        for arg in args:
            if isinstance(arg, TritonCSEVariable):
                self.mask_vars.update(arg.mask_vars)
            elif isinstance(arg, sympy.Symbol) and arg.name[0] in "xyr":
                # most of the time index vars don't need masks associated with them
                # however, when index vars are used to compute indices for indirect reads
                # those reads should subsequently be masked,
                self.mask_vars.update({f"{arg.name[0]}mask"})


class TritonOverrides(OpOverrides):
    """Map element-wise ops to Triton"""

    @staticmethod
    def to_dtype(x, dtype: torch.dtype, src_dtype: Optional[torch.dtype] = None):
        def _get_min_elements_per_thread(
            src_dtype: torch.dtype, dst_dtype: torch.dtype
        ) -> int:
            if src_dtype == dst_dtype:
                # No data type conversion is needed. No requirements on min_elem_per_thread.
                return 0

            # fp8 data type conversions has min_elem_per_thread requirements.
            # Refer to Triton implementations here:
            # https://github.com/openai/triton/blob/10f59d8ce04052521c1bc0cb3a3f8b98918fc7e3/lib/Conversion/TritonGPUToLLVM/ElementwiseOpToLLVM.cpp#L10.
            fp8_dtypes = {
                torch.float8_e4m3fn,
                torch.float8_e5m2,
            }
            # Triton doesn't support type conversions between fp8_e4m3 and fp8_e5m2.
            assert not (
                src_dtype in fp8_dtypes
                and dst_dtype in fp8_dtypes
                and src_dtype != dst_dtype
            ), "Conversions between float8_e5m2 and float8_e4m3fn is not supported!"
            if src_dtype == torch.float8_e5m2 or dst_dtype == torch.float8_e5m2:
                return 4
            if src_dtype == torch.float8_e4m3fn or dst_dtype == torch.float8_e4m3fn:
                return 2
            # No requirements on min_elem_per_thread.
            return 0

        if src_dtype is not None:
            # Both dtype and src_dtype are set. This is used by torch to(dtype=dtype).
            # It takes the maximum min_elem_per_thread if there are multiple fp8 conversions
            # in the same kernel.
            V.kernel.min_elem_per_thread = max(
                _get_min_elements_per_thread(src_dtype, dtype),
                V.kernel.min_elem_per_thread,
            )

        if dtype == torch.bool:
            return f"({x} != 0)"
        elif dtype == torch.uint8:
            # to work around llvm uint conversion semantics
            # that produces 0's for negative values
            return f"{x}.to(tl.int8).to(tl.uint8)"
        return f"{x}.to({triton_compute_type(dtype)})"

    @staticmethod
    def to_dtype_bitcast(x, dtype: torch.dtype):
        return f"{x}.to({triton_compute_type(dtype)}, bitcast=True)"

    @classmethod
    def constant(cls, value, dtype):
        if dtype == torch.uint8:
            # tl.full is broken for uint8, remove once triton is fixed.
            # See openai/triton#1919
            tmp = cls.constant(value, torch.int16)
            return cls.to_dtype(tmp, dtype)

        type_ = torch._prims_common.dtype_to_type(dtype)
        triton_val = triton_constant(type_(value))
        triton_type = triton_compute_type(dtype)

        if triton_type == "tl.float32":
            # Float constants are always f32 in triton
            return triton_val

        # NOTE: We use a tensor here in order to get the expected type.
        # Otherwise, e.g. float64 constants would be trunctated to float32.
        # Also, we could just use shape=[1] here but starting with the correct
        # ndim avoids extra `tt.expand_dim` ops appearing in the triton IR.
        ndim = V.kernel.triton_tensor_ndim()
        shape = [1] * ndim
        return f"tl.full({shape}, {triton_val}, {triton_type})"

    @staticmethod
    def abs(x):
        return f"tl.abs({x})"

    @staticmethod
    def libdevice_abs(x):
        return f"tl.math.abs({x})"

    @staticmethod
    def exp(x):
        return f"tl.exp({x})"

    @staticmethod
    def libdevice_exp(x):
        return f"tl.math.exp({x})"

    @staticmethod
    def exp2(x):
        return f"tl.math.exp2({x})"

    @staticmethod
    def expm1(x):
        return f"tl.math.expm1({x})"

    @staticmethod
    def sqrt(x):
        return f"tl.sqrt({x})"

    @staticmethod
    def libdevice_sqrt(x):
        return f"tl.math.sqrt({x})"

    @staticmethod
    def relu(x):
        bug = config.triton.inject_relu_bug_TESTING_ONLY
        if bug == "compile_error":
            return "compile error!"
        elif bug == "runtime_error":
            # NB: this only triggers runtime error as long as input
            # is not all zero
            return f'triton_helpers.device_assert_then({x} == 0, "injected assert fail", {x})'
        elif bug == "accuracy":
            return f"{x} + 1"
        elif bug is None:
            return ops.maximum("0", x)
        else:
            raise AssertionError(
                f"unrecognized config triton.inject_relu_bug_TESTING_ONLY = {bug!r}"
            )

    @staticmethod
    def minimum(a, b):
        return f"triton_helpers.minimum({a}, {b})"

    @staticmethod
    def maximum(a, b):
        return f"triton_helpers.maximum({a}, {b})"

    @staticmethod
    def where(a, b, c):
        return f"tl.where({a}, {b}, {c})"

    @staticmethod
    def cos(x):
        return f"tl.cos({x})"

    @staticmethod
    def libdevice_cos(x):
        return f"tl.math.cos({x})"

    @staticmethod
    def sin(x):
        return f"tl.sin({x})"

    @staticmethod
    def libdevice_sin(x):
        return f"tl.math.sin({x})"

    @classmethod
    def index_expr(cls, expr, dtype):
        index_str, mask_vars, mask, expand_str = V.kernel.indexing(expr)
        # This is called from CSEProxy.__getattr__,  so we'll set the bounds there
        var = V.kernel.cse.generate(V.kernel.compute, index_str)

        if dtype not in {torch.int32, torch.int64}:
            var = V.kernel.cse.generate(V.kernel.compute, cls.to_dtype(var, dtype))
        var.mask_vars = mask_vars
        return var

    @staticmethod
    def masked(mask, body, other):
        with V.kernel.mask_loads(mask) as new_mask:
            result = body()

        # Take dtype from result to prevent accidental promotion
        other = V.kernel.cse.generate(
            V.kernel.compute,
            f"tl.full({result}.shape, {triton_constant(other)}, {result}.dtype)",
        )
        return ops.where(new_mask, result, other)

    @staticmethod
    def lgamma(x):
        return f"tl.math.lgamma({x})"

    @staticmethod
    def erf(x):
        return f"tl.math.erf({x})"

    @staticmethod
    def cosh(x):
        return f"tl.math.cosh({x})"

    @staticmethod
    def sinh(x):
        return f"tl.math.sinh({x})"

    @staticmethod
    def acos(x):
        return f"tl.math.acos({x})"

    @staticmethod
    def acosh(x):
        return f"tl.math.acosh({x})"

    @staticmethod
    def asin(x):
        return f"tl.math.asin({x})"

    @staticmethod
    def asinh(x):
        return f"tl.math.asinh({x})"

    @staticmethod
    def atan2(x, y):
        return f"tl.math.atan2({x}, {y})"

    @staticmethod
    def atan(x):
        return f"tl.math.atan({x})"

    @staticmethod
    def atanh(x):
        return f"tl.math.atanh({x})"

    @staticmethod
    def copysign(x, y):
        return f"tl.math.copysign({x}, {y})"

    @staticmethod
    def erfc(x):
        return f"tl.math.erfc({x})"

    @staticmethod
    def erfinv(x):
        return f"tl.math.erfinv({x})"

    @staticmethod
    def hypot(x, y):
        return f"tl.math.hypot({x}, {y})"

    @staticmethod
    def log10(x):
        return f"tl.math.log10({x})"

    @staticmethod
    def nextafter(x, y):
        return f"tl.math.nextafter({x}, {y})"

    @staticmethod
    def logical_and(a, b):
        return f"{a} & {b}"

    @staticmethod
    def logical_not(a):
        return f"{a} == 0"

    @staticmethod
    def logical_or(a, b):
        return f"{a} | {b}"

    @staticmethod
    def logical_xor(a, b):
        return f"({a} ^ {b})"

    @staticmethod
    def bitwise_and(a, b):
        return f"{a} & {b}"

    @staticmethod
    def bitwise_not(a):
        return f"~{a}"

    @staticmethod
    def bitwise_or(a, b):
        return f"{a} | {b}"

    @staticmethod
    def bitwise_xor(a, b):
        return f"{a} ^ {b}"

    @staticmethod
    def bitwise_left_shift(a, b):
        return f"{a} << {b}"

    @staticmethod
    def bitwise_right_shift(a, b):
        return f"{a} >> {b}"

    @staticmethod
    def rand(seed, offset):
        offset = f"({offset}).to(tl.uint32)"
        return f"tl.rand({seed}, {offset})"

    @staticmethod
    def randn(seed, offset):
        offset = f"({offset}).to(tl.uint32)"
        return f"tl.randn({seed}, {offset})"

    @staticmethod
    def randint64(seed, offset, low, high):
        offset = f"({offset}).to(tl.uint32)"
        return f"triton_helpers.randint64({seed}, {offset}, {low}, {high})"

    @staticmethod
    def load_seed(name, offset):
        var = V.kernel.args.input(name)
        return (
            f"tl.load({var} + {V.kernel.args.seed_offset('load_seed_offset', offset)})"
        )

    @staticmethod
    def rsqrt(x):
        return f"tl.math.rsqrt({x})"

    @staticmethod
    def log1p(x):
        return f"tl.math.log1p({x})"

    @staticmethod
    def tan(x):
        return f"tl.math.tan({x})"

    @staticmethod
    def tanh(x):
        return f"tl.math.tanh({x})"

    @staticmethod
    def sigmoid(x):
        return f"tl.sigmoid({x})"

    @staticmethod
    def libdevice_sigmoid(x):
        return f"1/(1 + tl.math.exp(-({x})))"

    @staticmethod
    def signbit(x):
        # XX: This is wrong for the value -0.0 in floating point
        return f"tl.math.signbit({x}) if ({x}).dtype is tl.float32 else {x} < 0"

    @staticmethod
    def fmod(a, b):
        return f"tl.math.fmod({a}, {b})"

    @staticmethod
    def pow(a, b):
        return f"tl.math.pow({a}, {b})"

    @staticmethod
    def log(x):
        return f"tl.log({x})"

    @staticmethod
    def libdevice_log(x):
        return f"tl.math.log({x})"

    @staticmethod
    def isinf(x):
        return f"tl.math.isinf({x}).to(tl.int1)"

    @staticmethod
    def isnan(x):
        return f"tl.math.isnan({x}).to(tl.int1)"

    @staticmethod
    def round(x):
        return f"tl.math.nearbyint({x})"

    @staticmethod
    def floor(x):
        return f"tl.math.floor({x})"

    @staticmethod
    def floordiv(a, b):
        # See the comment in lowering.div_mode. a and b are integer type.
        # Similar to div_floor_kernel_cuda in pytorch core.
        # Notice that // in triton behaves as truncdiv instead of floordiv
        quot = f"{a} // {b}"
        rem = f"{a} % {b}"
        return f"tl.where(({a} < 0) != ({b} < 0), tl.where({rem} != 0, {quot} - 1, {quot}), {quot})"

    @staticmethod
    def sign(x):
        def to_int(s):
            return f"{s}.to(tl.int8)"

        left = to_int(ops.lt("0", x))
        right = to_int(ops.lt(x, "0"))
        sub = ops.sub(left, right)
        return f"{sub}.to({x}.dtype)"

    @staticmethod
    def trunc(x):
        return f"tl.math.trunc({x})"

    @staticmethod
    def truncdiv(a, b):
        # See the comment in lowering.div_mode. a and b are integer type.
        # Notice that // in triton behaves as truncdiv instead of floordiv
        return f"{a} // {b}"

    @staticmethod
    def ceil(x):
        return f"tl.math.ceil({x})"


@dataclasses.dataclass
class IterationRanges:
    """
    Each range tree represents multiple sets of iteration indexing
    in a single tiled dimension in the output kernel.

    If you have two loops ranges one (4, 3, 2) and another (4, 6),
    then the range tree will be:
            4 (i0)
        3 (i1)  6 (i3)
        2 (i2)
    Where i0 is shared between both loops, but then the split into
    different indexing vars.  All loop ranges must iterate over
    the same number of elements.
    """

    def __init__(
        self,
        name: str,
        var_list: List[sympy.Symbol],
        var_ranges: Dict[sympy.Symbol, sympy.Expr],
        numel: sympy.Expr,
        prefix: str,
        *,
        kernel: TritonKernel,
        divisor=sympy.Integer(1),
        length=sympy.Integer(1),
    ):
        super().__init__()
        self.name = name
        self.var_list = var_list
        self.var_ranges = var_ranges
        self.numel = numel
        self.prefix = prefix
        self.divisor = divisor
        self.length = length
        self.kernel = kernel

    def is_loop(self):
        return self.prefix == "r" and not self.kernel.persistent_reduction


class IterationRangesRoot(IterationRanges):
    def __init__(
        self,
        name: str,
        numel: sympy.Expr,
        prefix: str,
        index: int,
        kernel: TritonKernel,
        pid_cache=None,
    ):
        if pid_cache is None:
            pid_cache = {}
        super().__init__(
            name=name,
            var_list=[],
            var_ranges={},
            numel=numel,
            prefix=prefix,
            kernel=kernel,
        )
        self.index = index
        # Store all the nodes in one flat list
        self.nodes: Dict[sympy.Expr, IterationRangesEntry] = {}
        # This is for re-ordering program ID in triton mm template
        # pid_cache["tl.program_id(0)"] = pid_m
        self.pid_cache: Dict[str, str] = pid_cache

    def cache_clear(self):
        for node in self.nodes.values():
            node.cache_clear()

    def lookup(self, divisor, length):
        """
        Lookup a given RangeTreeEntry, creating it if needed
        """
        if V.graph.sizevars.statically_known_equals(divisor * length, self.numel):
            expr = FloorDiv(sympy_symbol(f"{self.prefix}index"), divisor)
        else:
            expr = ModularIndexing(sympy_symbol(f"{self.prefix}index"), divisor, length)

        if expr not in self.nodes:
            node = IterationRangesEntry(
                f"{self.prefix}{next(V.kernel.iter_vars_count)}",
                divisor,
                length,
                expr,
                self,
            )
            V.kernel.range_tree_nodes[node.symbol()] = node
            self.var_list.append(node.symbol())
            self.var_ranges[node.symbol()] = length
            self.nodes[expr] = node
        return self.nodes[expr]

    def construct_entries(self, lengths: List[sympy.Expr]):
        divisor = sympy.Integer(1)
        itervars = []
        for length in reversed(lengths):
            itervars.append(self.lookup(divisor, length))
            divisor = divisor * length
        return list(reversed(itervars))

    def construct(self, lengths: List[sympy.Expr]):
        return [e.symbol() for e in self.construct_entries(lengths)]

    def vars_and_sizes(self, index: sympy.Expr):
        """Figure out vars from this tree used in index"""
        nodes = [V.kernel.range_tree_nodes.get(s) for s in index.free_symbols]
        nodes = [n for n in nodes if n and n.prefix == self.prefix]
        nodes.sort(key=lambda x: V.graph.sizevars.size_hint(x.divisor))
        divisor = sympy.Integer(1)
        index_vars = []
        sizes = []

        def add(node):
            nonlocal divisor
            index_vars.append(node.symbol())
            sizes.append(node.length)
            divisor = divisor * node.length

        for node in nodes:
            if not V.graph.sizevars.statically_known_equals(node.divisor, divisor):
                # fill in unused index var
                add(self.lookup(divisor, FloorDiv(node.divisor, divisor)))
                divisor = node.divisor
            add(node)
        if not V.graph.sizevars.statically_known_equals(self.numel, divisor):
            # fill in unused index var
            add(self.lookup(divisor, FloorDiv(self.numel, divisor)))

        return list(reversed(index_vars)), list(reversed(sizes))

    def ranges_code(self):
        size = self.kernel.indexing_size_str(self.index, self.prefix)
        index_dtype = self.kernel.index_dtype
        convert = f".to({index_dtype})" if index_dtype != "tl.int32" else ""
        return f"tl.arange(0, {self.prefix.upper()}BLOCK){size}{convert}"

    def scalar_code(self, value):
        index_dtype = self.kernel.index_dtype
        ndim = self.kernel.triton_tensor_ndim()
        size = [1] * ndim
        return f"tl.full({size}, {value}, {index_dtype})"

    def get_pid(self):
        key = f"tl.program_id({self.index})"
        pid = self.pid_cache.get(key, key)
        if self.kernel.index_dtype != "tl.int32":
            return f"{pid}.to({self.kernel.index_dtype})"
        return pid

    def codegen_header(self, code, no_x_dim=False):
        x = self.prefix
        if self.is_loop():
            code.writeline(f"{self.name} = {x}offset + {x}base")
        elif x == "r" and self.kernel.persistent_reduction:
            # no need to "roffset = "
            code.writeline(
                f"{self.name} = {self.ranges_code()}",
            )
        else:
            if not no_x_dim:
                line = f"{x}offset + {self.ranges_code()}"
            else:
                line = self.scalar_code(f"{x}offset")
            code.writelines(
                [
                    f"{x}offset = {self.get_pid()} * {x.upper()}BLOCK",
                    f"{self.name} = {line}",
                ]
            )
        code.writeline(f"{x}mask = {self.name} < {x}numel")


class IterationRangesEntry(IterationRanges):
    def __init__(
        self,
        name: str,
        divisor: sympy.Expr,
        length: sympy.Expr,
        expr: sympy.Expr,
        parent: IterationRanges,
    ):
        super().__init__(
            name=name,
            numel=parent.numel / length,
            var_list=parent.var_list,
            var_ranges=parent.var_ranges,
            prefix=parent.prefix,
            divisor=divisor,
            length=length,
            kernel=parent.kernel,
        )
        self.parent = parent
        self.codegen = functools.lru_cache(None)(self._codegen)
        self.expr = expr

    def set_name(self, name):
        self.codegen = lambda: name  # type: ignore[assignment]
        self.codegen.cache_clear = lambda: None  # type: ignore[method-assign]
        self.name = name

    def cache_clear(self):
        self.codegen.cache_clear()

    def writeline(self, line):
        if self.is_loop():
            V.kernel.indexing_code.writeline(line)
        else:
            # lift non-reduction stores outside loop
            V.kernel.body.writeline(line)

    def _codegen(self):
        self.writeline(f"{self.name} = " + texpr(V.kernel.rename_indexing(self.expr)))
        return self.name

    def precomputed_args(self):
        # for dynamic shapes, find parts of indexing expressions that have to be precomputed
        precomputed_args: List[sympy.Expr] = []
        if isinstance(self.expr, sympy.Symbol):
            return precomputed_args
        assert isinstance(self.expr, (FloorDiv, ModularIndexing)), type(self.expr)
        for arg in self.expr.args[1:]:
            if not isinstance(arg, (sympy.Integer, sympy.Symbol)):
                symbols = arg.free_symbols
                if len(symbols) > 0 and all(s.name.startswith("s") for s in symbols):
                    precomputed_args.append(arg)
        return precomputed_args

    def symbol(self):
        return sympy_symbol(self.name)

    def __hash__(self):
        return hash(self.name)

    def __eq__(self, other):
        return self.name == other.name


class TritonKernel(Kernel):
    overrides = TritonOverrides  # type: ignore[assignment]
    sexpr = pexpr

    def __init__(
        self,
        *groups,
        index_dtype,
        mutations=None,
        pid_cache=None,
        reduction_hint=ReductionHint.DEFAULT,
        min_elem_per_thread=0,
    ):
        if pid_cache is None:
            pid_cache = {}
        super().__init__()
        self.numels = [V.graph.sizevars.simplify(s) for s in groups]
        self.mutations = mutations
        self.range_trees: List[IterationRangesRoot] = []
        self.range_tree_nodes = {}
        self.iter_vars_count = itertools.count()
        self.inside_reduction = self.numels[-1] != 1
        self._load_mask = None
        self.body = IndentedBuffer()
        self.indexing_code = IndentedBuffer()
        self.suffix: IndentedBuffer = IndentedBuffer()  # type: ignore[assignment]
        self.outside_loop_vars = set()
        self.reduction_hint = reduction_hint
        self.index_dtype = index_dtype
        self.min_elem_per_thread = min_elem_per_thread
        # Upper bounds for indirect_indexing and their str representation
        self.indirect_max_sizes: Dict[Tuple[str, str], Tuple[sympy.Expr, str]] = {}
        self.last_usage = set()

        self.persistent_reduction = self.should_use_persistent_reduction()
        self.no_x_dim = (
            self.reduction_hint == ReductionHint.INNER
            and self.persistent_reduction
            and len(self.numels) == 2
            and self.numels[-1] >= 256
        )
        self.initialize_range_tree(pid_cache)

        # A set of autotuning hints to pass as part of triton_meta
        self.autotune_hints: Set[AutotuneHint] = set()

        # define this in a closure to make cache local to object
        @functools.lru_cache(None)
        def simplify_indexing(index: sympy.Expr):
            index = V.graph.sizevars.simplify_with_ranges(index, self.var_ranges())
            for tree in self.range_trees:
                index = self.combine_contiguous_dims(index, tree)
            return index

        self.simplify_indexing = simplify_indexing

    def should_use_persistent_reduction(self):
        """
        Heuristic to set self.persistent_reduction and add guards
        if needed.
        """
        if not (self.inside_reduction and config.triton.persistent_reductions):
            return False
        threshold = {
            ReductionHint.INNER: 1024,
        }.get(self.reduction_hint, 64)
        last_numel = self.numels[-1]
        if not isinstance(last_numel, (int, sympy.Integer)):
            # Not static
            return False
        hint = V.graph.sizevars.size_hint(last_numel)
        if hint > threshold:
            return False
        # will need to recompile if we cross a larger power of 2 boundary
        V.graph.sizevars.guard_leq(self.numels[-1], next_power_of_2(hint))
        return True

    def set_last_usage(self, nodes):
        if not self.inside_reduction or self.persistent_reduction:
            return
        self.last_usage = set(
            itertools.chain.from_iterable(
                n.last_usage for n in nodes if n is not EnableReduction
            )
        )

    def initialize_range_tree(self, pid_cache):
        names = list(
            reversed(["xindex", "yindex", "zindex"][: len(self.numels) - 1])
        ) + ["rindex"]
        for i in range(len(self.numels)):
            pid_idx = i if names[i][0] == "r" else "xyz".find(names[i][0])
            self.range_trees.append(
                IterationRangesRoot(
                    names[i], self.numels[i], names[i][0], pid_idx, self, pid_cache
                )
            )
        for tree in self.range_trees:
            # reduction indexing goes inside a loop
            if not tree.is_loop():
                tree.codegen_header(self.body, self.no_x_dim)
        if self.inside_reduction and self.range_trees[-1].is_loop():
            # workaround for this issue:
            # https://gist.github.com/jansel/6527126f781559095c5531f98a4235a7
            self.body.writeline(f"rbase = {self.range_trees[-1].ranges_code()}")

    def disable_reduction(self):
        @contextlib.contextmanager
        def ctx():
            if self.numels[-1] == 1:
                assert not self.inside_reduction
                yield
                return
            if not self.persistent_reduction:
                # calling codegen_body() will flush all the pending buffers
                # and write out a reduction loop
                self.codegen_body()
            self.inside_reduction = False
            try:
                yield
                if not self.persistent_reduction:
                    # flush out any code before opening the next loop
                    self.codegen_body()
            finally:
                self.inside_reduction = True

        return ctx()

    def set_ranges(self, *lengths):
        assert len(lengths) == len(self.range_trees)
        return [
            ranges.construct(length)
            for length, ranges in zip(lengths, self.range_trees)
        ]

    @staticmethod
    def _split_iteration_ranges(
        groups: Iterable[sympy.Expr], lengths: List[List[sympy.Expr]]
    ):
        sv = V.graph.sizevars
        new_ranges: List[List[sympy.Expr]] = [[] for _ in groups]
        remaining = [sv.simplify(g) for g in groups]
        var_count = itertools.count()

        def add_range(i, expr):
            expr = sv.simplify(expr)
            if not sv.statically_known_multiple_of(remaining[i], expr):
                raise CantSplit()
            # guard on the last item out
            remaining[i] = FloorDiv(remaining[i], expr)
            new_ranges[i].append(expr)
            return next(var_count)

        def make_combined(size, idx1, idx2):
            def getter(flat_vars):
                return size * flat_vars[idx1] + flat_vars[idx2]

            return getter

        return_getters_groups = []
        current_group = 0
        for length_group in lengths:
            return_getters = []
            for size in length_group:
                if sv.statically_known_equals(size, 1):
                    return_getters.append(lambda _: sympy.Integer(0))
                    continue

                while (
                    current_group < len(remaining)
                    and sv.size_hint(remaining[current_group]) == 1
                ):
                    # scroll to next group with remaining elements
                    current_group += 1

                if sv.size_hint(size) > sv.size_hint(remaining[current_group]):
                    # need to break size in two
                    if not sv.statically_known_multiple_of(
                        size, remaining[current_group]
                    ):
                        raise CantSplit()
                    size1 = remaining[current_group]
                    size2 = FloorDiv(size, remaining[current_group])
                    return_getters.append(
                        make_combined(
                            size2,
                            add_range(current_group, size1),
                            add_range(current_group + 1, size2),
                        )
                    )
                else:
                    return_getters.append(
                        operator.itemgetter(add_range(current_group, size))
                    )
            return_getters_groups.append(return_getters)

        assert all(
            V.graph.sizevars.size_hint(s) == 1 for s in remaining
        ), f"failed to set ranges {remaining} {lengths}"

        return new_ranges, return_getters_groups

    @classmethod
    def is_compatible(
        cls, groups: Iterable[sympy.Expr], lengths: List[List[sympy.Expr]]
    ):
        try:
            cls._split_iteration_ranges(groups, lengths)
            return True
        except CantSplit:
            return False

    def split_and_set_ranges(self, lengths: List[List[sympy.Expr]]):
        """
        We may want to fuse `for i0 in s0*s1` into a tiled kernel with groups (s0, s1).

        To do this we need to split up the iteration space of i0 into something like:
            for i1 in s0:
              for i2 in s1:
                i0 = i1*s1 + i2
                ....

        This function matches and resplits lengths to the groups of
        this kernel to enable tiled + non-tiled fusions.
        """
        groups = [rt.numel for rt in self.range_trees]
        if not self.inside_reduction:
            groups[-1] = sympy.Integer(1)

        if len(lengths) == len(self.range_trees) and all(
            V.graph.sizevars.simplify(sympy_product(x) - g) == 0
            for x, g in zip(lengths, groups)
        ):
            return self.set_ranges(*lengths)

        new_ranges, return_getters_groups = self._split_iteration_ranges(
            groups, lengths
        )
        itervars = list(itertools.chain(*self.set_ranges(*new_ranges)))
        return [[fn(itervars) for fn in fns] for fns in return_getters_groups]

    def is_indirect_indexing(self, index: sympy.Expr):
        # tmpX  means indirect indexing
        return free_symbol_startswith(index, "tmp")

    def is_broadcasted(self, index: sympy.Expr):
        # Note. This may not be correct when there is indirect indexing
        if self.is_indirect_indexing(index):
            return False

        index_numels = [1] * len(self.numels)
        for symbol in index.free_symbols:
            if symbol not in self.range_tree_nodes:
                # Non-iterated variables, e.g. strides
                continue
            entry = self.range_tree_nodes[symbol]
            index_numels[entry.parent.index] *= entry.length

        # If the index variables only iterate over a subset of the kernel
        # numels, then it must be broadcasted.
        simplify = V.graph.sizevars.simplify
        return any(
            simplify(idx_range) != simplify(iter_range)
            for idx_range, iter_range in zip(index_numels, self.numels)
        )

    def combine_contiguous_dims(self, index: sympy.Expr, tree: IterationRangesRoot):
        """
        More aggressive simplification to merge contiguous dims
        """
        if isinstance(index, (sympy.Integer, sympy.Symbol)):
            return index
        index_vars, sizes = tree.vars_and_sizes(index)
        if len(sizes) <= 1:
            return index
        new_sizes, reindex, prune = V.graph.sizevars._simplify_loops(
            index_vars, sizes, index_prevent_reordering([index], index_vars, sizes)
        )
        if new_sizes == sizes:
            return index
        new_index_vars = tree.construct(new_sizes)
        new_index = sympy_subs(index, dict(zip(index_vars, reindex(new_index_vars))))
        return new_index

    def index_to_str(self, index: sympy.Expr) -> str:
        """
        Convert an index expr to a string that can be used in triton code.
        e.g. a sympy expression "s2" may actually appear as "ks1" in the triton kernel.

        Index expressions often need to be passed in as arguments to the triton kernel.
        Rename_indexing and codegen_indexing keep track of the needed indices and add
        new parameters to the function signature.
        """
        return texpr(self.rename_indexing(self.codegen_indexing(index)))

    def indexing(
        self,
        index: sympy.Expr,
        *,
        copy_shape=None,
        dense_indexing=False,
        override_mask=None,
    ):
        """
        Compute the index and mask to pass to tl.load() or tl.store()
        """
        index = self.simplify_indexing(index)
        index = sympy_subs(index, V.graph.sizevars.precomputed_replacements)
        # if simple replacements didn't get rid of floor/ceil, try full subs
        if len(index.atoms(sympy.floor)) or len(index.atoms(sympy.ceiling)):
            index = index.subs(V.graph.sizevars.precomputed_replacements)
        # last resort, if no range vars are in the expr, hoist it
        # TODO instead of trying to blindly find complicated exprs, we should hoist the
        # inputs/outputs sizes and strides, but at the time indexing is generated
        # kernel inputs and outputs are not set yet, we'd need a deeper refactor
        # to do it this way

        if len(index.atoms(sympy.ceiling)):
            for a in index.atoms(sympy.ceiling):
                # for nested exprs, atoms yields top level first (?)
                # so if everything goes fine, lower level replacements will come up empty
                symbols = a.free_symbols
                if len(symbols) > 0 and all(
                    s.name.startswith("s") or s.name.startswith("ps") for s in symbols
                ):
                    replacements = {a: V.graph.sizevars.lookup_precomputed_size(a)}
                    index = sympy_subs(index, replacements)

        index_vars = index.free_symbols
        index = self.simplify_indexing(index)
        index_str = self.index_to_str(index)

        mask_vars: Set[str] = set()
        for var in index_vars:
            assert isinstance(var, sympy.Symbol)
            if override_mask:
                pass
            elif var.name.startswith("tmp"):
                # indirect indexing
                cse_var = self.cse.varname_map[var.name]
                mask_vars.update(cse_var.mask_vars)
            elif var.name.startswith(("s", "ps")):
                pass
            else:
                # var is one of xN, yN or rN
                assert var.name[0] in "xyr", var.name
                mask_vars.add(f"{var.name[0]}mask")

        need_dense = (
            config.triton.dense_indexing
            or dense_indexing
            or self._load_mask is not None
        ) and index != 0

        have_dense = True
        have_loop_vars = False
        dense_mask_vars = set()

        for tree in self.range_trees:
            if tree.prefix == "r" and not self.inside_reduction:
                continue
            if index_vars.intersection(tree.var_list):
                have_loop_vars = True
            else:
                have_dense = False
            dense_mask_vars.add(f"{tree.prefix}mask")

        expand_str = None

        if isinstance(index, sympy.Integer):
            expand_str = f"{copy_shape}.shape" if copy_shape else self.dense_size_str()
            index_str = f"tl.full({expand_str}, {index_str}, tl.int32)"
            return index_str, set(), "None", expand_str

        if need_dense and not have_dense:
            expand_str = f"{copy_shape}.shape" if copy_shape else self.dense_size_str()
            index_str = f"tl.broadcast_to({index_str}, {expand_str})"
            mask_vars = dense_mask_vars
        elif not have_loop_vars and copy_shape:
            index_str = f"tl.broadcast_to({index_str}, {copy_shape}.shape)"
            mask_vars = dense_mask_vars

        if override_mask:
            mask_vars = {override_mask}

        if self._load_mask:
            mask_vars.add(self._load_mask)

        self.filter_masks(mask_vars)

        mask_str = " & ".join(sorted(map(str, mask_vars))) if mask_vars else "None"
        return index_str, mask_vars, mask_str, expand_str

    def filter_masks(self, mask_vars):
        for tree in self.range_trees:
            # Masks are superfluous if we only have one element
            if V.graph.sizevars.statically_known_equals(tree.numel, 1):
                mask_vars.discard(f"{tree.prefix}mask")
                continue
            # Masks are superfluous if numel is a multiple of BLOCK
            # (We use the fact that BLOCK is required by triton to be a power of 2)
            if tree.prefix.upper() not in config.triton.max_block:
                continue
            max_block = config.triton.max_block[tree.prefix.upper()]
            # Optional optimization: if block divides numel exactly, we will
            # never need to do a masked load to handle stragglers at the end.
            # It's faster to avoid masking at all.  But it is sound to always
            # mask.
            if V.graph.sizevars.statically_known_multiple_of(tree.numel, max_block):
                mask_vars.discard(f"{tree.prefix}mask")

    def var_ranges(self):
        return dict(
            itertools.chain.from_iterable(
                tree.var_ranges.items() for tree in self.range_trees
            )
        )

    def codegen_indexing(self, expr: sympy.Expr):
        expr = V.graph.sizevars.simplify_with_ranges(expr, self.var_ranges())
        for sym in sorted(expr.free_symbols, key=str):
            if sym in self.range_tree_nodes:
                # if indexing expression is complicated, we precompute it on the host side
                # and send the result as a kernel argument
                replacements = {}
                for ps in self.range_tree_nodes[sym].precomputed_args():
                    replacements[ps] = V.graph.sizevars.lookup_precomputed_size(ps)
                if len(replacements) > 0:
                    self.range_tree_nodes[sym].expr = sympy_subs(
                        self.range_tree_nodes[sym].expr, replacements
                    )
                self.range_tree_nodes[sym].codegen()
        return expr

    @contextlib.contextmanager
    def mask_loads(self, mask):
        """Context manager to add an additional mask to tl.load/store"""
        prior = self._load_mask
        if prior:
            mask = self.cse.generate(self.compute, f"{mask} & {prior}")

        self._load_mask = mask
        try:
            # TODO(jansel): do we need a reshape here?
            yield mask
        finally:
            self._load_mask = prior

    def indirect_indexing(self, var, size, check=True):
        # TODO(lezcano) This code should be lifted to codegen/common.py.
        # This should be easy, as now CSE variables carry bounds info
        class IndirectAssertLine(DeferredLineBase):
            def __init__(self, line, var, mask, size_map):
                self.var = var
                self.mask = mask
                self.line = line
                self.size_map = size_map

            def __call__(self):
                size, size_str = self.size_map[(self.var, self.mask)]

                # We assert if we've not been able to prove the bound
                assert_min = (self.var.bounds.lower >= 0) != sympy.true
                assert_max = (self.var.bounds.upper < size) != sympy.true

                # FooBar interview question
                if not (assert_min or assert_max):
                    return None
                elif assert_min and assert_max:
                    # The conditions need to be in parens because of Python's operator precedence.
                    # It'd be less error-prone to use and/or/not, which is supported by triton
                    cond = f"(0 <= {self.var}) & ({self.var} < {size_str})"
                    cond_print = f"0 <= {self.var} < {size_str}"
                elif assert_min:
                    cond = f"0 <= {self.var}"
                    cond_print = cond
                else:
                    assert assert_max
                    cond = f"{self.var} < {size_str}"
                    cond_print = cond

                if self.mask:
                    cond = f"({cond}) | ~{self.mask}"
                return self.line.format(cond=cond, cond_print=cond_print)

            def _new_line(self, line):
                return IndirectAssertLine(line, self.var, self.mask, self.size_map)

        if var.bounds.lower < 0:
            new_bounds = ValueRanges.unknown()
            if var.bounds != ValueRanges.unknown() and isinstance(size, sympy.Number):
                # Take the negative part of the bound and add size to it
                # Then take union of that and the positive part
                # This is a tighter bound than that of a generic ops.where, as we have info on the cond
                neg = var.bounds & ValueRanges(-sympy.oo, -1)
                new_bounds = ValueRanges(neg.lower + size, neg.upper + size)
                # We don't have a good way of representing the empty range
                if var.bounds.upper >= 0:
                    pos = var.bounds & ValueRanges(0, sympy.oo)
                    new_bounds = new_bounds | pos

            stm = f"{var} + {self.index_to_str(size)}"
            # Mixed negative and non-negative
            if var.bounds.upper >= 0:
                stm = f"tl.where({var} < 0, {stm}, {var})"
            new_var = self.cse.generate(self.compute, stm, bounds=new_bounds)

            new_var.update_on_args("index_wrap", (var,), {})
            var = new_var

        generate_assert = (
            (check or config.debug_index_asserts)
            and config.triton.assert_indirect_indexing
            and torch.version.hip is None
        )
        if generate_assert:
            mask_vars = set(var.mask_vars)
            if self._load_mask:
                mask_vars.add(self._load_mask)

            mask = ""
            if mask_vars:
                mask = (
                    f"{list(mask_vars)[0]}"
                    if len(mask_vars) == 1
                    else f"({' & '.join(str(v) for v in mask_vars)})"
                )

            # An assertion line may have been written already, if so just
            # update the max size.
            map_key = (var, mask)
            existing_size, _ = self.indirect_max_sizes.get(map_key, (None, None))
            if existing_size is not None:
                size = sympy.Min(size, existing_size)
            else:
                line = 'tl.device_assert({cond}, "index out of bounds: {cond_print}")'
                self.compute.writeline(
                    IndirectAssertLine(line, var, mask, self.indirect_max_sizes)
                )

            self.indirect_max_sizes[map_key] = (size, self.index_to_str(size))

        return sympy_symbol(str(var))

    def get_strides_of_load(self, index: sympy.Expr):
        """
        This gets the stride of the index for each of the tiling variables
        (technically, it does it at index 0)

        For example, if
        xindex = x0 + 512*x1 + 1024*r0
        x0 = (xindex//512)
        x1 = (xindex % 512)
        r0 = rindex // 1024

        this function would return
        {xindex: 512, rindex: 1024}
        """
        index_to_tile_indexes = {k: v.expr for k, v in self.range_tree_nodes.items()}
        index_in_tile_vars = sympy_subs(index, index_to_tile_indexes)
        strides = {}
        for range_tree in self.range_trees:
            s = sympy_symbol(range_tree.name)
            strides[s] = sympy_subs(index_in_tile_vars, {s: 1}) - sympy_subs(
                index_in_tile_vars, {s: 0}
            )
        return strides

    def load(self, name: str, index: sympy.Expr):
        var = self.args.input(name)
        indirect_indexing = self.is_indirect_indexing(index)
        original_index = index
        index, mask_vars, mask, expand_str = self.indexing(index)

        # Keep the variable in cache if were going to reuse it. Equiv., if any of the following hold
        #  1) We are doing broadcasting
        #  2) It is a non-coalesced load. The intuition is that if it's
        #  non-coalesced, we will likely load each element multiple times in
        #  practice.
        #  3) It will be used later and it won't be CSE'd. Equiv., if all the following hold
        #   3.1) We are in a reduction loop
        #   3.2) Its not its last use
        #   3.3) This load will not be lifted to the body
        #
        is_coalesced = any(
            i == 1 for i in self.get_strides_of_load(original_index).values()
        )
        if self.is_broadcasted(original_index):
            ep = ", eviction_policy='evict_last'"
        elif not is_coalesced:
            ep = ", eviction_policy='evict_last'"
        elif self.inside_reduction and not self.persistent_reduction:
            if name in self.args.inplace_buffers:
                names = set(self.args.inplace_buffers[name].other_names)
            else:
                names = {name}
            last_use = len(names & self.last_usage) > 0
            evict_last = not last_use and ("rmask" in mask or indirect_indexing)
            if evict_last:
                ep = ", eviction_policy='evict_last'"
            else:
                ep = ", eviction_policy='evict_first'"
        else:
            ep = ""
        # "other" below is a workaround for https://github.com/openai/triton/issues/737
        # for bool, even though it's likely subject to the same bug, setting `other` leads
        # to LLVM errors so we are skipping it for now
        if ("tmp" in mask or "rmask" in mask) and V.graph.get_dtype(name) != torch.bool:
            other = ", other=0"
        else:
            other = ""

        append_broadcast = None
        if V.graph.is_unspec_arg(name):
            line = var
        else:
            if isinstance(original_index, sympy.Integer):
                line = f"tl.load({var} + ({original_index}))"
                append_broadcast = expand_str
            else:
                line = f"tl.load({var} + ({index}), {mask}{ep}{other})"

            dtype = V.graph.get_dtype(name)
            if dtype in (torch.float16, torch.bfloat16):
                line += ".to(tl.float32)"
            if dtype == torch.bool and torch.version.hip is None:
                # Workaround for https://github.com/openai/triton/issues/2151
                # tl.load returns int8 when loading from pointer to int1
                # NOTE: Currently causes hangs on bool UTs for ROCm
                line += ".to(tl.int1)"

        if "tmp" in mask:
            # Masked loads must come after the mask is computed
            load_buffer = self.compute
        elif (
            self.inside_reduction
            and not self.persistent_reduction
            and "rmask" not in mask
            and not indirect_indexing
        ):
            # can lift a common load outside of reduction loop
            # One exception is when this is an indirect_load.
            load_buffer = self.body
        else:
            load_buffer = self.loads

        result_var = self.cse.generate(load_buffer, line)
        assert isinstance(result_var, TritonCSEVariable)
        result_var.mask_vars = mask_vars

        if append_broadcast:
            line = f"tl.broadcast_to({result_var}, {append_broadcast})"
            result_var = self.cse.generate(load_buffer, line)

        if not self.inside_reduction or "rmask" not in mask:
            self.outside_loop_vars.add(result_var)

        return result_var

    def store(self, name, index, value, mode=None):
        var = self.args.output(name)
        indirect_indexing = self.is_indirect_indexing(index)
        original_index = index
        index, mask_vars, mask, expand_str = self.indexing(index, dense_indexing=True)

        # Guard against write-after-read corruption in triton.
        # See # https://github.com/openai/triton/issues/1615
        # This triton bug means that a load which is broadcasted over multiple
        # warps may see the result of a store that happens later in the triton
        # program. The workaround is to add a barrier before storing, which
        # enforces that all warps have already read the data.
        is_inplace = name in self.args.inplace_buffers
        is_broadcasted = self.is_broadcasted(original_index)
        if is_inplace and is_broadcasted:
            self.stores.writeline(DeferredLine(name, "tl.debug_barrier()"))

        if mode is None:
            line = f"tl.store({var} + ({index}), {value}, {mask})"
        elif mode == "atomic_add":
            line = f"tl.atomic_add({var} + ({index}), {value}, {mask})"
        else:
            raise NotImplementedError(f"store mode={mode}")
        self.stores.writeline(DeferredLine(name, line))
        if not self.inside_reduction:
            self.outside_loop_vars.add(value)

    def bucketize(
        self,
        values: CSEVariable,
        offsets_name: str,
        offsets_size: sympy.Expr,
        indexing_dtype: torch.dtype,
        right: bool,
    ):
        """
        See [Note: Inductor bucketize op]
        """

        # Triton performance for bucketize_binary_search is much better when the number
        # of threads equals the number of elements.
        # If we're trying to use a bucketize kernel, we should make sure that an
        # autotuning config with num_elements_per_warp=32 exists.
        self.autotune_hints.add(AutotuneHint.ELEMENTS_PER_WARP_32)

        offsets_ptr = self.args.input(offsets_name)
        block_size = self.dense_size_str()
        offsets_size_str = self.index_to_str(offsets_size)

        if indexing_dtype == torch.int32:
            triton_dtype = "tl.int32"
        elif indexing_dtype == torch.int64:
            triton_dtype = "tl.int64"
        else:
            raise NotImplementedError(
                "Bucketize only supports indexing with int32 and int64"
            )

        result = self.cse.generate(
            self.compute,
            f"triton_helpers.bucketize_binary_search({values}, {offsets_ptr}, {triton_dtype}, {right}, {offsets_size_str}, {block_size})",  # noqa: B950 line too long
        )

        return result

    def reduction_resize(self, value):
        ndims = self.triton_tensor_ndim()
        if ndims == 1:
            return f"triton_helpers.promote_to_tensor({value})"

        sizes = [":"] * ndims
        sizes[-1] = "None"
        return f"{value}[{', '.join(sizes)}]"

    @staticmethod
    def _map_tuple_or_scalar(fn, value):
        if isinstance(value, tuple):
            return tuple(map(fn, value))
        return fn(value)

    def reduction(self, dtype, src_dtype, reduction_type, value):
        assert self.inside_reduction
        masks = {f"{tree.prefix}mask" for tree in self.range_trees}
        self.filter_masks(masks)
        masks = sorted(masks)
        if self._load_mask:
            masks.append(self._load_mask)
        reduction_range_prefix = self.range_trees[-1].prefix
        reduction_sizes = ["None" for _ in self.range_trees]
        reduction_sizes[-1] = ":"

        # Say we have
        #     tmp0 = ops.constant(1, torch.int64)
        #     tmp1 = ops.reduction(torch.int64, torch.int64, "sum", tmp0)
        # tmp0 in the triton code is either a scalar, or single-element tensor
        # so if we emit tl.sum directly, it will only give 1 instead of RBLOCK * 1
        # To avoid this, we broadcast to the expected shape first.
        dense_size_str = self.dense_size_str()
        value = self._map_tuple_or_scalar(
            lambda v: self.cse.generate(
                self.compute, f"tl.broadcast_to({v}, {dense_size_str})"
            ),
            value,
        )

        def final_reduction(value):
            use_helper = reduction_type in {"any", "max", "min", "prod"}
            module = "triton_helpers" if use_helper else "tl"
            if reduction_type in {"max", "min"}:
                return self.reduction_resize(
                    f"{module}.{reduction_type}2({value}, {dim})"
                )
            return self.reduction_resize(f"{module}.{reduction_type}({value}, {dim})")

        def final_argreduce(buffer, result_var, value, index):
            buffer.splice(
                f"""\
                _, {result_var}_tmp = triton_helpers.{root_op}_with_index({value}, {index}, {dim})
                {result_var} = {self.reduction_resize(f'{result_var}_tmp')}
                """
            )

        cache_key = (src_dtype, reduction_type, value)
        if cache_key in self.cse.reduction_cache:
            return self.cse.reduction_cache[cache_key]

        dim = len(self.range_trees) - 1 - int(bool(self.no_x_dim))
        acc_type = triton_acc_type(src_dtype)
        result_var: Any = self.cse.newvar()
        result_var.mask_vars = {var for var in masks if var[0] != "r"}
        cond = " & ".join(masks)

        if self.persistent_reduction:
            default = ir.Reduction.default_value(reduction_type, src_dtype)
            default = self._map_tuple_or_scalar(triton_constant, default)

            def _mask_value(value, default):
                return self.cse.generate(
                    self.compute, f"tl.where({cond}, {value}, {default})"
                )

            if isinstance(value, tuple):
                masked_value = [_mask_value(v, d) for v, d in zip(value, default)]
            else:
                masked_value = _mask_value(value, default)

            if reduction_type in {"argmax", "argmin"}:
                accumulator_index = self.cse.generate(
                    self.compute,
                    f"tl.broadcast_to({reduction_range_prefix}index, {masked_value}.shape)",
                )
                root_op = {"argmax": "max", "argmin": "min"}[reduction_type]
                final_argreduce(
                    self.compute, result_var, masked_value, accumulator_index
                )
            elif reduction_type == "welford_reduce":
                # For persistent reductions, don't bother with
                # welford's algorithm since it uses more registers, and
                # taking two reductions doesn't increase memory usage.
                sum_ = ops.reduction(dtype, dtype, "sum", value)
                self.inside_reduction = False
                rnumel = ops.index_expr(self.numels[-1], dtype)
                mean = ops.div(sum_, rnumel)

                self.inside_reduction = True
                dx = ops.sub(value, mean)
                dx2 = ops.mul(dx, dx)
                m2 = ops.reduction(dtype, dtype, "sum", dx2)
                result_var = (mean, m2, rnumel)
            elif reduction_type == "welford_combine":
                mean, m2, weight = masked_value
                welford = f"triton_helpers.welford({mean}, {m2}, {weight}, {dim})"
                mean, m2, weight = (self.cse.newvar() for _ in range(3))
                self.compute.writeline(f"{mean}, {m2}, {weight} = {welford}")

                result_var = tuple(
                    self.cse.generate(self.compute, self.reduction_resize(var_name))
                    for var_name in (mean, m2, weight)
                )
            else:
                result_var = self.cse.generate(
                    self.compute, final_reduction(masked_value)
                )
        else:
            accumulator = f"_{result_var}"
            default = ir.Reduction.default_accumulator(reduction_type, src_dtype)
            default = self._map_tuple_or_scalar(triton_constant, default)
            if not isinstance(default, tuple):
                self.body.writeline(
                    f"{accumulator} = tl.full({self.dense_size_str()}, {default}, {acc_type})"
                )

            if reduction_type in {"argmax", "argmin"}:
                accumulator_index = f"_{result_var}_index"  # type: ignore[assignment]
                long_max = torch.iinfo(torch.int64).max
                self.body.writeline(
                    f"{accumulator_index} = tl.full({self.dense_size_str()}, {long_max}, tl.int64)"
                )
                root_op = {"argmax": "max", "argmin": "min"}[reduction_type]

                self.compute.splice(
                    f"""\
                {accumulator}_next, {accumulator_index}_next = triton_helpers.{root_op}imum_with_index(
                    {accumulator}, {accumulator_index}, {value}, {reduction_range_prefix}index
                )
                {accumulator} = tl.where({cond}, {accumulator}_next, {accumulator})
                {accumulator_index} = tl.where({cond}, {accumulator_index}_next, {accumulator_index})
                """
                )
                final_argreduce(self.suffix, result_var, accumulator, accumulator_index)
            elif is_welford_reduction(reduction_type):
                accumulator = f"{result_var}_mean"
                accumulator_m2 = f"{result_var}_m2"
                accumulator_weight = f"{result_var}_weight"
                self.body.writeline(
                    f"{accumulator} = tl.zeros({self.dense_size_str()}, {acc_type})"
                )
                self.body.writeline(
                    f"{accumulator_m2} = tl.zeros({self.dense_size_str()}, {acc_type})"
                )
                self.body.writeline(
                    f"{accumulator_weight} = tl.zeros({self.dense_size_str()}, {acc_type})"
                )

                if reduction_type == "welford_combine":
                    mean, m2, weight = value
                    self.compute.splice(
                        f"""\
                    {accumulator}_next, {accumulator_m2}_next, {accumulator_weight}_next = triton_helpers.welford_combine(
                        {accumulator}, {accumulator_m2}, {accumulator_weight},
                        {mean}, {m2}, {weight}
                    )
                    """
                    )
                else:
                    assert reduction_type == "welford_reduce"
                    self.compute.splice(
                        f"""\
                    {accumulator}_next, {accumulator_m2}_next, {accumulator_weight}_next = triton_helpers.welford_reduce(
                        {value}, {accumulator}, {accumulator_m2}, {accumulator_weight},
                    )
                    """
                    )

                self.compute.splice(
                    f"""\
                {accumulator} = tl.where({cond}, {accumulator}_next, {accumulator})
                {accumulator_m2} = tl.where({cond}, {accumulator_m2}_next, {accumulator_m2})
                {accumulator_weight} = tl.where({cond}, {accumulator_weight}_next, {accumulator_weight})
                """
                )

                result_mean = result_var
                result_m2 = self.cse.newvar()
                result_weight = self.cse.newvar()
                self.suffix.splice(
                    f"""\
                {result_mean}_tmp, {result_m2}_tmp, {result_weight}_tmp = triton_helpers.welford(
                    {accumulator}, {accumulator_m2}, {accumulator_weight}, {dim}
                )
                {result_mean} = {self.reduction_resize(f'{result_mean}_tmp')}
                {result_m2} = {self.reduction_resize(f'{result_m2}_tmp')}
                {result_weight} = {self.reduction_resize(f'{result_weight}_tmp')}
                """
                )
                result_var = result_mean, result_m2, result_weight
            else:
                combine_fn = ir.get_reduction_combine_fn(reduction_type, src_dtype)
                updated = combine_fn(accumulator, value)
                self.compute.writeline(
                    f"{accumulator} = tl.where({cond}, {updated}, {accumulator})"
                )

                if src_dtype == torch.bool:
                    # This is only really used for aten.any. It changes the
                    # final reduction of a non-persistent reduction from
                    #     tmp5 = triton_helpers.max(_tmp5, 1)[:, None]
                    # to
                    #     tmp5 = triton_helpers.max(_tmp5.to(tl.int8), 1)[:, None].to(tl.int1)
                    # which is needed because tl.reduce doesn't support tl.int1
                    accumulator = f"{accumulator}.to(tl.int8)"
                    result_type = triton_compute_type(dtype)
                    self.suffix.writeline(
                        f"{result_var} = {final_reduction(accumulator)}.to({result_type})"
                    )
                else:
                    self.suffix.writeline(
                        f"{result_var} = {final_reduction(accumulator)}"
                    )

        self.cse.reduction_cache[cache_key] = result_var

        if isinstance(result_var, tuple):
            self.outside_loop_vars |= set(result_var)
        else:
            self.outside_loop_vars.add(result_var)

        return result_var

    def store_reduction(self, name, index, value):
        assert self.inside_reduction
        self.inside_reduction = False
        index, mask_vars, mask, _ = self.indexing(index)
        assert "rmask" not in index
        self.inside_reduction = True

        var = self.args.output(name)
        self.suffix.writeline(
            DeferredLine(name, f"tl.store({var} + ({index}), {value}, {mask})")
        )

    def codegen_body(self):
        """
        Concat output code from index_code, loads, compute, stores,
        suffix into self.body.

        For pointwise kernels, this is called just once at the end.

        For reduction kernels, this generates a loop over the reduction
        axis.
        """
        if not (
            self.indexing_code
            or self.loads
            or self.stores
            or self.compute
            or self.suffix
        ):
            return

        if self.inside_reduction and not self.persistent_reduction:
            self.body.writeline("for roffset in range(0, rnumel, RBLOCK):")
            with self.body.indent():
                # last range tree is always reduction
                self.range_trees[-1].codegen_header(self.body)
                self.body.splice(self.indexing_code)
                self.body.splice(self.loads)
                self.body.splice(self.compute)
                self.body.splice(self.stores)

            # invalidate any caches that came from inside the reduction loop
            self.cse.invalidate(self.outside_loop_vars)
            self.range_trees[-1].cache_clear()
        else:
            self.body.splice(self.indexing_code)
            self.body.splice(self.loads)
            self.body.splice(self.compute)
            self.body.splice(self.stores)
        self.body.splice(self.suffix)
        self.indexing_code.clear()
        self.loads.clear()
        self.compute.clear()
        self.stores.clear()
        self.suffix.clear()

    def codegen_kernel_benchmark(self):
        result = IndentedBuffer()
        argdefs, call_args, signature = self.args.python_argdefs()

        result.writelines(["", "", "def get_args():"])
        with result.indent():
            name_cnt = itertools.count()
            var_names = []
            for arg_name, arg_sig in zip(call_args, signature):
                var_name = f"arg_{next(name_cnt)}"
                buf = V.graph.get_buffer(arg_name)
                if buf:
                    result.writeline(
                        f"{var_name} = rand_strided({V.graph.sizevars.size_hints(buf.get_size())}, {V.graph.sizevars.size_hints(buf.get_stride())}, device='{buf.get_device()}', dtype={buf.get_dtype()})"  # noqa: B950 line too long
                    )
                elif arg_name in V.graph.constants:
                    # note that random seed is put in V.graph.constants
                    const_tensor = V.graph.constants[arg_name]
                    result.writeline(
                        f"{var_name} = rand_strided({V.graph.sizevars.size_hints(const_tensor.size())}, {V.graph.sizevars.size_hints(const_tensor.stride())}, device='{const_tensor.device}', dtype={const_tensor.dtype})"  # noqa: B950 line too long
                    )
                elif isinstance(arg_sig, SizeArg):
                    symval_hint = V.graph.sizevars.size_hint(arg_sig.expr)

                    # Force the seed_offset to be 0 so calls to the same kernel
                    # using different seed offset will have the same benchmark harness.
                    # We can dedup kernel definitions in this case.
                    if "seed_offset" in arg_sig.name:
                        symval_hint = 0
                    result.writeline(f"{var_name} = {symval_hint}")
                else:
                    raise KeyError(
                        f"Don't find the buffer or const tensor for {arg_name}"
                    )
                var_names.append(var_name)
            result.writeline(f"return {', '.join(var_names)},")

        result.writelines(["\n", "\n", "def call(args):"])
        grid = []
        extra_args = []
        extra_args_str = None
        index = V.graph.scheduler.current_device.index
        with result.indent():
            result.writeline(f"with torch.cuda._DeviceGuard({index}):")
            with result.indent():
                result.writeline(
                    f"torch.cuda.set_device({index})"
                )  # no-op to ensure context
                for tree in self.range_trees:
                    expr = pexpr(V.graph.sizevars.size_hint(tree.numel))
                    if tree.prefix != "r" or self.inside_reduction:
                        extra_args.append(expr)
                    if tree.prefix != "r":
                        grid.append(expr)

                stream_name = f"stream{index}"
                result.writeline(f"{stream_name} = get_cuda_stream({index})")
                extra_args_str = ", ".join(map(str, extra_args)) + ", "
                result.writeline(
                    f"{str(Placeholder.KERNEL_NAME)}.run(*args, {extra_args_str}grid=grid({', '.join(grid)}), stream={stream_name})"
                )

        # benchmark all configs
        result.writelines(["\n", "\n", "def benchmark_all_configs(args):"])
        with result.indent():
            result.writeline(f"with torch.cuda._DeviceGuard({index}):")
            with result.indent():
                result.writeline(
                    f"torch.cuda.set_device({index})"
                )  # no-op to ensure context
                result.writeline(
                    f"return {str(Placeholder.KERNEL_NAME)}.benchmark_all_configs(*args, {extra_args_str}grid=grid({', '.join(grid)}))"  # noqa: B950 line too long
                )

        ninplace_args = len(unique(self.args.inplace_buffers.values()))
        result.writelines(["\n", "\n", "if __name__ == '__main__':"])
        with result.indent():
            result.writeline("from torch._inductor.utils import get_num_bytes")
            result.writeline("from triton.testing import do_bench")
            result.writeline("")

            result.writeline("args = get_args()")
            result.writeline(
                "ms = do_bench(lambda: call(args), rep=40, fast_flush=True)"
            )
            result.writeline(
                f"num_gb = get_num_bytes(*args, num_in_out_args={ninplace_args}) / 1e9"
            )
            result.writeline("gb_per_s = num_gb / (ms / 1e3)")
            result.writeline(
                'print(f"{ms:.3f}ms    {num_gb:.3f}GB    {gb_per_s:.2f}GB/s")'
            )

        return result

    def codegen_kernel(self, name=None):
        from triton import next_power_of_2

        code = IndentedBuffer()

        size_hints = []
        for numel in self.numels:
            numel_hint = V.graph.sizevars.symbolic_hint(numel)
            if not isinstance(numel_hint, (int, sympy.Integer)):
                # This default heuristic hint was picked carefully: it is
                # large, to ensure that we don't shrink the block size (since
                # if you don't have many elements, it'd be wasteful to pick a
                # large block size).  Since we don't know how many elements we
                # might have, we should be OK with some inefficiency to make
                # sure we handle the large case well.  8192 is the largest
                # block size we support, so we pick that.
                #
                # If we have a better hint for unbacked SymInts (e.g., because
                # a user told us, or we are tracking upper bounds) we could
                # use that here.
                size_hint = 8192
            else:
                size_hint = next_power_of_2(int(numel_hint))
            size_hints.append(size_hint)
        if self.persistent_reduction:
            assert self.inside_reduction
            heuristics = "persistent_reduction"
        elif self.inside_reduction:
            heuristics = "reduction"
        else:
            size_hints.pop()
            heuristics = "pointwise"

        if name is None:
            code.splice(
                f"""
                    import triton
                    import triton.language as tl
                    from torch._inductor.ir import ReductionHint
                    from torch._inductor.ir import TileHint
                    from torch._inductor.triton_heuristics import AutotuneHint, {heuristics}
                    from torch._inductor.utils import instance_descriptor
                    from torch._inductor import triton_helpers
                """
            )
            if config.benchmark_kernel:
                code.splice(
                    """
                        from torch._dynamo.testing import rand_strided
                        from torch._C import _cuda_getCurrentRawStream as get_cuda_stream
                        import torch
                        from torch._inductor.triton_heuristics import grid
                    """
                )

        argdefs, _, signature = self.args.python_argdefs()
        # maps actual expression to SizeArg if its in sizevars replacements
        for i, arg in enumerate(signature):
            if (
                isinstance(arg, SizeArg)
                and arg.expr in V.graph.sizevars.inv_precomputed_replacements
            ):
                signature[i] = SizeArg(
                    arg.name, V.graph.sizevars.inv_precomputed_replacements[arg.expr]
                )

        mutated_args = set()
        for mutation in self.mutations:
            if mutation in self.args.input_buffers:
                mutated_args.add(self.args.input_buffers[mutation])
            if (
                mutation in self.args.inplace_buffers
                and mutation not in V.graph.removed_buffers
                and mutation not in self.removed_buffers
            ):
                mutated_args.add(self.args.inplace_buffers[mutation].inner_name)
            if mutation in self.args.output_buffers:
                mutated_args.add(self.args.output_buffers[mutation])
        mutated_args = sorted(mutated_args)

        triton_meta = {
            "signature": signature_to_meta(signature, size_dtype=self.index_dtype),
            "device": V.graph.scheduler.current_device.index,
            "device_type": V.graph.scheduler.current_device.type,
            "constants": {},
            "mutated_arg_names": mutated_args,
            "autotune_hints": set(self.autotune_hints),
            "kernel_name": str(Placeholder.DESCRIPTIVE_NAME),
        }

        for tree in self.range_trees:
            if tree.prefix != "r" or self.inside_reduction:
                sizearg = SizeArg(f"{tree.prefix}numel", tree.numel)
                signature.append(sizearg)
                triton_meta["signature"][len(argdefs)] = signature_of(
                    sizearg, size_dtype=self.index_dtype
                )
                argdefs.append(f"{tree.prefix}numel")
                # constexpr version causes issues, see
                # https://github.com/pytorch/torchdynamo/pull/1362
                # triton_meta["constants"][len(argdefs)] = V.graph.sizevars.size_hint(
                #     tree.numel
                # )
                # argdefs.append(f"{tree.prefix}numel: tl.constexpr")
        triton_meta["configs"] = [config_of(signature)]

        for tree in self.range_trees:
            if tree.prefix == "r" and (
                not self.inside_reduction or self.persistent_reduction
            ):
                continue
            if tree.prefix == "x" and self.no_x_dim:
                continue
            argdefs.append(f"{tree.prefix.upper()}BLOCK : tl.constexpr")

        if self.inside_reduction:
            reduction_hint = self.reduction_hint
            heuristics_line = f"""
                @{heuristics}(
                    size_hints={size_hints!r},
                    reduction_hint={reduction_hint},
                    filename=__file__,
                    meta={triton_meta!r}
                )
                @triton.jit
            """
        else:
            tile_hint = ""
            if len(size_hints) == 2:
                if len(signature) == 4:  # input, output and 2 args
                    tile_hint = "tile_hint=TileHint.SQUARE,"
                else:
                    tile_hint = "tile_hint=TileHint.DEFAULT,"
            heuristics_line = f"""
                @{heuristics}(
                    size_hints={size_hints!r}, {tile_hint}
                    filename=__file__,
                    meta={triton_meta!r},
                    min_elem_per_thread={self.min_elem_per_thread}
                )
                @triton.jit
            """
        code.splice(heuristics_line)
        code.writeline(
            f"def {name or str(Placeholder.KERNEL_NAME)}({', '.join(argdefs)}):"
        )
        self.codegen_body()
        with code.indent():
            self.codegen_static_numels(code)
            for old, new in self.args.aliases():
                code.writeline(f"{old} = {new}")
            code.splice(self.body)

        if config.benchmark_kernel:
            code.splice(self.codegen_kernel_benchmark())

        return code.getvalue()

    def codegen_static_numels(self, code):
        """
        We get a small speedup from hard coding numels if they are static.

        This code stomps on the passed-in values by writing an constant to the top of the kernel.

        In a kernel like:
        def KERNEL_NAME(in_ptr0, in_ptr1, out_ptr2, xnumel, rnumel, XBLOCK : tl.constexpr, RBLOCK : tl.constexpr):

        We would add
        xnumel = 4096
        rnumel = 768

        After the signature, before the kernel code, if we decided to make these static. As its hardcoded, it becomes
        a better signal to triton on how to unroll and do some static indexing. So, it's not so much that downstream
        knows that its a static numel, as that you just plop a constant into the kernel.
        """
        for tree in self.range_trees:
            if tree.prefix != "r" or self.inside_reduction:
                simplified_tree_numel = V.graph.sizevars.simplify(tree.numel)
                if isinstance(simplified_tree_numel, (sympy.Integer, int)):
                    code.writeline(f"{tree.prefix}numel = {int(simplified_tree_numel)}")

            if tree.prefix == "r" and self.persistent_reduction:
                simplified_tree_numel = V.graph.sizevars.simplify(tree.numel)
                if isinstance(simplified_tree_numel, (sympy.Integer, int)):
                    val = int(simplified_tree_numel)
                else:
                    continue
                val = next_power_of_2(val)
                code.writeline(f"RBLOCK: tl.constexpr = {val}")

            if tree.prefix == "x" and self.no_x_dim:
                code.writeline("XBLOCK: tl.constexpr = 1")

    def triton_tensor_ndim(self):
        no_x_dim = int(bool(self.no_x_dim))
        no_r_dim = self.numels[-1] == 1
        return len(self.range_trees) - no_x_dim - no_r_dim

    def indexing_size_str(self, i=None, x=None):
        # no_x_dim is sympy.logic.boolalg.BooleanTrue
        no_x_dim = int(bool(self.no_x_dim))
        sizes = ["None"] * self.triton_tensor_ndim()
        if i is not None:
            idx = i - no_x_dim
            sizes[idx] = ":"
        return f"[{', '.join(sizes)}]"

    def dense_size_str(self):
        sizes = []
        for tree in self.range_trees:
            if self.no_x_dim and tree.prefix == "x":
                continue
            if tree.prefix != "r" or self.inside_reduction:
                sizes.append(f"{tree.prefix.upper()}BLOCK")
            elif tree.prefix == "r" and tree.numel != 1:
                sizes.append("1")

        if sizes[0:3] == ["ZBLOCK", "YBLOCK", "XBLOCK"]:
            sizes[0:3] = reversed(sizes[0:3])

        if sizes[0:2] == ["YBLOCK", "XBLOCK"]:
            sizes[0:2] = reversed(sizes[0:2])

        return f"[{', '.join(sizes)}]"

    def call_kernel(self, name: str, node: Optional[IRNode] = None):
        wrapper = V.graph.wrapper_code
        _, call_args, _ = self.args.python_argdefs()
        # dynamo wraps unspec variable as 0d CPU tensor, need convert to scalar
        for i in range(len(call_args)):
            if V.graph.is_unspec_arg(call_args[i]):
                call_args[i] = call_args[i] + ".item()"
        grid = []
        # TODO(jansel): if there are constants, we shouldn't bother passing them as args
        for tree in self.range_trees:
            if isinstance(tree.numel, (sympy.Integer, sympy.Symbol)):
                expr = tree.numel
            else:
                expr = wrapper.generate_numel_expr(name, tree)

            if tree.prefix != "r" or self.inside_reduction:
                call_args.append(expr)
            if tree.prefix != "r":
                grid.append(expr)

        grid = wrapper.generate_default_grid(name, grid)
        wrapper.generate_kernel_call(
            name,
            call_args,
            grid,
            V.graph.scheduler.current_device.index,
            cuda=True,
            triton=True,
        )

    def codegen_nan_check(self):
        if not config.nan_asserts:
            return

        wrapper = V.graph.wrapper_code
        _, call_args, _ = self.args.python_argdefs()
        for arg in call_args:
            line = f"assert not {arg}.isnan().any().item()"
            wrapper.writeline(line)
            line = f"assert not {arg}.isinf().any().item()"
            wrapper.writeline(line)

    def warn_mix_layout(self, kernel_name):
        """
        Print message if the kernel have mixed layout inputs.
        Only care about 4D tensor for now.
        """
        if (
            len(self.args.input_buffers) == 1
            and len(self.args.output_buffers) == 1
            and len(self.args.inplace_buffers) == 0
        ):
            # even if input buffer and output buffer have different layout,
            # this can be a layout conversion kernel. No need to warn for
            # the mix layouts.
            return

        argdefs, call_args, signature = self.args.python_argdefs()
        uniform_stride_order = None
        for arg_name in call_args:
            buf = V.graph.get_buffer(arg_name)
            if buf and len(buf.layout.size) == 4:
                # ignore the tensor if only 1 dimension is non-zero
                if len([x for x in buf.layout.size if x == 1]) == 3:
                    continue
                stride_order = ir.get_stride_order(buf.layout.stride)
                if uniform_stride_order is None:
                    uniform_stride_order = stride_order
                elif uniform_stride_order != stride_order:
                    msg = yellow_text(
                        f"Expected stride order {uniform_stride_order}, but found stride order"
                        + f" {stride_order} for kernel {kernel_name}"
                    )
                    log.warning(msg)

                    stride_order_list = [
                        ir.get_stride_order(V.graph.get_buffer(name).layout.stride)
                        if V.graph.get_buffer(name)
                        else None
                        for name in call_args
                    ]
                    size_list = [
                        V.graph.get_buffer(name).layout.size
                        if V.graph.get_buffer(name)
                        else None
                        for name in call_args
                    ]
                    source_list = [
                        "GraphInput"
                        if name in V.graph.graph_inputs
                        else "IntermediateBuffer"
                        if name in V.graph.name_to_buffer
                        else None
                        for name in call_args
                    ]

                    msg = yellow_text(
                        f"  param names {argdefs}\n  buf names {call_args}\n  strides {stride_order_list}"
                        + f"\n  sizes {size_list}\n  sources {source_list}\n"
                    )
                    log.warning(msg)
                    return
        msg = green_text(
            f"All the inputs for the triton kernel {kernel_name} have uniform layout"
        )
        log.warning(msg)

    def create_cse_var(self, *args, **kwargs):
        return TritonCSEVariable(*args, **kwargs)


class TritonScheduling(BaseScheduling):
    def __init__(self, scheduler):
        self.scheduler = scheduler

    def group_fn(self, sizes):
        return tuple(V.graph.sizevars.simplify(sympy_product(s)) for s in sizes)

    def can_fuse(self, node1, node2):
        """
        Hook called by Scheduler to determine if the Triton backend
        can fuse node1 and node2.  These nodes might already be
        FusedSchedulerNodes.
        """
        if isinstance(node1, scheduler.ForeachKernelSchedulerNode) or isinstance(
            node2, scheduler.ForeachKernelSchedulerNode
        ):
            return scheduler.ForeachKernelSchedulerNode.can_fuse(node1, node2)

        _, (numel1, rnumel1) = node1.group
        _, (numel2, rnumel2) = node2.group

        if node1.is_reduction() and node2.is_reduction():
            reduction_can_fuse = numel1 == numel2 and rnumel1 == rnumel2
            if not reduction_can_fuse:
                fusion_log.debug(
                    "cannot fuse (triton:1): numel/rnumel mismatch (reduce) (%d, %d), (%d, %d)",
                    numel1,
                    numel2,
                    rnumel1,
                    rnumel2,
                )
            return reduction_can_fuse

        if not node1.is_reduction() and not node2.is_reduction():
            if not (numel1 == numel2 and rnumel1 == rnumel2):
                fusion_log.debug(
                    "cannot fuse (triton:2): numel/rnumel mismatch (non-reduce) (%d, %d), (%d, %d)",
                    numel1,
                    numel2,
                    rnumel1,
                    rnumel2,
                )
                return False

            if node1.is_template():
                # Only allow fusion for TritonTemplates for now.
                # Fusion for CUDATemplates are not supported.
                is_triton_template = isinstance(node1.node, TritonTemplateBuffer)
                if not is_triton_template:
                    fusion_log.debug(
                        "cannot fuse (triton:3): is not TritonTemplateBuffer %s",
                        node1,
                    )
                return is_triton_template

            # check for a bad combined tiling
            tiling1 = self.select_tiling(node1.get_nodes(), numel1, rnumel1)
            tiling2 = self.select_tiling(node2.get_nodes(), numel1, rnumel1)
            tiling3 = self.select_tiling(
                node1.get_nodes() + node2.get_nodes(), numel1, rnumel1
            )
            if config.triton.tiling_prevents_pointwise_fusion:
                cond = True
                if len(tiling1) > 2:
                    if len(tiling2) > 2:
                        cond = tiling1 == tiling2 == tiling3
                    else:
                        cond = tiling1 == tiling3
                elif len(tiling2) > 2:
                    cond = tiling2 == tiling3
                if not cond:
                    fusion_log.debug(
                        "cannot fuse (triton:4): tiling mismatch (%s, %s, %s)",
                        tiling1,
                        tiling2,
                        tiling3,
                    )
                    return cond

            return True

        if not node1.is_reduction() and node2.is_reduction():
            assert rnumel1 == 1 and rnumel2 != 1
            if numel1 == numel2 * rnumel2:
                if not all(
                    TritonKernel.is_compatible((numel2, rnumel2), n.get_ranges())
                    for n in node1.get_nodes()
                ):
                    fusion_log.debug(
                        "cannot fuse (triton:5): nodes numel/rnumel incompatibility"
                    )
                    return False
                if (
                    config.triton.tiling_prevents_reduction_fusion
                    and not node1.is_template()
                ):
                    is_reduction_tiling_valid = self.select_tiling(
                        node1.get_nodes(), numel1
                    ) in (
                        (numel1, 1),
                        (numel2, rnumel2, 1),
                    )
                    if not is_reduction_tiling_valid:
                        fusion_log.debug(
                            "cannot fuse (triton:6): invalid tiling for reduction"
                        )
                    return is_reduction_tiling_valid
                return True

            return numel1 == numel2

        assert node1.is_reduction() and not node2.is_reduction()
        # swap args to hit the case above
        return self.can_fuse_horizontal(node2, node1)

    can_fuse_vertical = can_fuse
    can_fuse_horizontal = can_fuse

    def generate_node_schedule(self, nodes, numel, rnumel):
        node_schedule: List[Any] = []
        current_loop_writes: Set[str] = set()
        is_current_reductions = set()
        done = set()

        def fits_in_main_body(n):
            _, (node_numel, node_rnumel) = n.group
            return (node_numel == numel and node_rnumel == rnumel) or (
                node_numel == numel * rnumel and node_rnumel == 1
            )

        def fits_outside_reduction(n):
            _, (node_numel, node_rnumel) = n.group
            return node_numel == numel and node_rnumel == 1 and rnumel != 1

        @contextlib.contextmanager
        def end_current_reduction_loop():
            if current_loop_writes:
                # flush out any other runnable nodes to reduce number of loops
                for other_node in nodes[index + 1 :]:
                    if (
                        node not in done
                        and fits_in_main_body(other_node)
                        and not (current_loop_writes & other_node.ancestors)
                    ):
                        done.add(node)
                        current_loop_writes.add(node.get_name())
                        is_current_reductions.add(node.is_reduction())
                        node_schedule.append(node)

            if node_schedule and node_schedule[-1] is EnableReduction:
                node_schedule.pop()
            else:
                node_schedule.append(DisableReduction)
            yield
            node_schedule.append(EnableReduction)
            current_loop_writes.clear()
            is_current_reductions.clear()

        for index, node in enumerate(nodes):
            if node in done:
                continue
            done.add(node)

            def requires_closing_previous_reduction(node, node_schedule):
                if rnumel == 1:
                    return False
                if not current_loop_writes & node.ancestors:
                    return False
                assert node_schedule and not isinstance(
                    node_schedule[-1], (EnableReduction, DisableReduction)
                )
                return True in is_current_reductions

            if fits_in_main_body(node):
                if requires_closing_previous_reduction(node, node_schedule):
                    with end_current_reduction_loop():
                        pass  # need to start a new reduction loop
                current_loop_writes.add(node.get_name())
                is_current_reductions.add(node.is_reduction())
                node_schedule.append(node)
            elif fits_outside_reduction(node):
                with end_current_reduction_loop():
                    node_schedule.append(node)
            else:
                raise NotImplementedError(
                    f"unexpected group: ({numel}, {rnumel}) != {node.group[1]}"
                )

        return node_schedule

    def codegen_nodes(self, nodes):
        """
        Given a set of pre-fused nodes, generate a Triton kernel.
        """
        _, (numel, rnumel) = max(nodes, key=lambda x: int(x.is_reduction())).group

        node_schedule = self.generate_node_schedule(nodes, numel, rnumel)

        schedule_log.debug("Schedule:\n %s", node_schedule)

        return self.codegen_node_schedule(node_schedule, numel, rnumel)

    @staticmethod
    def reduction_hint(node):
        assert node.is_reduction()
        if all(
            dep.is_contiguous()
            for dep in itertools.chain(node.read_writes.reads, node.read_writes.writes)
        ):
            return ReductionHint.INNER
        else:
            return node.node.data.reduction_hint

    @staticmethod
    def can_use_32bit_indexing(numel: sympy.Expr, buffers: Iterable[ir.Buffer]) -> bool:
        int_max = torch.iinfo(torch.int32).max
        size_hint = V.graph.sizevars.size_hint
        has_hint = V.graph.sizevars.shape_env.has_hint

        def within_32bit(e):
            # Allow for unhinted e as long as we can still statically prove
            # (e.g., via ValueRanges) that it is still in bounds
            if V.graph.sizevars.is_expr_static_and_true(e <= int_max):
                return True
            # Otherwise, the hint MUST exist and be in range
            return has_hint(e) and size_hint(e) <= int_max

        if not within_32bit(numel):
            return False

        # Any use of a MultiOutputLayout will create a buffer with a
        # Layout whose sizes are accounted for
        buf_sizes = [
            buf.get_layout().storage_size()
            for buf in buffers
            if not isinstance(buf.get_layout(), ir.MultiOutputLayout)
        ]

        if not all(within_32bit(size) for size in buf_sizes):
            return False

        # Only install guards for 32-bit indexing as there is no correctness
        # issue with using 64-bit for everything
        V.graph.sizevars.guard_leq(numel, int_max)
        for size in buf_sizes:
            V.graph.sizevars.guard_leq(size, int_max)
        return True

    @staticmethod
    def select_index_dtype(node_schedule, numel, reduction_numel):
        # Gather all used buffer names
        buffer_names = set()
        for node in node_schedule:
            if not isinstance(node, scheduler.BaseSchedulerNode):
                continue

            buffer_names.update(node.get_names())
            buffer_names.update(node.used_buffer_names())

        # Get buffers objects
        def _get_buffer(name: str) -> ir.Buffer:
            if name in V.graph.name_to_buffer:
                return V.graph.name_to_buffer[name]
            elif name in V.graph.graph_inputs:
                return V.graph.graph_inputs[name]
            elif name in V.graph.constants:
                data = V.graph.constants[name]
                return ir.ConstantBuffer(
                    name,
                    ir.FixedLayout(
                        data.device, data.dtype, *V.graph.static_sizes_strides(data)
                    ),
                )
            raise RuntimeError(f"Failed to find buffer matching name {name}")

        buffers = [_get_buffer(name) for name in buffer_names]

        # In theory we can separately check xnumel and rnumel are <= int_max
        # but some indexers do use the full linear index so we need to be
        # conservative here.
        total_numel = numel * reduction_numel

        if TritonScheduling.can_use_32bit_indexing(total_numel, buffers):
            return "tl.int32"
        return "tl.int64"

    def get_kernel_args(self, node_schedule, numel, reduction_numel):
        reductions = list(
            filter(
                lambda n: n not in (EnableReduction, DisableReduction)
                and n.is_reduction(),
                node_schedule,
            )
        )
        if len(reductions) > 0:
            hints = [self.reduction_hint(n) for n in reductions]
            if hints.count(hints[0]) == len(hints):
                reduction_hint_val = hints[0]
            else:
                reduction_hint_val = ReductionHint.DEFAULT
        else:
            reduction_hint_val = ReductionHint.DEFAULT

        mutations = set()
        for node in node_schedule:
            if hasattr(node, "get_mutations"):
                mutations.update(node.get_mutations())

        index_dtype = self.select_index_dtype(node_schedule, numel, reduction_numel)

        return reduction_hint_val, mutations, index_dtype

    def codegen_comment(self, node_schedule):
        wrapper = V.graph.wrapper_code
        origins, detailed_origins = get_kernel_metadata(node_schedule, wrapper)
        if origins:
            wrapper.writeline(origins)

        if config.debug_fusion:
            from torch._inductor.scheduler import (
                BaseSchedulerNode,
                ForeachKernelSchedulerNode,
            )

            if not any(
                isinstance(n, ForeachKernelSchedulerNode) for n in node_schedule
            ):
                # We probably should look what are the nodes inside a foreach
                # schedule node
                node_names = [
                    n.get_name()
                    for n in node_schedule
                    if isinstance(n, BaseSchedulerNode)
                ]
                wrapper.writeline(
                    f"{wrapper.comment} Fused node name list: {', '.join(node_names)}"
                )

    def codegen_node_schedule(self, node_schedule, numel, reduction_numel):
        tiled_groups = self.select_tiling(node_schedule, numel, reduction_numel)
        reduction_hint_val, mutations, index_dtype = self.get_kernel_args(
            node_schedule, numel, reduction_numel
        )

        kernel = TritonKernel(
            *tiled_groups,
            reduction_hint=reduction_hint_val,
            mutations=mutations,
            index_dtype=index_dtype,
        )

        self.codegen_node_schedule_with_kernel(node_schedule, kernel)

        with V.set_kernel_handler(kernel):  # type: ignore[call-arg]
            src_code = kernel.codegen_kernel()

            for node in node_schedule:
                if node not in (EnableReduction, DisableReduction):
                    node.mark_run()

        kernel_name = self.define_kernel(src_code, node_schedule)
        log.debug("Generating kernel code with kernel_name: %s", kernel_name)
        self.codegen_comment(node_schedule)
        kernel.call_kernel(kernel_name)
        kernel.codegen_nan_check()
        V.graph.removed_buffers |= kernel.removed_buffers
        V.graph.inplaced_to_remove |= kernel.inplaced_to_remove

        if config.warn_mix_layout:
            kernel.warn_mix_layout(kernel_name)

        if (
            V.graph.wrapper_code.supports_intermediate_hooks
            and config.generate_intermediate_hooks
        ):
            # Not every node in the schedule will actually be live on output;
            # we can't check dead buffers.
            live_outs = kernel.args.live_output_buffers()
            for node in node_schedule:
                if not isinstance(node, scheduler.BaseSchedulerNode):
                    continue
                name = node.get_name()
                if name not in live_outs:
                    continue
                origin_node = node.node.get_origin_node()
                if origin_node is not None:
                    counters["inductor"]["intermediate_hooks"] += 1
                    V.graph.wrapper_code.writeline(
                        f"run_intermediate_hooks({origin_node.name!r}, {name})"
                    )

        self.scheduler.free_buffers()

    def codegen_node_schedule_with_kernel(self, node_schedule, kernel):
        def current_reduction_nodes(nodes):
            return itertools.takewhile(lambda n: n is not DisableReduction, nodes)

        with kernel:
            stack = contextlib.ExitStack()
            kernel.set_last_usage(current_reduction_nodes(node_schedule))

            for node in node_schedule:
                if node not in (EnableReduction, DisableReduction):
                    node.decide_inplace_update()
            for i, node in enumerate(node_schedule):
                if node is DisableReduction:
                    stack.enter_context(kernel.disable_reduction())
                elif node is EnableReduction:
                    stack.close()
                    kernel.set_last_usage(current_reduction_nodes(node_schedule[i:]))
                else:
                    # TODO - use split ranges ?
                    indexing_dtype_strength_reduction(node._body)
                    index_vars = kernel.split_and_set_ranges(node.get_ranges())
                    node.codegen(index_vars)

    def define_kernel(self, src_code, node_schedule):
        wrapper = V.graph.wrapper_code
        if src_code in wrapper.src_to_kernel:
            kernel_name = wrapper.src_to_kernel[src_code]
        else:
            fused_name = (
                get_fused_kernel_name(node_schedule, config.triton.descriptive_names)
                if config.triton.descriptive_names
                else ""
            )
            kernel_category = get_kernel_category_by_source_code(src_code)[:3]
            kernel_name = "_".join(
                ["triton", kernel_category, fused_name, wrapper.next_kernel_suffix()]
            )
            # use the original src_code as the key
            wrapper.src_to_kernel[src_code] = kernel_name
            subs_name = kernel_name if config.triton.unique_kernel_names else "triton_"

            # DESCRIPTIVE_NAME is used for profiling purposes; it shows the full kernel name
            # even when unique_kernel_names is turned off. Meanwhile, KERNEL_NAME is sometimes set
            # to "triton_" to maximize caching opportunities (when unique_kernel_names = False).
            src_code = src_code.replace(str(Placeholder.DESCRIPTIVE_NAME), kernel_name)
            src_code = src_code.replace(str(Placeholder.KERNEL_NAME), subs_name)

            # TODO(voz): Ostensibly, we should not need this. But there are cases where C++ codegen does
            # not use BracesBuffer, so we have no good indicator of a C++ buffer atm.
            src_code = src_code.replace("#pragma CMT", "#")

            basename, _, kernel_path = get_path(code_hash(src_code), "py")

            compile_wrapper = IndentedBuffer()
            compile_wrapper.writeline(f"async_compile.triton({subs_name!r}, '''")
            compile_wrapper.splice(src_code, strip=True)
            compile_wrapper.writeline("''')")

            metadata_comment = f"# kernel path: {kernel_path}"
            origins, detailed_origins = get_kernel_metadata(node_schedule, wrapper)
            metadata_comment += "\n" + origins + "\n" + detailed_origins
            wrapper.define_kernel(
                kernel_name, compile_wrapper.getvalue(), metadata_comment
            )
        return kernel_name

    def codegen_template(self, template_node, epilogue_nodes):
        """
        Codegen a triton template
        """
        _, (numel, rnumel) = template_node.group
        assert rnumel == 1
        kernel, render = template_node.node.make_kernel_render(template_node.node)
        with kernel:
            for node in [template_node, *epilogue_nodes]:
                node.mark_run()
            partial_code = render()
            for node in epilogue_nodes:
                node.codegen(kernel.split_and_set_ranges(node.get_ranges()))

        # finalize must be called after adding epilogue above
        with V.set_kernel_handler(kernel):  # type: ignore[call-arg]
            # TODO: Maybe unify CUDATemplateKernel to also use PartialRender for flexible epilogue fusion.
            src_code = (
                partial_code
                if isinstance(partial_code, str)
                else partial_code.finalize()
            )
            node_schedule = [template_node, *epilogue_nodes]
            kernel_name = self.define_kernel(src_code, node_schedule)
        self.codegen_comment(node_schedule)
        kernel.call_kernel(kernel_name, template_node.node)
        V.graph.removed_buffers |= kernel.removed_buffers
        V.graph.inplaced_to_remove |= kernel.inplaced_to_remove
        self.scheduler.free_buffers()

    def codegen_sync(self):
        V.graph.wrapper_code.writeline("torch.cuda.synchronize()")

    def codegen_foreach(self, foreach_node):
        from .triton_foreach import ForeachKernel

        for partitions_with_metadata in ForeachKernel.horizontal_partition(
            foreach_node.get_subkernel_nodes(), self
        ):
            kernel = ForeachKernel()
            for nodes, tiled_groups, numel, rnumel in partitions_with_metadata:
                node_schedule = self.generate_node_schedule(nodes, numel, rnumel)
                (
                    reduction_hint_val,
                    mutations,
                    index_dtype,
                ) = self.get_kernel_args(node_schedule, numel, rnumel)

                subkernel = kernel.create_sub_kernel(
                    *tiled_groups,
                    reduction_hint=reduction_hint_val,
                    mutations=mutations,
                    index_dtype=index_dtype,
                )

                self.codegen_node_schedule_with_kernel(
                    node_schedule,
                    subkernel,
                )

                with V.set_kernel_handler(subkernel):  # type: ignore[call-arg]
                    for node in node_schedule:
                        if node not in (EnableReduction, DisableReduction):
                            node.mark_run()
                V.graph.removed_buffers |= subkernel.removed_buffers
                V.graph.inplaced_to_remove |= subkernel.inplaced_to_remove

            src_code = kernel.codegen_kernel()
            kernel_name = self.define_kernel(src_code, [foreach_node])
            self.codegen_comment([foreach_node])
            kernel.call_kernel(V.graph.wrapper_code, kernel_name)

        self.scheduler.free_buffers()

    @staticmethod
    @functools.lru_cache(32)
    def candidate_tilings(node):
        ranges, reduction_ranges = node.get_ranges()
        if len(ranges) <= 1:
            return ()

        rw = node.pointwise_read_writes()
        assert len(rw.range_vars) == len(ranges)

        # isinstance(dep, MemoryDep): this filters out StarDeps. StarDeps refer to reads
        # that need to access the entire tensor; they don't contribute read indexing
        # information (and practically, they don't have dep.index so they can't be used
        # for stride_hints below
        dep_sources = [rw.reads, rw.writes]
        assert all(
            isinstance(dep, (MemoryDep, StarDep))
            for dep in itertools.chain(*dep_sources)
        )
        deps = [
            dep
            for dep in itertools.chain(*dep_sources)
            if dep.name not in V.graph.removed_buffers and isinstance(dep, MemoryDep)
        ]
        write_names = {dep.name for dep in rw.writes}

        tilings: List[CandidateTiling] = []

        for dep in deps:
            strides = V.graph.sizevars.stride_hints(dep.index, rw.range_vars)
            assert len(strides) == len(ranges)
            try:
                split = strides.index(1) + 1
                if split == len(ranges):
                    continue
                if all(s == 0 for s in strides[split:]):
                    # if this is a broadcasted tensor and all dimensions after split are broadcast,
                    # this is not a real split
                    continue

            except ValueError:
                continue
            tiled_groups = (
                V.graph.sizevars.simplify(sympy_product(ranges[:split])),
                V.graph.sizevars.simplify(sympy_product(ranges[split:])),
            )
            # score by number of elements
            score = V.graph.sizevars.size_hint(
                sympy_product(
                    size for size, stride in zip(ranges, strides) if stride != 0
                )
            )
            if dep.name in write_names:
                # ngimel said contiguous writes is more important than reads
                score *= 2
            if CandidateTiling.is_good_size(tiled_groups[0]):
                score *= 2
            if CandidateTiling.is_good_size(tiled_groups[1]):
                score *= 2

            if (
                V.graph.sizevars.size_hint(
                    score - sympy_product(itertools.chain(ranges, reduction_ranges))
                )
                >= 0
            ):
                tilings.append(CandidateTiling(tiled_groups, score, dep.name))
        return tilings

    @classmethod
    def select_tiling(cls, node_schedule, numel, reduction_numel=sympy.Integer(1)):
        """
        Heuristics to decide how to tile kernels.
        Currently, we tile based on stride-1 dimensions.

        Returns:
            `(tile1, tile2, reduction_numel)` s.t. `tile1 * tile2 == numel`

        """
        if reduction_numel != 1 or config.triton.max_tiles <= 1:
            # TODO(jansel): should we tile reductions?
            # do perf hint here if stride-1 dim is not being reduced
            if perf_hint_log.level <= logging.WARNING:
                for node in EnableReduction.filter(node_schedule):
                    if len(cls.candidate_tilings(node)) > 0:
                        perf_hint_log.info("reduction over non-contiguous dims")
                        break
            return (numel, reduction_numel)

        seen_names = set()
        candidate_tiles: Counter[Any] = collections.Counter()
        for node in EnableReduction.filter(node_schedule):
            for tiling in cls.candidate_tilings(node):
                if tiling.name in seen_names:
                    continue
                seen_names.add(tiling.name)
                candidate_tiles[tiling.tiling] += tiling.score

        ranked_tilings = [tiling for tiling, score in candidate_tiles.most_common()]

        if config.triton.max_tiles >= 3:
            # Consider adding a third dimension of tiling, but only
            # when a1 is a multiple of b1; otherwise, you have a lot
            # of stragglers which is annoying to generate code for.
            #
            # NB: More than three max tiles is not enabled by default.

            # Add one 3D tiling choice
            for i in range(1, len(ranked_tilings)):
                a0, a1 = ranked_tilings[0]
                b0, b1 = ranked_tilings[i]
                if V.graph.sizevars.size_hint(a1 - b1) == 0:
                    continue
                if V.graph.sizevars.size_hint(a1 - b1) < 0:
                    # swap so a0 is bigger
                    a0, a1 = ranked_tilings[i]
                    b0, b1 = ranked_tilings[0]
                assert V.graph.sizevars.size_hint(a1 - b1) > 0
                if V.graph.sizevars.statically_known_multiple_of(a1, b1):
                    tiling = (a0, FloorDiv(a1, b1), b1)
                    ranked_tilings = [tiling] + ranked_tilings
                    break  # only 1 choice for now

        if len(ranked_tilings) > 1:
            perf_hint_log.info("possibly bad tiling: %s", ranked_tilings)

        for tiled_groups in ranked_tilings:
            new_groups = (*tiled_groups, reduction_numel)
            if all(
                TritonKernel.is_compatible(new_groups, node.get_ranges())
                for node in node_schedule
                if isinstance(node, scheduler.SchedulerNode)
            ):
                return new_groups

        return (numel, reduction_numel)

    def flush(self):
        pass

    def benchmark_fused_nodes(self, nodes):
        _, (numel, rnumel) = max(nodes, key=lambda x: int(x.is_reduction())).group
        node_schedule = self.generate_node_schedule(nodes, numel, rnumel)
        tiled_groups = self.select_tiling(node_schedule, numel, rnumel)
        reduction_hint_val, mutations, index_dtype = self.get_kernel_args(
            node_schedule, numel, rnumel
        )

        kernel = TritonKernel(
            *tiled_groups,
            reduction_hint=reduction_hint_val,
            mutations=mutations,
            index_dtype=index_dtype,
        )

        # empty last_usage. May cause more aggressive 'evict_last'. Should be fine.
        for n in nodes:
            n.last_usage = set()

        self.codegen_node_schedule_with_kernel(node_schedule, kernel)
        with config.patch("benchmark_kernel", True), V.set_kernel_handler(kernel):
            src_code = kernel.codegen_kernel()

        src_code = src_code.replace(str(Placeholder.KERNEL_NAME), "triton_")
        mod = PyCodeCache.load(src_code)

        def cache_file_path():
            return os.path.splitext(mod.__file__)[0] + ".kernel_perf"

        def load_cache():
            path = cache_file_path()
            if os.path.exists(path):
                with open(path) as fd:
                    return float(fd.read())
            return None

        def store_cache():
            path = cache_file_path()
            with open(path, "w") as fd:
                fd.write(str(ms))

        log.debug(
            "kernel src code for %s written to: %s",
            {n.get_name() for n in nodes},
            mod.__file__,
        )
        ms = load_cache()
        if ms is not None:
            return ms

        args = mod.get_args()
        call = mod.call
        wrapped_jit_function = mod.triton_
        # We have to clone the inplace updated arguments to avoid earlier calls
        # generating out of range indices for later calls.
        ms = do_bench(lambda: call(wrapped_jit_function.clone_args(*args)))
        log.debug(
            "The fused kernel for %s took %.3fms to run",
            {n.get_name() for n in nodes},
            ms,
        )
        store_cache()
        return ms


@dataclasses.dataclass
class CandidateTiling:
    tiling: Tuple[sympy.Expr, sympy.Expr]
    score: int  # higher is better
    name: Optional[str] = None

    @staticmethod
    def is_good_size(s):
        """Somewhat arbitrary heuristic used to boost scores for some sizes"""
        s = V.graph.sizevars.size_hint(s)
        return s >= 32 and (s % 32 == 0)


class DisableReduction:
    """
    Marker to invoke `kernel.disable_reduction()`.  This closes a
    reduction loop and allows for pointwise ops to occur on the output
    of a reduction.
    """


class EnableReduction:
    """
    Marker to end a DisableReduction block.
    """

    @staticmethod
    def filter(node_schedule):
        """
        Get the nodes from node_schedule skipping those in a
        DisableReduction block.
        """
        disabled = False
        for node in node_schedule:
            if node in (EnableReduction, DisableReduction):
                # Don't tile stuff outside the main reduction loop
                disabled = node is DisableReduction
            elif disabled:
                pass
            else:
                yield node


class CantSplit(Exception):
    pass<|MERGE_RESOLUTION|>--- conflicted
+++ resolved
@@ -8,12 +8,8 @@
 import logging
 import math
 import operator
-<<<<<<< HEAD
+from typing import Any, Counter, Dict, Iterable, List, Optional, Set, Tuple
 import os
-from typing import Dict, Iterable, List, Set
-=======
-from typing import Any, Counter, Dict, Iterable, List, Optional, Set, Tuple
->>>>>>> 3834689c
 
 import sympy
 
@@ -2979,11 +2975,22 @@
         args = mod.get_args()
         call = mod.call
         wrapped_jit_function = mod.triton_
-        # We have to clone the inplace updated arguments to avoid earlier calls
-        # generating out of range indices for later calls.
-        ms = do_bench(lambda: call(wrapped_jit_function.clone_args(*args)))
+
+        # call once to trigger the compilation
+        call(wrapped_jit_function.clone_args(*args))
+
+        launchers = wrapped_jit_function.launchers
+        assert len(launchers) == 1
+        if launchers[0].n_spills > 0:
+            # skip benchmarking the kernel if there are register spills
+            ms = float("inf")
+        else:
+            # We have to clone the inplace updated arguments to avoid earlier calls
+            # generating out of range indices for later calls.
+            ms = do_bench(lambda: call(wrapped_jit_function.clone_args(*args)))
+
         log.debug(
-            "The fused kernel for %s took %.3fms to run",
+            "The fused kernel for %s took %.3f ms to run",
             {n.get_name() for n in nodes},
             ms,
         )
