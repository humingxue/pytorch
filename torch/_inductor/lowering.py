import functools
import itertools
import logging
import os
import warnings
from collections import defaultdict
from collections.abc import Iterable
from typing import Any, List, Optional, Tuple, Union

import sympy

import torch
import torch.fx
import torch.utils._pytree as pytree
from torch._prims_common import (
    canonicalize_dim,
    canonicalize_dims,
    check,
    dtype_to_type,
    elementwise_dtypes,
    ELEMENTWISE_TYPE_PROMOTION_KIND,
    is_boolean_dtype,
    is_float_dtype,
    is_integer_dtype,
    Number,
)
from torch.fx.experimental.symbolic_shapes import magic_methods, method_to_operator
from torch.utils._pytree import tree_flatten
from torch.utils._sympy.functions import CeilDiv, FloorDiv, ModularIndexing
from .._dynamo.utils import import_submodule

from . import config, inductor_prims, ir, test_operators  # NOQA: F401
from .decomposition import decompositions, get_decompositions
from .ir import (
    ExpandView,
    IndexingConstant,
    is_triton,
    ops_wrapper,
    PermuteView,
    Pointwise,
    Reduction,
    SqueezeView,
    TensorBox,
    validate_ir,
    View,
)
<<<<<<< HEAD
from .utils import ceildiv, decode_device, is_pointwise_use, pad_listlike, sympy_product
=======
from .utils import ceildiv, decode_device, is_dynamic, pad_listlike, sympy_product
>>>>>>> e11ce325
from .virtualized import ops, V

log = logging.getLogger(__name__)
lowerings = {}
layout_constraints = {}
fallbacks = set()
aten = torch.ops.aten
tr_c10d = torch.ops.tr_c10d
prims = torch.ops.prims
needs_realized_inputs = set()
foreach_ops = set()


def assert_nyi(cond, msg):
    if not cond:
        raise NotImplementedError(f"inductor does not support {msg}")


def add_needs_realized_inputs(fn):
    if isinstance(fn, (list, tuple, set)):
        return [add_needs_realized_inputs(x) for x in fn]
    needs_realized_inputs.add(fn)
    if isinstance(fn, torch._ops.OpOverloadPacket):
        for overload in fn.overloads():
            needs_realized_inputs.add(getattr(fn, overload))


def add_layout_constraint(fn, constraint):
    if isinstance(fn, torch._ops.OpOverloadPacket):
        for overload in fn.overloads():
            layout_constraints[getattr(fn, overload)] = constraint
    else:
        layout_constraints[fn] = constraint


add_needs_realized_inputs(
    [
        aten.as_strided,
        aten.avg_pool2d,
        aten.avg_pool2d_backward,
        aten.bmm,
        aten.convolution,
        aten.convolution_backward,
        aten.max_pool2d_with_indices,
        aten.max_pool2d_with_indices_backward,
        aten.mm,
        aten.upsample_nearest2d,
        aten.upsample_bicubic2d,
        aten._int_mm,
    ]
)

# TODO(jansel): ezyang says we won't need this in the future, try removing it
# based on https://github.com/pytorch/pytorch/blob/9e3eb329df8f701/c10/core/ScalarType.h#L28
DTYPE_ID_LOOKUP = {
    0: torch.uint8,
    1: torch.int8,
    2: torch.int16,
    3: torch.int32,
    4: torch.int64,
    5: torch.float16,
    6: torch.float32,
    7: torch.float64,
    8: torch.complex32,
    9: torch.complex64,
    10: torch.complex32,
    11: torch.bool,
    15: torch.bfloat16,
    # TODO(jansel): add quantized types?
    #  _(c10::qint8, QInt8) /* 12 */
    # _(c10::quint8, QUInt8) /* 13 */
    # _(c10::qint32, QInt32) /* 14 */
    # _(c10::quint4x2, QUInt4x2) /* 16 */
    # _(c10::quint2x4, QUInt2x4) /* 17 */
}


def decode_dtype(dtype: int):
    if not isinstance(dtype, int):
        return dtype
    assert dtype in DTYPE_ID_LOOKUP, f"id {dtype} missing from DTYPE_ID_LOOKUP"
    dtype = DTYPE_ID_LOOKUP[dtype]
    return dtype


def is_integer_type(x):
    if isinstance(x, TensorBox):
        return is_integer_dtype(x.get_dtype()) or is_boolean_dtype(x.get_dtype())
    elif isinstance(x, sympy.Symbol):
        return x.is_integer is True  # type: ignore[attr-defined]
    else:
        return isinstance(x, int)


def is_boolean_type(x):
    if isinstance(x, TensorBox):
        return is_boolean_dtype(x.get_dtype())
    else:
        return isinstance(x, bool)


def get_promoted_dtype(*args, type_promotion_kind: ELEMENTWISE_TYPE_PROMOTION_KIND):
    def construct_input(inp):
        if isinstance(inp, (Number, sympy.Symbol)):
            return inp
        else:
            assert hasattr(inp, "get_dtype")
            dim = len(inp.get_size())
            # construct a tmp tensor to feed into torch.result_type
            return torch.zeros([1] * dim, dtype=inp.get_dtype())

    inps = [construct_input(arg) for arg in args]
    _, dtype = elementwise_dtypes(*inps, type_promotion_kind=type_promotion_kind)
    return dtype


def get_overloads(aten_fn):
    if not isinstance(aten_fn, (list, tuple)):
        aten_fn = [aten_fn]
    else:
        aten_fn = list(aten_fn)

    for fn in list(aten_fn):
        if isinstance(fn, torch._ops.OpOverloadPacket):
            for overload in fn.overloads():
                other_fn = getattr(fn, overload)
                if other_fn not in lowerings:
                    aten_fn.append(other_fn)

    return aten_fn


def transform_args(args, broadcast, type_promotion_kind, convert_input_to_bool):
    indices = [i for i, x in enumerate(args) if isinstance(x, TensorBox)]
    if (type_promotion_kind or convert_input_to_bool) and indices:
        if convert_input_to_bool:
            dtype = torch.bool
        else:
            # FIXME that's a crude approximation for promoting args
            promoting_args = [
                a for a in args if isinstance(a, Number) or hasattr(a, "get_dtype")
            ]
            dtype = get_promoted_dtype(
                *promoting_args, type_promotion_kind=type_promotion_kind
            )

        # sometimes args are an immutable list so we can't mutate them
        def promote(arg):
            if isinstance(arg, TensorBox):
                return to_dtype(arg, dtype)
            elif isinstance(arg, ir.Constant):
                return ir.Constant(arg.value, dtype, args[indices[0]].get_device())
            else:
                return arg

        args = [promote(a) for a in args]
    if broadcast and indices:
        for i, x in zip(indices, broadcast_tensors(*[args[i] for i in indices])):
            args[i] = x
        for i in range(len(args)):
            if isinstance(args[i], ir.Constant):
                args[i] = ExpandView.create(args[i], list(args[indices[0]].get_size()))

    return args


def _register_foreach_lowering(aten_fn, decomp_fn):
    """
    Add a foreach lowering to lowerings dict.

    Arguments:
        aten_fn: torch.ops.aten.* fn we are lowering
        decomp_fn: alternate implementation on our IR
        broadcast: True to apply broadcasting to tensor inputs
        type_promotion_kind: kind of type promotion applied to tensor inputs, `None` means no type promotion
        convert_input_to_bool: some logical ops require inputs are converted to bool
    """

    @functools.wraps(decomp_fn)
    def wrapped(*args, **kwargs):
        assert len(args) <= 2
        out = decomp_fn(*args, **kwargs)
        validate_ir(out)
        return out

    aten_fns = get_overloads(aten_fn)
    foreach_ops.update(aten_fns)
    lowerings.update({fn: wrapped for fn in aten_fns})
    return wrapped


def _register_lowering(
    aten_fn, decomp_fn, broadcast, type_promotion_kind, convert_input_to_bool
):
    """
    Add a lowering to lowerings dict

    Arguments:
        aten_fn: torch.ops.aten.* fn we are lowering
        decomp_fn: alternate implementation on our IR
        broadcast: True to apply broadcasting to tensor inputs
        type_promotion_kind: kind of type promotion applied to tensor inputs, `None` means no type promotion
        convert_input_to_bool: some logical ops require inputs are converted to bool
    """

    @functools.wraps(decomp_fn)
    def wrapped(*args, **kwargs):
        args: Union[List[Any], Tuple[Any, ...]] = list(args)
        unpacked = False
        # TODO maybe we need to use pytrees here
        if len(args) == 1 and isinstance(args[0], (list, tuple)):
            unpacked = True
            args = args[0]

        # explicitly assert for "out=" ops for better error messages
        assert not any(
            x == "out" for x in kwargs.keys()
        ), "out= ops aren't yet supported"
        # kwargs tensors not supported yet unless it's a fallback op
        assert not any(isinstance(x, TensorBox) for x in kwargs.values()) or all(
            fn in fallbacks for fn in aten_fn
        )

        args = transform_args(
            args, broadcast, type_promotion_kind, convert_input_to_bool
        )

        if unpacked:
            args = [args]

        out = decomp_fn(*args, **kwargs)
        validate_ir(out)

        return out

    aten_fn = get_overloads(aten_fn)

    lowerings.update({fn: wrapped for fn in aten_fn})
    return wrapped


def register_lowering(
    aten_fn,
    broadcast=False,
    type_promotion_kind=ELEMENTWISE_TYPE_PROMOTION_KIND.DEFAULT,
    convert_input_to_bool=False,
):
    """
    Shim to support decorator syntax.
    """
    return functools.partial(
        _register_lowering,
        aten_fn,
        broadcast=broadcast,
        type_promotion_kind=type_promotion_kind,
        convert_input_to_bool=convert_input_to_bool,
    )


def broadcast_symbolic_shapes(a, b):
    """
    Broadcasting logic based on symbolic shapes.

    We give the shapes 0 and 1 concrete values, while all other shapes
    are symbolic sympy formulas.
    """
    output = []
    for a, b in itertools.zip_longest(
        reversed(a), reversed(b), fillvalue=sympy.Integer(1)
    ):
        if b == 1:
            output.append(a)
        elif a == 1:
            output.append(b)
        else:
            V.graph.sizevars.guard_equals(a, b)
            if len(sympy.expand(b).free_symbols) < len(sympy.expand(a).free_symbols):
                output.append(b)  # prefer shorter formula
            else:
                output.append(a)
    return tuple(reversed(output))


def promote_constants(inputs, override_return_dtype=None):
    if not any(isinstance(x, (sympy.Expr, int, float)) for x in inputs):
        return inputs
    if all(isinstance(x, (int, float, sympy.Symbol)) for x in inputs):
        dtype = override_return_dtype or get_promoted_dtype(
            *inputs, type_promotion_kind=ELEMENTWISE_TYPE_PROMOTION_KIND.DEFAULT
        )

        def const_func(x):
            if isinstance(x, sympy.Symbol):
                return ir.IndexingConstant(x, dtype, decode_device(None))
            else:
                return ir.Constant(x, dtype, decode_device(None))

        return [const_func(x) for x in inputs]
    ex = next(x for x in inputs if isinstance(x, (TensorBox, ExpandView)))
    out = []
    for x in inputs:
        if isinstance(x, (int, float)):
            out.append(
                ExpandView.create(
                    ir.Constant(x, ex.get_dtype(), ex.get_device()), list(ex.get_size())
                )
            )
        elif isinstance(x, sympy.Expr):
            out.append(
                ExpandView.create(
                    IndexingConstant(x, ex.get_dtype(), ex.get_device()),
                    list(ex.get_size()),
                )
            )
        else:
            out.append(x)

    return out


def make_pointwise(
    fn,
    override_return_dtype=None,
    override_device=None,
    override_fn_when_input_bool=None,
    override_fn_when_cuda_float64=None,
    allow_alpha=False,
):
    def inner(*inputs: List[TensorBox], alpha=None):
        inputs = promote_constants(inputs, override_return_dtype)
        if allow_alpha:
            if alpha is not None and alpha != 1:
                inputs = list(inputs)
                inputs[-1] = mul(inputs[-1], alpha)
        else:
            assert alpha is None
        loaders = [x.make_loader() for x in inputs]
        ranges = inputs[0].get_size()
        dtype = override_return_dtype or inputs[0].get_dtype()
        is_cuda = decode_device(inputs[0].get_device()).type == "cuda"

        for other in inputs[1:]:
            assert isinstance(other, ir.BaseConstant) or len(ranges) == len(
                other.get_size()
            ), f"ndim mismatch {fn} {ranges} {other.get_size()}"

        def inner_fn(index):
            assert len(index) == len(ranges), f"wrong ndim {index} {ranges}"
            if dtype == torch.bool and override_fn_when_input_bool is not None:
                return override_fn_when_input_bool(*[load(index) for load in loaders])
            elif override_fn_when_cuda_float64 and is_cuda and dtype == torch.float64:
                return override_fn_when_cuda_float64(*[load(index) for load in loaders])
            else:
                return fn(*[load(index) for load in loaders])

        if not override_device:
            device = None
            for i in inputs:
                if i.get_device().type == "cuda":
                    device = i.get_device()
                    break
            if not device:
                device = inputs[0].get_device()

        device = override_device or device

        return Pointwise.create(
            device=device,
            dtype=dtype,
            inner_fn=inner_fn,
            ranges=ranges,
        )

    return inner


def make_foreach_pointwise(pw_fn, allow_alpha=False):
    def inner(*inputs: List[List[TensorBox]], alpha=1):
        # group by device, whether any of the inputs are dynamic, and whether their types match
        # (proxy for type promotion)
        def group_args(arg_pairs):
            out = defaultdict(list)
            for i, args in enumerate(arg_pairs):
                use_foreach = not is_dynamic(*args)
                device = None
                for t in args:
                    if isinstance(t, TensorBox):
                        device = t.data.get_device()  # type: ignore[attr-defined]
                        break
                assert (
                    device is not None
                ), "foreach op should have at least one tensor arg"
                out[(device, use_foreach)].append((i, args))
            return out

        realize_outputs = False
        for node in V.graph.current_node.users:
            for user in node.users:
                if not (user.op == "call_function" and user.target in foreach_ops):
                    realize_outputs = True

        a_list_input = None
        for input in inputs:
            if isinstance(input, (list, tuple)):
                a_list_input = input
                break
        assert (
            a_list_input is not None
        ), "at least one input must be a list to a foreach op"

        # broadcast scalar inputs to match length of list inputs
        broadcast_inputs = []
        for input in inputs:
            if not isinstance(input, (list, tuple)):
                broadcast_inputs.append([input] * len(a_list_input))
            else:
                broadcast_inputs.append(input)

        groups = group_args(zip(*broadcast_inputs))

        outputs = [None] * len(a_list_input)
        for (device, use_foreach), group in groups.items():
            buffer_list = []
            for (
                output_ind,
                args,
            ) in group:
                if allow_alpha:
                    output = pw_fn(*args, alpha=alpha)
                else:
                    output = pw_fn(*args)

                outputs[output_ind] = output

                if device.type == "cuda" and use_foreach and realize_outputs:
                    buffer_list.append(output.realize())

            if buffer_list:
                V.graph.register_list(buffer_list)

        assert all(x is not None for x in outputs)
        return outputs

    return inner


def to_dtype(x: TensorBox, dtype: torch.dtype, copy=False):
    src_dtype = x.get_dtype()
    if src_dtype == dtype:
        return clone(x) if copy else x

    def _to_dtype(x):
        return ops.to_dtype(x, dtype, src_dtype=src_dtype)

    return make_pointwise(_to_dtype, override_return_dtype=dtype)(x)


@register_lowering(prims.convert_element_type, type_promotion_kind=None)
def _convert_element_type(x: TensorBox, dtype: torch.dtype):
    return to_dtype(x, dtype, copy=True)


def to_dtype_bitcast(x: TensorBox, dtype: torch.dtype, *, copy=False):
    if x.get_dtype() == dtype:
        return clone(x) if copy else x

    def _get_primitive_bitwidth(dtype):
        if dtype.is_floating_point:
            return torch.finfo(dtype).bits
        else:
            return torch.iinfo(dtype).bits

    src_bits = _get_primitive_bitwidth(x.get_dtype())
    dst_bits = _get_primitive_bitwidth(dtype)
    if src_bits != dst_bits:
        raise NotImplementedError(
            f"bitcast {x.get_dtype()} to different bitwidth type {dtype} is not supported yet."
        )

    def _to_dtype_bitcast(x):
        return ops.to_dtype_bitcast(x, dtype)

    return make_pointwise(_to_dtype_bitcast, override_return_dtype=dtype)(x)


@register_lowering(aten.view.dtype, type_promotion_kind=None)
def _view_dtype(x: TensorBox, dtype: torch.dtype):
    return to_dtype_bitcast(x, dtype, copy=True)


def to_device(x: TensorBox, device: torch.device, *, copy=False):
    device = decode_device(device)
    if x.get_device() == device:
        return clone(x) if copy else x
    return TensorBox.create(ir.DeviceCopy.create(x, device))


@register_lowering(prims.device_put, type_promotion_kind=None)
def _device_put(x: TensorBox, device: torch.device):
    return to_device(x, device, copy=True)


def register_pointwise(
    aten_fn,
    name=None,
    broadcast=True,
    type_promotion_kind=ELEMENTWISE_TYPE_PROMOTION_KIND.DEFAULT,
    convert_input_to_bool=False,
    override_return_dtype=None,
    override_fn_when_input_bool=None,
    allow_alpha=False,
    use_libdevice_for_f64=False,
):
    """A pointwise function that maps ops.{name} to inputs"""
    name = name or aten_fn.__name__
    fn = ops_wrapper(name)
    if use_libdevice_for_f64:
        fn_libdevice = ops_wrapper("libdevice_" + name)
    if override_fn_when_input_bool is not None:
        override_fn_when_input_bool = ops_wrapper(override_fn_when_input_bool)

    fn = make_pointwise(
        fn,
        override_return_dtype=override_return_dtype,
        override_fn_when_input_bool=override_fn_when_input_bool,
        override_fn_when_cuda_float64=fn_libdevice if use_libdevice_for_f64 else None,
        allow_alpha=allow_alpha,
    )
    fn = register_lowering(
        aten_fn,
        broadcast=broadcast,
        type_promotion_kind=type_promotion_kind,
        convert_input_to_bool=convert_input_to_bool,
    )(fn)

    if hasattr(prims, name):
        register_lowering(
            getattr(prims, name),
            type_promotion_kind=None,
            convert_input_to_bool=convert_input_to_bool,
        )(fn)
    return fn


def register_foreach_pointwise(
    aten_fn,
    pointwise_lowering_fn,
    allow_alpha=False,
):
    fn = make_foreach_pointwise(pointwise_lowering_fn, allow_alpha=allow_alpha)
    fn = _register_foreach_lowering(aten_fn, fn)
    return fn


@register_lowering(aten.where, broadcast=False, type_promotion_kind=None)
def where(cond, a, b):
    def fn(*args):
        return ops.where(*args)

    if isinstance(a, (float, int)):
        a = constant_like(a)(b)
    if isinstance(b, (float, int)):
        b = constant_like(b)(a)

    args = [cond, a, b]
    dtype = get_promoted_dtype(
        args[1], args[2], type_promotion_kind=ELEMENTWISE_TYPE_PROMOTION_KIND.DEFAULT
    )
    indices = [i for i, x in enumerate(args) if isinstance(x, TensorBox)]
    for i, x in zip(indices, broadcast_tensors(*[args[i] for i in indices])):
        args[i] = x
    for i in range(len(args)):
        if isinstance(args[i], ir.Constant):
            args[i] = ExpandView.create(args[i], list(args[indices[0]].get_size()))
    return make_pointwise(fn, override_return_dtype=dtype)(
        args[0], to_dtype(args[1], dtype), to_dtype(args[2], dtype)
    )


@register_lowering(aten.broadcast_tensors, broadcast=False, type_promotion_kind=None)
def broadcast_tensors(*inputs):
    if len(inputs) == 1 and isinstance(inputs[0], (list, tuple)):
        return broadcast_tensors(*inputs[0])
    target: List[sympy.Expr] = functools.reduce(
        broadcast_symbolic_shapes, [x.get_size() for x in inputs], []
    )
    outputs = []
    for x in inputs:
        sizes = x.get_size()
        if len(sizes) != len(target) or any(
            ((a == 1 and b != 1) or (a != 1 and b == 1)) for a, b in zip(sizes, target)
        ):
            x = expand(x, target)
        outputs.append(x)
    return outputs


@register_lowering([aten.alias, aten.detach, aten.detach_, aten.lift, prims.view_of])
def nop(x):
    return x  # AOT autograd handles this for us


if hasattr(aten, "lift_fresh"):
    register_lowering(aten.lift_fresh)(nop)


@register_lowering(aten.squeeze, type_promotion_kind=None)
def squeeze(x, dim=None):
    assert isinstance(x, TensorBox)
    if dim is None:
        return TensorBox(SqueezeView.create(x.data))

    dim = canonicalize_dims(len(x.get_size()), dim)
    dims = set((dim,) if not isinstance(dim, tuple) else dim)

    new_shape = []
    for d, s in enumerate(x.get_size()):
        if not (d in dims and V.graph.sizevars.evaluate_expr(sympy.Eq(s, 1))):
            new_shape.append(s)

    # squeeze does nothing if the size isn't 1
    return view(x, new_shape) if new_shape != x.get_size() else x


@register_lowering(aten.squeeze_copy, type_promotion_kind=None)
def squeeze_copy(x, dim=None):
    return clone(squeeze(x, dim))


@register_lowering([aten.squeeze_])
def squeeze_(x, dim=None):
    val = squeeze(x, dim)
    assert isinstance(x, TensorBox)
    assert isinstance(val, TensorBox)
    x.data = val.data
    return x


@register_lowering(aten.isinf)
def isinf(x):
    if is_integer_type(x):
        return full_like(x, False, dtype=torch.bool)
    fn = ops_wrapper("isinf")
    return make_pointwise(fn, override_return_dtype=torch.bool)(x)


@register_lowering(aten.isnan)
def isnan(x):
    if is_integer_type(x):
        return full_like(x, False, dtype=torch.bool)
    fn = ops_wrapper("isnan")
    return make_pointwise(fn, override_return_dtype=torch.bool)(x)


@register_lowering(aten.ceil)
def ceil(x):
    if is_integer_type(x):
        return clone(x)
    fn = ops_wrapper("ceil")
    return make_pointwise(fn)(x)


@register_lowering(aten.floor)
def floor(x):
    if is_integer_type(x):
        return clone(x)
    fn = ops_wrapper("floor")
    return make_pointwise(fn)(x)


@register_lowering(aten.round)
def round(x):
    if is_integer_type(x):
        return clone(x)
    fn = ops_wrapper("round")
    return make_pointwise(fn)(x)


@register_lowering(aten.trunc)
def trunc(x):
    if is_integer_type(x):
        return clone(x)
    fn = ops_wrapper("trunc")
    return make_pointwise(fn)(x)


@register_lowering(aten.expand, type_promotion_kind=None)
def expand(x, sizes):
    (x,) = promote_constants([x])
    if isinstance(x, ir.BaseConstant):
        return ExpandView.create(x, tuple(sizes))
    assert isinstance(x, TensorBox)
    assert isinstance(sizes, (list, tuple))
    if tuple(x.get_size()) == tuple(sizes):
        return x

    if not any(V.graph.sizevars.shape_env.is_unbacked_symint(s) for s in x.get_size()):
        x_size_product = V.graph.sizevars.size_hint(sympy_product(x.get_size()))
        # TODO: It would be better to realize the input if any of its sizes
        # are unbacked, because typically the size will be non-zero.  However,
        # this cannot be done directly as below as we'll choke on the size_hint
        # here
        if x_size_product > 0 and not any(
            V.graph.sizevars.shape_env.is_unbacked_symint(s) for s in sizes
        ):
            # maybe realize input before broadcasting it
            x.mark_reuse(
                V.graph.sizevars.size_hint(sympy_product(sizes)) // x_size_product
            )
    return TensorBox(ExpandView.create(x.data, tuple(sizes)))


@register_lowering(prims.broadcast_in_dim, type_promotion_kind=None)
def broadcast_in_dim(a, shape, broadcast_dimensions):
    s = list(shape)
    for broadcast_dimension in broadcast_dimensions:
        s[broadcast_dimension] = -1

    v = a
    for idx, x in enumerate(s):
        if x != -1:
            v = unsqueeze(v, idx)

    return expand(v, shape)


@register_lowering(aten.expand_as, type_promotion_kind=None)
def expand_as(x, y):
    return expand(x, y.get_size())


@register_lowering(aten.repeat)
def repeat(x, repeats):
    old_size = list(x.get_size())
    if len(repeats) > len(old_size):
        old_size = [sympy.Integer(1)] * (len(repeats) - len(old_size)) + old_size
        x = view(x, list(old_size))
    assert len(repeats) == len(x.get_size())

    new_size = list(x.get_size())

    zero_tensor = False
    for i in range(len(repeats)):
        if repeats[i] == 0:
            zero_tensor = True
        new_size[i] = new_size[i] * repeats[i]

    if zero_tensor:
        return empty(new_size, dtype=x.get_dtype(), device=x.get_device())
    if all((a == 1 or b == 1) for a, b in zip(repeats, old_size)):
        return expand(x, new_size)

    def inner_fn(index):
        assert len(index) == len(repeats)
        index = list(index)
        for i in range(len(repeats)):
            if repeats[i] != 1:
                if old_size[i] == 1:
                    index[i] = sympy.Integer(0)
                else:
                    index[i] = ModularIndexing(index[i], 1, old_size[i])
        return x_loader(index)

    old_size_product = V.graph.sizevars.size_hint(sympy_product(old_size))
    if old_size_product > 0:
        # maybe realize the input
        x.mark_reuse(
            V.graph.sizevars.size_hint(sympy_product(new_size)) // old_size_product
        )

    x_loader = x.make_loader()
    return Pointwise.create(
        device=x.get_device(),
        dtype=x.get_dtype(),
        inner_fn=inner_fn,
        ranges=list(new_size),
    )


@register_lowering(aten._unsafe_view, type_promotion_kind=None)
@register_lowering(aten.view, type_promotion_kind=None)
@register_lowering(aten.reshape, type_promotion_kind=None)
def view(x, sizes):
    assert isinstance(x, TensorBox)
    assert isinstance(sizes, (list, tuple))
    return TensorBox(View.create(x.data, sizes))


@register_lowering(aten.permute, type_promotion_kind=None)
def permute(x, dims):
    assert isinstance(x, TensorBox)
    assert isinstance(dims, (list, tuple))
    return TensorBox(PermuteView.create(x.data, tuple(dims)))


@register_lowering(aten.slice, type_promotion_kind=None)
def slice_(x, dim=0, start=0, end=2**63, step=1):
    assert isinstance(x, TensorBox)
    dim = _validate_dim(x, dim, 0)
    dim_size = x.get_size()[dim]
    if V.graph.sizevars.evaluate_expr(sympy.Lt(start + dim_size, 0)):
        start = 0
    if V.graph.sizevars.evaluate_expr(sympy.Lt(end + dim_size, 0)):
        end = 0
    return TensorBox(ir.SliceView.create(x.data, dim, start, end, step))


@register_lowering(aten.roll, type_promotion_kind=None)
def roll(a, shifts, dims=tuple()):
    """
    This is based on torch._refs.roll(), but uses ModularIndexing().

    We can't use the ref here because it is based on multiple calls to
    torch.cat() that this will result in terrible code.
    """
    # ATen specifies int[1] type for shifts and dims which expands integers to tuples of length 1
    if not isinstance(shifts, Iterable):
        shifts = (shifts,)
    if not isinstance(dims, Iterable):
        dims = (dims,)
    dims = [_validate_dim(a, d) for d in dims]

    if sympy_product(a.get_size()) == 0:
        return clone(a)

    len_shifts = len(shifts)
    len_dims = len(dims)
    if len_shifts != 1 or len_dims != 1:
        if len_shifts == 0:
            raise RuntimeError("`shifts` required")
        # Takes care of the case when dims is not specified (default)
        # By default, the tensor is flattened before shifting, after which the original shape is restored
        if len_dims == 0 and len_shifts == 1:
            flat = view(a, [sympy_product(a.get_size())])
            rolled = roll(flat, shifts, 0)
            return view(rolled, list(a.get_size()))
        if len_shifts != len_dims:
            raise RuntimeError(
                f"shifts and dimensions must align. shifts: {len_shifts}, dims: {len_dims}"
            )
        tail_shifts = shifts[1:]
        tail_dims = dims[1:]
        first_dim_rolled = roll(a, shifts[0], dims[0])
        return roll(first_dim_rolled, tail_shifts, tail_dims)

    (dim,) = dims
    # TODO: Avoid guarding on shape here
    size = V.graph.sizevars.evaluate_static_shape(a.get_size()[dim])
    start = (size - shifts[0]) % size
    a_loader = a.make_loader()

    def fn(index):
        index = list(index)
        index[dim] = ModularIndexing(
            index[dim] + start, sympy.Integer(1), sympy.expand(size)
        )
        return a_loader(index)

    return Pointwise.create(
        device=a.get_device(),
        dtype=a.get_dtype(),
        inner_fn=fn,
        ranges=a.get_size(),
    )


@register_lowering(aten.as_strided, type_promotion_kind=None)
def as_strided(x, size, stride, storage_offset=None):
    if isinstance(x, TensorBox) and isinstance(x.data, ir.BaseView):
        # as_strided ignores views
        x = x.data.unwrap_view()
    x.realize()
    if not ir.is_storage_and_layout(x):
        raise NotImplementedError(f"unrealized as_strided({x}, ...)")
    storage, old_layout = ir.as_storage_and_layout(x)
    new_layout = ir.FixedLayout(
        old_layout.device,
        old_layout.dtype,
        [sympy.expand(s) for s in size],
        [sympy.expand(s) for s in stride],
        sympy.expand(storage_offset or 0),
    )
    return TensorBox(ir.ReinterpretView(storage, new_layout))


@register_lowering(aten.as_strided_, type_promotion_kind=None)
def as_strided_(x, size, stride, storage_offset=None):
    assert isinstance(x, TensorBox)
    x.data = as_strided(x, size, stride, storage_offset).data
    return x


@register_lowering(aten.as_strided_copy, type_promotion_kind=None)
def as_strided_copy(x, size, stride, storage_offset=None):
    result = as_strided(x, size, stride, storage_offset)
    return clone(result)


def pointwise_cat(inputs, dim=0):
    # (inclusive, exclusive)
    inputs_ranges: List[Tuple[sympy.Expr, sympy.Expr]] = []
    prev_end = 0
    for inp in inputs:
        inputs_ranges.append((prev_end, prev_end + inp.get_size()[dim]))
        prev_end = inputs_ranges[-1][-1]

    inputs_loaders = [inp.make_loader() for inp in inputs]

    def inner_fn(idx):
        idx_dim = ops.index_expr(idx[dim], torch.int64)

        masks = []
        masked_loads = []
        for i in range(len(inputs)):
            start = (
                ops.constant(0, torch.int64)
                if i == 0
                else ops.index_expr(inputs_ranges[i][0], torch.int64)
            )
            end = ops.index_expr(inputs_ranges[i][1], torch.int64)

            start_cond = ops.ge(idx_dim, start)
            end_cond = ops.lt(idx_dim, end)
            if i == 0:
                mask = end_cond
            elif i == len(inputs) - 1:
                mask = start_cond
            else:
                mask = ops.and_(start_cond, end_cond)

            masks.append(mask)
            idx_load = list(idx)

            # if we're concatting [4], [2]
            # when we index the second tensor for 5 we want to index 5 - 4
            idx_load[dim] -= inputs_ranges[i][0]

            masked_loads.append(
                ops.masked(
                    mask,
                    lambda: inputs_loaders[i](idx_load),
                    0.0,  # this value should be unused
                ),
            )

        def get_masked_val(i):
            if i != len(inputs) - 1:
                return ops.where(
                    masks[i],
                    masked_loads[i],
                    get_masked_val(i + 1),
                )
            else:
                return masked_loads[-1]

        return get_masked_val(0)

    new_size = list(inputs[0].get_size())
    new_size[dim] = inputs_ranges[-1][-1]

    return Pointwise.create(
        device=inputs[0].get_device(),
        dtype=inputs[0].get_dtype(),
        inner_fn=inner_fn,
        ranges=new_size,
    )


@register_lowering(aten.cat)
def cat(inputs, dim=0):
    if all(input.get_dtype() is torch.uint8 for input in inputs):
        # TODO <leslie> Remove this fallback when we support vectorization
        # code gen with uint8 data type directly.
        for input in inputs:
            input.realize()
        if all(len(input.layout.size) == 4 for input in inputs):
            inputs, _ = require_channels_last(aten.cat, *inputs)
        return fallback_handler(aten.cat.default)(inputs, dim)

    if len(inputs) == 1:
        return clone(inputs[0])

    dim = _validate_dim(inputs[0], dim, 0)
    dtype = get_promoted_dtype(
        *inputs, type_promotion_kind=ELEMENTWISE_TYPE_PROMOTION_KIND.DEFAULT
    )
    inputs = [to_dtype(inp, dtype) for inp in inputs]

    def should_lower_cat_input(x) -> bool:
        # Unrealized inputs will not be storage and layouts, and we dont want to realize
        # them in case we want to fuse
        if ir.is_storage_and_layout(x):
            storage, _ = ir.as_storage_and_layout(x, freeze=False)
            return not ir.ConcatKernel.can_realize_into_without_copy(storage)

        if isinstance(x, TensorBox):
            if isinstance(x.data, ir.BaseView):
                return should_lower_cat_input(x.data.unwrap_view())
            else:
                return should_lower_cat_input(x.data)

        if isinstance(x, ir.StorageBox):
            return should_lower_cat_input(x.data)

        if isinstance(x, ir.Pointwise):
            return True

        return False

    if len(inputs) <= config.max_pointwise_cat_inputs:
        pointwise_uses = all(is_pointwise_use(use) for use in V.current_node.users)
        all_pointwise_inputs = all(should_lower_cat_input(inp) for inp in inputs)
        any_pointwise_inputs = any(should_lower_cat_input(inp) for inp in inputs)

        if all_pointwise_inputs or (any_pointwise_inputs and pointwise_uses):
            return pointwise_cat(inputs, dim)

    return TensorBox(ir.ConcatKernel.create(inputs, dim))


@register_lowering(aten.diagonal, type_promotion_kind=None)
def diagonal(input, offset: int = 0, dim1: int = 0, dim2: int = 1):
    original_shape = input.get_size()
    num_dims = len(original_shape)
    dim1 = canonicalize_dim(idx=dim1, rank=num_dims)
    dim2 = canonicalize_dim(idx=dim2, rank=num_dims)

    check(
        dim1 != dim2, lambda: f"diagonal dimensions cannot be identical {dim1}, {dim2}"
    )

    offset_negative = V.graph.sizevars.evaluate_expr(sympy.Lt(offset, 0))
    if offset_negative:
        diag_size = max(min(original_shape[dim1] + offset, original_shape[dim2]), 0)
    else:
        diag_size = max(min(original_shape[dim1], original_shape[dim2] - offset), 0)

    base_idx = (0, 0)
    if offset_negative:
        base_idx = (-offset, 0)
    else:
        base_idx = (0, offset)

    sizes = [s for i, s in enumerate(original_shape) if i not in (dim1, dim2)]
    sizes.append(diag_size)

    def reindexer(idx):
        diag_idx = idx[-1]
        original_idx = [0] * len(original_shape)
        cur_dim = 0
        for d in range(num_dims):
            if d == dim1:
                original_idx[d] = diag_idx + base_idx[0]
            elif d == dim2:
                original_idx[d] = diag_idx + base_idx[1]
            else:
                original_idx[d] = idx[cur_dim]
                cur_dim += 1

        assert cur_dim == len(original_shape) - 2
        return original_idx

    return TensorBox(ir.GenericView.create(input, sizes, reindexer))


@register_lowering(aten.diagonal_copy, type_promotion_kind=None)
def diagonal_copy(input, offset: int = 0, dim1: int = 0, dim2: int = 1):
    return clone(diagonal(input, offset, dim1, dim2))


@register_lowering(aten.diagonal_scatter, type_promotion_kind=None)
def diagonal_scatter(input, src, offset: int = 0, dim1: int = 0, dim2: int = 1):
    output = clone(input)
    target = diagonal(output, offset, dim1, dim2)
    mutate_to(target, src)
    return output


@register_lowering(aten.select, type_promotion_kind=None)
def select(x, dim, idx):
    idx = View.handle_negative_index(idx, x.get_size()[dim])
    return squeeze(slice_(x, dim, idx, idx + 1), dim)


@register_lowering(aten.split, type_promotion_kind=None)
def split(x, sizes, dim=0):
    dim = _validate_dim(x, dim, 0)
    x_size = V.graph.sizevars.evaluate_static_shape(x.get_size()[dim])
    if isinstance(sizes, sympy.Expr):
        # TODO: We don't have to guard on sizes per se, but the number
        # of splits must stay constant
        sizes = V.graph.sizevars.evaluate_static_shape(sizes)
    if isinstance(sizes, (int, sympy.Integer)):
        sizes = [sizes] * ((x_size + sizes - 1) // sizes)
    result = []
    start = 0
    for size in sizes:
        end = start + size
        result.append(slice_(x, dim, start, end))
        start = end
    return result


@register_lowering(aten.split_with_sizes, type_promotion_kind=None)
def split_with_sizes(x, sizes, dim=0):
    return split(x, sizes, dim)


@register_lowering(aten.unbind, type_promotion_kind=None)
def unbind(x, dim=0):
    dim = _validate_dim(x, dim, 0)
    x_size = V.graph.sizevars.evaluate_static_shape(x.get_size()[dim])
    result = []
    for i in range(x_size):
        result.append(select(x, dim, i))
    return result


@register_lowering(aten.unfold, type_promotion_kind=None)
def unfold(x, dimension, size, step):
    sizes = x.get_size()
    ndim = len(sizes)
    dim = canonicalize_dim(ndim, dimension)

    if ndim == 0:
        return slice_(unsqueeze(x, 0), end=size)

    sizevars = V.graph.sizevars
    sizevars.guard_leq(size, sizes[dim])
    sizevars.guard_lt(0, step)

    new_dim_size = FloorDiv(sizes[dim] - size, step) + 1
    x.mark_reuse(sizevars.size_hint(CeilDiv(new_dim_size * size, sizes[dim])))

    out_size = [*sizes[:dim], new_dim_size, *sizes[dim + 1 :], size]

    def reindexer(idx):
        dim_idx = idx[-1] + idx[dim] * step
        return (*idx[:dim], dim_idx, *idx[dim + 1 : -1])

    return TensorBox(ir.GenericView.create(x, out_size, reindexer))


@register_lowering(aten.unsqueeze, type_promotion_kind=None)
def unsqueeze(x, dim):
    dim = _validate_dim(x, dim, 1)
    new_shape = list(x.get_size())
    new_shape.insert(dim, sympy.Integer(1))
    return view(x, new_shape)


@register_lowering(aten.unsqueeze_, type_promotion_kind=None)
def unsqueeze_(x, dim):
    val = unsqueeze(x, dim)
    assert isinstance(x, TensorBox)
    assert isinstance(val, TensorBox)
    x.data = val.data
    return x


def _validate_dim(x, dim, offset=0):
    assert isinstance(dim, int)
    ndim = len(x.get_size())
    if dim < 0:
        dim += ndim + offset
    assert 0 <= dim < ndim + offset
    return dim


@register_lowering(aten.glu)
def glu(x, dim=-1):
    dim = _validate_dim(x, dim, 0)
    # TODO: don't guard on static shape here
    new_len = V.graph.sizevars.evaluate_static_shape(x.get_size()[dim]) // 2
    a = slice_(x, dim, 0, new_len)
    b = slice_(x, dim, new_len, new_len * 2)
    return mul(a, sigmoid(b))


def register_onednn_fusion_ops():
    if torch._C._has_mkldnn:
        cpu_needs_realized_inputs = [
            torch.ops.mkldnn._convolution_pointwise,
            torch.ops.mkldnn._convolution_pointwise_,
            torch.ops.mkldnn._convolution_transpose_pointwise,
            torch.ops.mkldnn._linear_pointwise,
            aten.mkldnn_rnn_layer.default,
            torch.ops.onednn.qconv2d_pointwise,
        ]

        @register_lowering(torch.ops.mkldnn._convolution_pointwise)
        def convolution_unary(
            x: TensorBox,
            weight: TensorBox,
            bias: TensorBox,
            padding,
            stride,
            dilation,
            groups,
            attr,
            scalars,
            algorithm,
        ):
            return TensorBox.create(
                ir.ConvolutionUnary.create(
                    x,
                    weight,
                    bias,
                    padding,
                    stride,
                    dilation,
                    groups,
                    attr,
                    scalars,
                    algorithm,
                )
            )

        @register_lowering(torch.ops.mkldnn._convolution_pointwise.binary)
        def convolution_binary(
            x: TensorBox,
            other: TensorBox,
            weight: TensorBox,
            bias: TensorBox,
            padding,
            stride,
            dilation,
            groups,
            binary_attr,
            binary_alpha,
            unary_attr,
            unary_scalars,
            unary_algorithm,
        ):
            return TensorBox.create(
                ir.ConvolutionBinary.create(
                    x,
                    other,
                    weight,
                    bias,
                    padding,
                    stride,
                    dilation,
                    groups,
                    binary_attr,
                    binary_alpha,
                    unary_attr,
                    unary_scalars,
                    unary_algorithm,
                )
            )

        @register_lowering(torch.ops.mkldnn._convolution_pointwise_.binary)
        def convolution_binary_inplace(
            x: TensorBox,
            other: TensorBox,
            weight: TensorBox,
            bias: TensorBox,
            padding,
            stride,
            dilation,
            groups,
            binary_attr,
            binary_alpha,
            unary_attr,
            unary_scalars,
            unary_algorithm,
        ):
            return TensorBox.create(
                ir.ConvolutionBinaryInplace.create(
                    x,
                    other,
                    weight,
                    bias,
                    padding,
                    stride,
                    dilation,
                    groups,
                    binary_attr,
                    binary_alpha,
                    unary_attr,
                    unary_scalars,
                    unary_algorithm,
                )
            )

        @register_lowering(torch.ops.mkldnn._linear_pointwise)
        def linear_unary(
            x: TensorBox, w: TensorBox, b: TensorBox, attr, scalars, algorithm
        ):
            return TensorBox.create(
                ir.LinearUnary.create(x, w, b, attr, scalars, algorithm)
            )

        @register_lowering(torch.ops.mkldnn._linear_pointwise.binary)
        def linear_binary(x: TensorBox, y: TensorBox, w: TensorBox, b: TensorBox, attr):
            return TensorBox.create(ir.LinearBinary.create(x, y, w, b, attr))

        @register_lowering(torch.ops.mkldnn._convolution_transpose_pointwise)
        def convolution_transpose_unary(
            x: TensorBox,
            weight: TensorBox,
            bias: TensorBox,
            padding,
            output_padding,
            stride,
            dilation,
            groups,
            attr,
            scalars,
            algorithm,
        ):
            return TensorBox.create(
                ir.ConvolutionTransposeUnary.create(
                    x,
                    weight,
                    bias,
                    padding,
                    output_padding,
                    stride,
                    dilation,
                    groups,
                    attr,
                    scalars,
                    algorithm,
                )
            )

        @register_lowering(aten.mkldnn_rnn_layer.default)
        def mkldnn_rnn_layer(
            x: TensorBox,
            w0: TensorBox,
            w1: TensorBox,
            w2: TensorBox,
            w3: TensorBox,
            hx: TensorBox,
            cx: TensorBox,
            reverse: bool,
            batch_sizes: List[int],
            mode: int,
            hidden_size: int,
            num_layers: int,
            has_biases: bool,
            bidirectional: bool,
            batch_first: bool,
            train: bool,
        ):
            return pytree.tree_map(
                TensorBox.create,
                ir.MkldnnRnnLayer.create(
                    x,
                    w0,
                    w1,
                    w2,
                    w3,
                    hx,
                    cx,
                    reverse,
                    batch_sizes,
                    mode,
                    hidden_size,
                    num_layers,
                    has_biases,
                    bidirectional,
                    batch_first,
                    train,
                ),
            )

        @register_lowering(torch.ops.onednn.qconv2d_pointwise, type_promotion_kind=None)
        def qconvolution_unary(
            x: TensorBox,
            x_scale,
            x_zp,
            packed_weight: TensorBox,
            w_scale: TensorBox,
            w_zp: TensorBox,
            bias: TensorBox,
            stride,
            padding,
            dilation,
            groups,
            o_inv_scale,
            o_zero_point,
            fp32_output,
            attr,
            scalars,
            algorithm,
        ):
            return TensorBox.create(
                ir.QConvPointWisePT2E.create(
                    x,
                    x_scale,
                    x_zp,
                    packed_weight,
                    w_scale,
                    w_zp,
                    bias,
                    stride,
                    padding,
                    dilation,
                    groups,
                    o_inv_scale,
                    o_zero_point,
                    fp32_output,
                    attr,
                    scalars,
                    algorithm,
                )
            )

        @register_lowering(
            torch.ops.onednn.qconv2d_pointwise.binary, type_promotion_kind=None
        )
        def qconvolution_binary(
            x: TensorBox,
            x_scale,
            x_zp,
            accum: TensorBox,
            accum_scale,
            accum_zp,
            packed_weight: TensorBox,
            w_scale: TensorBox,
            w_zp: TensorBox,
            bias: TensorBox,
            stride,
            padding,
            dilation,
            groups,
            o_inv_scale,
            o_zero_point,
            fp32_output,
            binary_attr,
            alpha,
            unary_attr,
            unary_scalars,
            unary_algorithmm,
        ):
            return TensorBox.create(
                ir.QConvPointWiseBinaryPT2E.create(
                    x,
                    x_scale,
                    x_zp,
                    accum,
                    accum_scale,
                    accum_zp,
                    packed_weight,
                    w_scale,
                    w_zp,
                    bias,
                    stride,
                    padding,
                    dilation,
                    groups,
                    o_inv_scale,
                    o_zero_point,
                    fp32_output,
                    binary_attr,
                    alpha,
                    unary_attr,
                    unary_scalars,
                    unary_algorithmm,
                )
            )

        @register_lowering(torch.ops.onednn.qlinear_pointwise, type_promotion_kind=None)
        def qlinear_unary(
            x: TensorBox,
            x_scale,
            x_zp,
            packed_weight: TensorBox,
            w_scale: TensorBox,
            w_zp: TensorBox,
            bias: TensorBox,
            o_inv_scale,
            o_zero_point,
            fp32_output,
            attr,
            scalars,
            algorithm,
        ):
            return TensorBox.create(
                ir.QLinearPointwisePT2E.create(
                    x,
                    x_scale,
                    x_zp,
                    packed_weight,
                    w_scale,
                    w_zp,
                    bias,
                    o_inv_scale,
                    o_zero_point,
                    fp32_output,
                    attr,
                    scalars,
                    algorithm,
                )
            )

        if torch._C.has_mkl:
            cpu_needs_realized_inputs.append(torch.ops.mkl._mkl_linear)

            @register_lowering(torch.ops.mkl._mkl_linear)
            def mkl_packed_linear(
                x: TensorBox,
                packed_w: TensorBox,
                orig_w: TensorBox,
                b: TensorBox,
                batch_size,
            ):
                result = TensorBox.create(
                    ir.MKLPackedLinear.create(x, packed_w, orig_w, batch_size)
                )
                if b is not None:
                    result = add(result, b)
                return result

        add_needs_realized_inputs(cpu_needs_realized_inputs)
    else:
        pass


register_onednn_fusion_ops()


def fallback_handler(kernel, add_to_fallback_set=True):
    if add_to_fallback_set:
        fallbacks.add(kernel)

    def handler(*args, **kwargs):
        return pytree.tree_map(
            TensorBox.create, ir.FallbackKernel.create(kernel, *args, **kwargs)
        )

    return handler


@functools.lru_cache(None)
def _warn_complex_not_supported():
    warnings.warn(
        "Torchinductor does not support code generation for complex operators. Performance may be worse than eager."
    )


# There are some types (CPU) which we accept as input but not as
# output.
def unsupported_input_tensor(t: torch._subclasses.FakeTensor):
    "Do not support reading or writing to this tensor"
    if t.is_complex():
        _warn_complex_not_supported()
        return True
    return False


def unsupported_output_tensor(t: torch._subclasses.FakeTensor):
    "Do not support writing tensor but can read from it"
    if unsupported_input_tensor(t):
        return True
    return t.is_cpu and config.disable_cpp_codegen


def fallback_node_due_to_unsupported_type(node: torch.fx.Node, allow_cpu_inputs=True):
    # Custom fallback lowering
    if node.target is aten.view_as_complex.default:
        return False

    # We should be able to remove this special case once `disable_cpp_codegen` is killed.
    if node.target is aten.lift_fresh_copy.default:
        return False

    def check_skip_condition(node, is_output):
        if not isinstance(node, torch.fx.Node):
            return False

        if "val" not in node.meta:
            return False

        for meta in tree_flatten(node.meta["val"])[0]:
            if not isinstance(meta, torch._subclasses.FakeTensor):
                continue

            if is_output:
                if unsupported_output_tensor(meta):
                    return True
            else:
                if unsupported_input_tensor(meta):
                    return True

        return False

    # only skip codegen if there is a cpu output, not input
    for arg in tree_flatten((node.args, node.kwargs))[0]:
        if check_skip_condition(arg, is_output=False):
            return True

    return check_skip_condition(node, is_output=True)


def make_fallback(op, layout_constraint=None, warn=True):
    assert op not in decompositions, f"both a fallback and a decomp for same op: {op}"
    if get_decompositions([op]) and warn and bool(os.getenv("CI")):
        # Note: 'warn' is holdover from when this was a warning, but for ops that previously
        # set warn=False we do not want a CI error.
        # Ignore the 'suppress errors' configs in CI, as this particular warning happens on startup anyway and is not
        # likely to be triggered preferentially on one CI config over another.
        if torch._dynamo.config.suppress_errors:
            torch._dynamo.config.suppress_errors = False
            log.warning(
                "A make_fallback error occurred in suppress_errors config,"
                " and suppress_errors is being disabled to surface it."
            )
        raise AssertionError(
            f"make_fallback({op}): a decomposition exists, we should switch to it."
            " To fix this error, either add a decomposition to core_aten_decompositions (preferred)"
            " or inductor_decompositions, and delete the corresponding `make_fallback` line."
            " Get help from the inductor team if unsure, don't pick arbitrarily to unblock yourself.",
        )

    def register_fallback(op_overload):
        add_needs_realized_inputs(op_overload)
        if layout_constraint is not None:
            add_layout_constraint(op_overload, layout_constraint)
        return register_lowering(op_overload, type_promotion_kind=None)(
            fallback_handler(op_overload)
        )

    if isinstance(op, torch._ops.OpOverloadPacket):
        for ol in op.overloads():
            op_overload = getattr(op, ol)
            register_fallback(op_overload)
    elif isinstance(op, (torch._ops.OpOverload, torch._ops.HigherOrderOperator)):
        register_fallback(op)
    else:
        raise RuntimeError(f"Unsupported fallback {op} with type {type(op)}")


def philox_rand_offset(shape):
    """
    TorchInductor offset calculation differs from PyTorch eager offset
    calculation for random ops (tl.rand vs torch.rand). In future, we should
    strive for same impl for tl.rand and torch.rand.
    """
    numel = 1
    for s in shape:
        numel = numel * s
    return tensor(numel, dtype=torch.int64)


@register_lowering(torch.ops.rngprims.philox_rand, type_promotion_kind=None)
def philox_rand(size, seed, offset, stride, device, dtype):
    # stride arg is optional and will be used in future for distributed random
    # ops. Currently, its unused.
    random_pos = ir.FixedLayout(
        device,
        dtype,
        size,
        ir.FlexibleLayout.contiguous_strides(size),
    ).make_indexer()
    seed_loader = seed.make_loader()
    offset_loader = offset.make_loader()

    def inner_fn(index):
        # Both seed and offset in the philox_rand op are tensors.
        # torch seed and offsets are of type int64, but tl.rand accepts int32
        seed_index_expr = ops.to_dtype(seed_loader([]), torch.int32)
        offset_index_expr = ops.to_dtype(offset_loader([]), torch.int32)
        # Get the offset'd position
        rand_index_expr = ops.add(
            ops.index_expr(random_pos(index), torch.int32), offset_index_expr
        )
        result = ops.rand(
            seed_index_expr,
            rand_index_expr,
        )
        return ops.to_dtype(result, dtype)

    random_values_node = Pointwise.create(
        device=device,
        dtype=dtype,
        inner_fn=inner_fn,
        ranges=list(size),
    )

    offset_node = philox_rand_offset(size)
    return random_values_node, offset_node


@register_lowering(aten.native_dropout, type_promotion_kind=None)
def native_dropout(x, p, train):
    if config.fallback_random:
        return pytree.tree_map(
            TensorBox.create,
            ir.FallbackKernel.create(aten.native_dropout.default, x, p, train),
        )
    else:
        raise AssertionError("should be handled in replace_random.py")


@register_lowering(aten.bernoulli_, type_promotion_kind=None)
def bernoulli_(x, *args):
    assert config.fallback_random or x.get_device() == torch.device(
        "cpu"
    ), "this should be handled in decomps unless config.fallback_random or the device is CPU"
    x.realize()
    ir.InplaceBernoulliFallback(x, *args)
    return x


@register_lowering(aten.bernoulli.p, type_promotion_kind=None)
def bernoulli_p(x, *args):
    assert config.fallback_random or x.get_device() == torch.device(
        "cpu"
    ), "this should be handled in decomps unless config.fallback_random or the device is CPU"
    return bernoulli_(clone(x), *args)


# This shouldn't be called in general
@register_lowering(aten._foobar)
def _foobar(_):
    raise AssertionError()


@functools.lru_cache(1)
def _warn_triton_random(salt):
    log.info("using triton random, expect difference from eager")


def warn_triton_random():
    # only warn once per graph
    _warn_triton_random(V.graph.creation_time)


fallback_rand_default = fallback_handler(aten.rand.default)
fallback_rand_generator = fallback_handler(aten.rand.generator)
fallback_randn_default = fallback_handler(aten.randn.default)
fallback_randn_generator = fallback_handler(aten.randn.generator)
make_fallback(aten.randint)


@register_lowering(aten.rand)
def rand(*args, **kwargs):
    if kwargs.get("generator", None) is not None:
        return fallback_rand_generator(*args, **kwargs)
    elif config.fallback_random:
        return fallback_rand_default(*args, **kwargs)
    raise AssertionError("should have been handled in replace_random.py")


@register_lowering(aten.randn)
def randn(*args, **kwargs):
    if kwargs.get("generator", None) is not None:
        return fallback_randn_generator(*args, **kwargs)
    elif config.fallback_random:
        return fallback_randn_default(*args, **kwargs)
    raise AssertionError("should have been handled in replace_random.py")


@register_lowering(inductor_prims.force_stride_order, type_promotion_kind=None)
def inductor_force_stride_order(input_tensor, stride):
    stride_order = ir.get_stride_order(stride)
    return ir.ExternKernel.require_stride_order(input_tensor, stride_order)


@register_lowering(inductor_prims.seed, type_promotion_kind=None)
def inductor_seed(device: torch.device):
    raise AssertionError("should be handled in fuse_seed_creation_pass()")


@register_lowering(inductor_prims.seeds, type_promotion_kind=None)
def inductor_seeds(count, device):
    warn_triton_random()
    return TensorBox.create(ir.RandomSeeds(count, decode_device(device)))


@register_lowering(inductor_prims.lookup_seed, type_promotion_kind=None)
def inductor_lookup_seed(seeds, index):
    def inner_fn(_):
        return ops.load_seed(seeds.get_name(), index)

    return Pointwise.create(
        device=seeds.get_device(),
        dtype=seeds.get_dtype(),
        inner_fn=inner_fn,
        ranges=[],
    )


@register_lowering(inductor_prims.random, type_promotion_kind=None)
def inductor_random(size: List[int], seed: TensorBox, mode: str, *, offset: int = 0):
    assert not config.fallback_random
    assert mode in ("rand", "randn")
    size = [*size]
    dtype = torch.float32
    device = seed.get_device()
    random_pos = ir.FixedLayout(
        device, dtype, size, ir.FlexibleLayout.contiguous_strides(size), offset=offset
    ).make_indexer()
    seed_loader = seed.make_loader()

    def inner_fn(index):
        return getattr(ops, mode)(
            seed_loader([]),
            ops.index_expr(random_pos(index), torch.int32),
        )

    result = Pointwise.create(
        device=device,
        dtype=dtype,
        inner_fn=inner_fn,
        ranges=[*size],
    )
    result.realize()
    return result


@register_lowering(inductor_prims.randint, type_promotion_kind=None)
def inductor_randint(
    low: int, high: int, size: List[int], seed: TensorBox, *, offset: int = 0
):
    assert not config.fallback_random
    size = [*size]
    dtype = torch.int64
    device = seed.get_device()
    random_pos = ir.FixedLayout(
        device, dtype, size, ir.FlexibleLayout.contiguous_strides(size), offset=offset
    ).make_indexer()
    seed_loader = seed.make_loader()

    def inner_fn(index):
        return ops.randint64(
            seed_loader([]),
            ops.index_expr(random_pos(index), torch.int32),
            low,
            high,
        )

    return Pointwise.create(
        device=device,
        dtype=dtype,
        inner_fn=inner_fn,
        ranges=[*size],
    )


@register_lowering(aten.bucketize, type_promotion_kind=None)
def bucketize(
    input: TensorBox,
    boundaries: TensorBox,
    *,
    out_int32: bool = False,
    right: bool = False,
):
    assert len(boundaries.get_size()) == 1

    if not (is_triton(input) and is_triton(boundaries)):
        return fallback_handler(aten.bucketize.Tensor, add_to_fallback_set=False)(
            input, boundaries, out_int32=out_int32, right=right
        )

    # The entire boundaries tensor needs to be used by ops.bucketize, so we
    # need to realize it into global memory; or in other words, we can't
    # guarantee that boundaries.get_name() (used below) will exist unless
    # we call boundaries.realize().
    boundaries.realize()
    boundaries_size = boundaries.get_size()[0]
    boundaries_loader = boundaries.make_loader()
    device = input.get_device()
    input_loader = input.make_loader()

    index_dtype = torch.int32 if out_int32 else torch.int64

    def inner_fn(index):
        val = input_loader(index)
        indices = ops.bucketize(
            val,
            boundaries.get_name(),
            boundaries_size,
            index_dtype,
            right,
        )

        return indices

    return Pointwise.create(
        device=device,
        dtype=index_dtype,
        inner_fn=inner_fn,
        ranges=input.get_size(),
    )


def require_dense(_, *args, **kwargs):
    args, kwargs = pytree.tree_map_only(
        ir.IRNode, lambda t: ir.ExternKernel.require_stride1(t), (args, kwargs)
    )
    return args, kwargs


def require_contiguous(_, *args, **kwargs):
    args, kwargs = pytree.tree_map_only(
        ir.IRNode, lambda t: ir.ExternKernel.require_contiguous(t), (args, kwargs)
    )
    return args, kwargs


def require_channels_last(_, *args, **kwargs):
    args, kwargs = pytree.tree_map_only(
        ir.IRNode, lambda t: ir.ExternKernel.require_channels_last(t), (args, kwargs)
    )
    return args, kwargs


def constrain_to_fx_strides(fx_node, *args, **kwargs):
    def apply_constraint(arg, fx_arg):
        if isinstance(arg, ir.IRNode):
            stride_order = ir.get_stride_order(fx_arg.meta["val"].stride())
            return ir.ExternKernel.require_stride_order(arg, stride_order)
        return arg

    args = tuple(
        apply_constraint(arg, fx_arg) for arg, fx_arg in zip(args, fx_node.args)
    )
    kwargs = {k: apply_constraint(v, fx_node.kwargs[k]) for k, v in kwargs.items()}
    return args, kwargs


# TODO(jansel): we should implement decomps or lowerings for these
# https://github.com/pytorch/torchdynamo/issues/327
FALLBACK_ALLOW_LIST = {
    "torchvision::roi_align",
}
make_fallback(aten._adaptive_avg_pool2d_backward, require_dense)
make_fallback(aten.convolution_backward, constrain_to_fx_strides)
make_fallback(aten._cudnn_rnn, require_dense)
make_fallback(aten._cudnn_rnn_backward, require_contiguous)
make_fallback(aten.cumsum, require_dense, warn=False)
make_fallback(aten.cumprod, require_dense, warn=False)
make_fallback(aten._embedding_bag, require_contiguous)
make_fallback(aten._embedding_bag_forward_only, require_contiguous)
make_fallback(aten._flash_attention_forward)
make_fallback(aten._flash_attention_backward)
make_fallback(aten._fused_moving_avg_obs_fq_helper)
make_fallback(aten._fused_moving_avg_obs_fq_helper_functional)
make_fallback(aten.grid_sampler_2d_backward, require_dense)
make_fallback(aten.randperm)
make_fallback(aten._scaled_dot_product_efficient_attention)
make_fallback(aten._scaled_dot_product_efficient_attention_backward)
make_fallback(aten._scaled_dot_product_flash_attention, warn=False)
make_fallback(aten._scaled_dot_product_flash_attention_backward)
make_fallback(aten.sort)
make_fallback(aten.sort.stable)
make_fallback(aten._sparse_coo_tensor_with_dims_and_tensors)
make_fallback(aten._thnn_fused_lstm_cell, require_dense)
make_fallback(aten.topk)
make_fallback(aten.upsample_bicubic2d_backward, require_contiguous)
make_fallback(aten._scaled_mm.default)

# TODO: This is done, just need to enable support in TorchInductor for complex types.
make_fallback(aten.view_as_complex, require_contiguous)

# The following were added as a result of https://github.com/pytorch/pytorch/pull/94039 to pass tests
# It's not necessarily a priority to implement these
make_fallback(aten.upsample_linear1d)
make_fallback(aten.upsample_trilinear3d)
make_fallback(aten.upsample_linear1d_backward)
make_fallback(aten.upsample_trilinear3d_backward)
make_fallback(aten._adaptive_avg_pool3d)
make_fallback(aten.adaptive_max_pool2d)
make_fallback(aten.adaptive_max_pool3d)
make_fallback(aten.addbmm)
make_fallback(aten.addmv, warn=False)
make_fallback(aten._addmm_activation, warn=False)
make_fallback(aten.avg_pool3d)
make_fallback(aten.block_diag)
make_fallback(aten._cdist_forward)
make_fallback(aten.cummax)
make_fallback(aten.cummin)
make_fallback(aten.cumprod, warn=False)
make_fallback(aten.digamma, warn=False)
make_fallback(aten._efficientzerotensor)
make_fallback(aten._embedding_bag_per_sample_weights_backward)
make_fallback(aten._efficientzerotensor)
make_fallback(aten._embedding_bag_per_sample_weights_backward)
make_fallback(aten.fractional_max_pool2d)
make_fallback(aten.fractional_max_pool3d)
make_fallback(aten.frexp)
make_fallback(aten.geqrf)
make_fallback(aten.histc)
make_fallback(aten.i0)
make_fallback(aten.igamma, warn=False)
make_fallback(aten.igammac, warn=False)
make_fallback(aten.isin)
make_fallback(aten.kthvalue)
make_fallback(aten.linalg_cholesky_ex)
make_fallback(aten.linalg_cross)
make_fallback(aten._linalg_det)
make_fallback(aten.linalg_householder_product)
make_fallback(aten.linalg_inv_ex)
make_fallback(aten.linalg_ldl_factor_ex)
make_fallback(aten.linalg_ldl_solve)
make_fallback(aten.linalg_lu)
make_fallback(aten.linalg_lu_factor_ex)
make_fallback(aten.linalg_lu_solve)
make_fallback(aten.linalg_matrix_exp)
make_fallback(aten.linalg_qr)
make_fallback(aten._linalg_slogdet)
make_fallback(aten._linalg_solve_ex)
make_fallback(aten.linalg_solve_triangular)
make_fallback(aten._linalg_svd)
make_fallback(aten.logcumsumexp)
make_fallback(aten.lu_unpack)
make_fallback(aten.max_pool3d_with_indices)
make_fallback(aten.max_unpool2d)
make_fallback(aten.max_unpool3d)
make_fallback(aten.median)
make_fallback(aten.mode)
make_fallback(aten.nanmedian)
make_fallback(aten.ormqr)
make_fallback(aten._pdist_forward)
make_fallback(aten.pixel_shuffle)
make_fallback(aten.pixel_unshuffle)
make_fallback(aten.polygamma)
make_fallback(aten.put)
make_fallback(aten.reflection_pad1d)
make_fallback(aten.replication_pad1d)
make_fallback(aten.resize)
make_fallback(aten.resize_)
make_fallback(aten.resize_as)
make_fallback(aten.resize_as_)
make_fallback(aten.searchsorted)
make_fallback(aten.special_airy_ai)
make_fallback(aten.special_bessel_j0, warn=False)
make_fallback(aten.special_bessel_j1, warn=False)
make_fallback(aten.special_bessel_y0, warn=False)
make_fallback(aten.special_bessel_y1)
make_fallback(aten.special_chebyshev_polynomial_t)
make_fallback(aten.special_chebyshev_polynomial_u)
make_fallback(aten.special_erfcx, warn=False)
make_fallback(aten.special_hermite_polynomial_h)
make_fallback(aten.special_hermite_polynomial_he)
make_fallback(aten.special_i0e, warn=False)
make_fallback(aten.special_i1, warn=False)
make_fallback(aten.special_i1e, warn=False)
make_fallback(aten.special_laguerre_polynomial_l)
make_fallback(aten.special_modified_bessel_i0)
make_fallback(aten.special_modified_bessel_i1)
make_fallback(aten.special_modified_bessel_k0)
make_fallback(aten.special_modified_bessel_k1)
make_fallback(aten.special_ndtri, warn=False)
make_fallback(aten.special_scaled_modified_bessel_k0)
make_fallback(aten.special_scaled_modified_bessel_k1)
make_fallback(aten.special_spherical_bessel_j0, warn=False)
make_fallback(aten.special_zeta, warn=False)
make_fallback(aten.take)
make_fallback(aten._trilinear)
make_fallback(aten.uniform, warn=False)
make_fallback(aten._adaptive_avg_pool3d_backward)
make_fallback(aten.adaptive_max_pool2d_backward)
make_fallback(aten.adaptive_max_pool3d_backward)
make_fallback(aten.avg_pool3d_backward)
make_fallback(aten._cdist_backward)
make_fallback(aten._embedding_bag_dense_backward)
make_fallback(aten.fractional_max_pool2d_backward)
make_fallback(aten.fractional_max_pool3d_backward)
make_fallback(aten._linalg_check_errors)
make_fallback(aten.max_pool3d_with_indices_backward)
make_fallback(aten._pdist_backward)
make_fallback(aten.reflection_pad1d_backward)
make_fallback(aten.replication_pad1d_backward)
make_fallback(aten.soft_margin_loss_backward, warn=False)
make_fallback(aten.linalg_pinv.atol_rtol_tensor)
make_fallback(aten.segment_reduce.default)
make_fallback(aten._segment_reduce_backward.default)
make_fallback(aten.angle)
make_fallback(aten.cholesky_inverse)
make_fallback(aten.cholesky_solve)
make_fallback(aten._fft_r2c)
make_fallback(aten.histogram.bin_ct)
make_fallback(aten._histogramdd_bin_edges.default)
make_fallback(aten._histogramdd_from_bin_cts.default)
make_fallback(aten.index_reduce)
make_fallback(aten.masked_scatter)
make_fallback(aten.to_sparse)
make_fallback(aten._to_sparse)
make_fallback(aten.triangular_solve)
make_fallback(aten.gcd.default, warn=False)
make_fallback(aten._linalg_eigh)
make_fallback(aten.zeros.names)

# these are data-dependent, highly unlikely you can write a lowering
make_fallback(aten.nonzero.default)

make_fallback(torch._prims.rng_prims.run_and_save_rng_state)
make_fallback(torch._prims.rng_prims.run_with_rng_state)

# fails accuracy on test_torch.py, and explicit fallback required to avoid warn=True on implicit
make_fallback(aten.exponential.default, warn=False)


# Register with type_promotion_kind None.
# For example, fp16.copy_(fp32) should **not** promote the first input's dtype.
@register_lowering(aten.copy, type_promotion_kind=None)
def copy(self, src, non_blocking=False):
    x = src
    if self.get_device() != src.get_device():
        x = to_device(x, self.get_device())
    if self.get_dtype() != src.get_dtype():
        x = to_dtype(x, self.get_dtype())

    if self.get_size() != src.get_size():
        out = expand(x, self.get_size())
        return clone(out)
    return clone(x)


@register_lowering(aten.clone)
def clone(x, *, memory_format=None):
    # TODO(jansel): memory format
    return Pointwise.create(
        device=x.get_device(),
        dtype=x.get_dtype(),
        inner_fn=x.make_loader(),
        ranges=list(x.get_size()),
    )


if hasattr(aten, "lift_fresh_copy"):
    register_lowering(aten.lift_fresh_copy)(clone)


@register_lowering(prims.iota)
def iota(
    length,
    *,
    start,
    step,
    dtype,
    device,
    requires_grad,
):
    def fn(index):
        return ops.index_expr(step * index[0] + start, dtype=dtype)

    return Pointwise.create(
        device=decode_device(device),
        dtype=dtype,
        inner_fn=fn,
        ranges=[length],
    )


@register_lowering(aten.select_scatter, type_promotion_kind=None)
def select_scatter(x, src, dim: int, index: int):
    assert x.get_dtype() == src.get_dtype()
    x_loader = x.make_loader()
    dim = _validate_dim(x, dim, 0)
    if V.graph.sizevars.evaluate_expr(sympy.Lt(index, 0)):
        index = index + x.get_size()[dim]
    V.graph.sizevars.guard_leq(0, index)
    V.graph.sizevars.guard_lt(index, x.get_size()[dim])
    src = expand(unsqueeze(src, dim), x.get_size())
    src_loader = src.make_loader()

    def inner_fn(idx):
        return ops.where(
            ops.eq(
                ops.index_expr(idx[dim], torch.int32),
                ops.index_expr(index, torch.int32),
            ),
            src_loader(idx),
            x_loader(idx),
        )

    return Pointwise.create(
        device=x.get_device(),
        dtype=x.get_dtype(),
        inner_fn=inner_fn,
        ranges=list(x.get_size()),
    )


@register_lowering(aten.slice_scatter, type_promotion_kind=None)
def slice_scatter(x, src, dim=0, start=None, end=None, step=1):
    assert x.get_dtype() == src.get_dtype()
    x_loader = x.make_loader()
    dim = _validate_dim(x, dim, 0)
    dim_size = x.get_size()[dim]
    if start is not None and V.graph.sizevars.evaluate_expr(sympy.Lt(start, 0)):
        start = start + dim_size
    if end is not None and V.graph.sizevars.evaluate_expr(sympy.Lt(end, 0)):
        end = end + dim_size
    if start is None:
        start = 0
    if end is None or V.graph.sizevars.statically_known_leq(x.get_size()[dim], end):
        end = dim_size

    src_size = list(x.get_size())
    src_size[dim] = FloorDiv(sympy.expand(end - start), sympy.expand(step))
    src = expand(src, src_size)
    src_loader = src.make_loader()

    def inner_fn(idx):
        if start == 0 and end == dim_size and step == 1:
            # selecting every element is the same as just src.clone()
            return src_loader(idx)

        idx_dim = ops.index_expr(idx[dim], torch.int64)
        src_idx = list(idx)
        src_idx[dim] = FloorDiv(idx[dim] - start, step)

        mask = []
        if start != 0:
            mask.append(
                ops.ge(
                    idx_dim,
                    ops.index_expr(sympy.expand(start), torch.int64),
                )
            )
        if end != dim_size:
            mask.append(
                ops.lt(
                    idx_dim,
                    ops.index_expr(sympy.expand(end), torch.int64),
                )
            )
        if step != 1:
            mask.append(
                ops.eq(
                    ops.index_expr(
                        ModularIndexing(idx[dim] - start, 1, step), torch.int64
                    ),
                    ops.constant(0, torch.torch.int64),
                )
            )
        assert mask
        mask = functools.reduce(ops.and_, mask)
        src_val = ops.masked(
            mask,
            lambda: src_loader(src_idx),
            0 if is_integer_type(x) else 0.0,
        )
        return ops.where(
            mask,
            src_val,
            x_loader(idx),
        )

    return Pointwise.create(
        device=x.get_device(),
        dtype=x.get_dtype(),
        inner_fn=inner_fn,
        ranges=list(x.get_size()),
    )


def _unwrap(x):
    if isinstance(x, (list, tuple)) and len(x) > 0:
        return _unwrap(x[0])
    return x


@register_lowering([torch.tensor, aten.scalar_tensor])
def tensor(data, *, dtype=None, device=None, layout=None, pin_memory=False):
    assert_nyi(layout in (None, torch.strided), f"layout={layout}")
    assert_nyi(not pin_memory, "pin_memory")
    if isinstance(_unwrap(data), int):
        dtype = dtype or torch.int64
    else:
        dtype = dtype or torch.get_default_dtype()

    ranges: List[sympy.Expr] = []

    if isinstance(data, sympy.Expr):

        def inner_fn(index):
            return ops.index_expr(data, dtype)

    elif isinstance(data, (float, int)):

        def inner_fn(index):
            return ops.constant(data, dtype)

    elif len(data) == 0 or isinstance(data[0], (float, int)) and len(data) <= 8:
        # inline small tensors
        ranges.append(sympy.Integer(len(data)))

        def inner_fn(index):
            def binary_search(start, end):
                assert start < end
                if end - start == 1:
                    return ops.constant(data[start], dtype)
                mid = (end - start) // 2 + start
                return ops.where(
                    ops.lt(
                        ops.index_expr(index[0], torch.int64),
                        ops.constant(mid, torch.int64),
                    ),
                    binary_search(start, mid),
                    binary_search(mid, end),
                )

            if len(data) == 0:
                return ops.constant(0, dtype)
            return binary_search(0, len(data))

    else:
        return V.graph.add_tensor_constant(
            torch.tensor(data, dtype=dtype, device=device)
        )

    return Pointwise.create(
        device=decode_device(device),
        dtype=dtype,
        inner_fn=inner_fn,
        ranges=ranges,
    )


@register_lowering(torch.as_tensor)
def as_tensor(data, dtype=None, device=None):
    if isinstance(data, TensorBox):
        if dtype is not None:
            data = to_dtype(data, dtype)
        if device is not None:
            data = to_device(data, device)
        return data
    return tensor(data, dtype=dtype, device=device)


@register_lowering(torch.LongTensor)
def long_tensor(data):
    return tensor(data, dtype=torch.int64)


@register_lowering(aten._local_scalar_dense)
def _local_scalar_dense(data):
    # This is interesting!  Most lowerings return tensors, so you can just
    # return the buffer you allocated and it will get used (or not used, if
    # it's dead.)  But _local_scalar_dense (aka item) returns an int,
    # not a Tensor, so you would have a type mismatch if you return a buffer;
    # we are obligated to return a sympy expression instead.  However,
    # we need to actually codegen the .item() call somehow.  We do this
    # by registering a faux buffer for the DynamicScalar IR node, which is
    # solely responsible for generating this .item().  The buffer is
    # not used for anything (notice we discard it); at codegen time,
    # the "buffer" just gets assigned None.
    sym = V.graph.current_node.meta["val"].node.expr
    buffer = ir.DynamicScalar(sym, data)
    buffer.name = V.graph.register_buffer(buffer)
    return sym


def _full(fill_value, device, dtype, size):
    value = fill_value
    if not isinstance(fill_value, (int, float)) and hasattr(value, "value"):
        value = value.value

    if isinstance(value, (int, float)):

        def inner_fn(index):
            return ops.constant(value, dtype)

    elif isinstance(value, sympy.Expr):

        def inner_fn(index):
            return ops.index_expr(value, dtype)

    else:
        assert len(value.get_size()) == 0
        value_loader = value.make_loader()

        def inner_fn(index):
            return value_loader([])

    return Pointwise.create(
        device=device,
        dtype=dtype,
        inner_fn=inner_fn,
        ranges=list(size),
    )


@register_lowering(aten.full_like, type_promotion_kind=None)
def full_like(x, fill_value, **kwargs):
    return create_tensor_like(tensor_constructor(fill_value))(x, **kwargs)


def tensor_constructor(fill_value):
    # torch.zeros, torch.ones, etc
    def inner(
        *size,
        names=None,
        dtype=None,
        device=None,
        layout=None,
        pin_memory=False,
        memory_format=None,
    ):
        assert_nyi(names is None, "named tensors")
        assert_nyi(layout in (None, torch.strided), f"layout={layout}")
        assert_nyi(not pin_memory, "pin_memory")
        device = decode_device(device)
        dtype = dtype or torch.get_default_dtype()
        if len(size) == 1 and isinstance(size[0], (list, tuple, torch.Size)):
            size = tuple(size[0])
        size = [sympy.expand(s) for s in size]
        return _full(fill_value, device, dtype, size)

    return inner


@register_lowering([torch.empty, aten.empty])
def empty(
    *size,
    names=None,
    dtype=None,
    layout=None,
    device=None,
    pin_memory=None,
    memory_format=None,
):
    assert_nyi(names is None, "named tensors")
    device = decode_device(device)
    if len(size) == 1 and isinstance(size[0], (list, tuple, torch.Size)):
        size = tuple(size[0])
    return empty_strided(
        size, None, dtype=dtype, layout=layout, device=device, pin_memory=pin_memory
    )


def create_tensor_like(creation_fn):
    """
    Shim to convert X_like(...) into X(...).  For example zeros_like() into zeros().
    """

    def _constant_like(
        x, *, dtype=None, device=None, layout=None, pin_memory=False, memory_format=None
    ):
        assert_nyi(not pin_memory, "pin_memory")
        assert_nyi(layout in (None, torch.strided), f"layout={layout}")
        if dtype is None:
            dtype = x.get_dtype()
        else:
            dtype = decode_dtype(dtype)
        device = device or x.get_device()
        size = list(x.get_size())
        return creation_fn(
            size, dtype=dtype, device=device, layout=layout, pin_memory=pin_memory
        )

    return _constant_like


def constant_like(fill_value):
    return create_tensor_like(tensor_constructor(fill_value))


empty_like = register_lowering(aten.empty_like)(create_tensor_like(empty))
ones_like = create_tensor_like(tensor_constructor(1))
zeros_like = create_tensor_like(tensor_constructor(0))


def new_constant(fill_value):
    def _new_constant(
        x, size, *, dtype=None, layout=None, device=None, pin_memory=None
    ):
        assert isinstance(size, (list, tuple))
        assert_nyi(not pin_memory, "pin_memory")
        assert_nyi(layout in (None, torch.strided), f"layout={layout}")
        dtype = decode_dtype(dtype) or x.get_dtype()
        device = device or x.get_device()
        size = [sympy.Integer(s) for s in size]
        return _full(fill_value, device, dtype, size)

    return _new_constant


@register_lowering(aten.new_empty)
def new_empty(x, size, *, dtype=None, layout=None, device=None, pin_memory=None):
    if dtype is None:
        dtype = x.get_dtype()
    if device is None:
        device = x.get_device()
    return empty_strided(
        size, None, dtype=dtype, layout=layout, device=device, pin_memory=pin_memory
    )


@register_lowering(aten.empty_strided)
def empty_strided(
    size, stride, *, dtype=None, layout=None, device=None, pin_memory=None
):
    assert isinstance(size, (list, tuple))
    assert isinstance(stride, (list, tuple, type(None)))
    assert_nyi(not pin_memory, "pin_memory")
    assert_nyi(layout in (None, torch.strided), f"layout={layout}")
    dtype = decode_dtype(dtype) or torch.get_default_dtype()
    device = device or torch.tensor(0.0).device
    pointwise = _full(fill_value=0, device=device, dtype=dtype, size=size)
    pointwise.realize()
    buffer = pointwise.data.data
    # explicitly set ranges to zeros in order to make a NopKernelSchedulerNode
    buffer.data.ranges = [0] * len(size)
    assert isinstance(buffer, ir.ComputedBuffer)
    size = [sympy.expand(s) for s in size]
    stride = (
        [sympy.expand(s) for s in stride]
        if stride
        else ir.FlexibleLayout.contiguous_strides(size)
    )
    buffer.layout = ir.FixedLayout(
        device=device,
        dtype=dtype,
        size=size,
        stride=stride,
    )
    return pointwise


@register_lowering(aten.new_empty_strided)
def new_empty_strided(
    x, size, stride, *, dtype=None, layout=None, device=None, pin_memory=None
):
    if dtype is None:
        dtype = x.get_dtype()
    if device is None:
        device = x.get_device()
    return empty_strided(
        size, stride, dtype=dtype, layout=layout, device=device, pin_memory=pin_memory
    )


@register_lowering(prims.copy_strided.default)
def copy_strided(x, stride):
    stride = [V.graph.sizevars.size_hint(s) for s in stride]
    stride_order = sorted(range(len(stride)), key=stride.__getitem__)
    return ir.ExternKernel.require_stride_order(x, stride_order)


@register_lowering([torch.full, aten.full])
def full(size, fill_value, **kwargs):
    assert kwargs.get("dtype") is not None, "dtype should be handled by decomposition"
    return tensor_constructor(fill_value)(size, **kwargs)


@register_lowering(aten.gather, type_promotion_kind=None)
def gather(x, dim, index, sparse_grad=False):
    # sparse_grad doesn't affect forward computation,
    # and backward tracing is taken care of by AOT Autograd
    assert isinstance(x, TensorBox)
    assert index.get_dtype() == torch.int64
    size = x.get_size()
    offset = len(size) == 0
    dim = _validate_dim(x, dim, offset)

    x_loader = x.make_loader()
    index_loader = index.make_loader()

    def fn(idx):
        idx = list(idx)
        if len(idx) != 0:
            idx[dim] = ops.indirect_indexing(index_loader(idx), size[dim])
        return x_loader(idx)

    return Pointwise.create(
        device=x.get_device(),
        dtype=x.get_dtype(),
        inner_fn=fn,
        ranges=index.get_size(),
    )


@register_lowering(aten.embedding, type_promotion_kind=None)
def embedding(weight, indices, padding_idx=-1, scale_grad_by_freq=False, sparse=False):
    assert not sparse
    assert isinstance(weight, TensorBox)
    assert isinstance(indices, TensorBox)
    assert "int" in str(indices.get_dtype())

    weight_loader = weight.make_loader()
    indices_loader = indices.make_loader()
    indices_ndim = len(indices.get_size())
    weight_size = weight.get_size()
    new_size = [*indices.get_size(), *weight_size[1:]]

    def fn(idx):
        assert len(idx) == len(new_size), f"{idx} != {new_size}"
        var_index = indices_loader(idx[:indices_ndim])
        weight_idx = [ops.indirect_indexing(var_index, weight_size[0])] + [
            *idx[indices_ndim:]
        ]
        return weight_loader(weight_idx)

    return Pointwise.create(
        device=weight.get_device(),
        dtype=weight.get_dtype(),
        inner_fn=fn,
        ranges=new_size,
    )


def check_and_broadcast_indices(indices, device):
    assert all(
        i.get_dtype() in (torch.int64, torch.int32, torch.bool, torch.uint8)
        for i in indices
        if i is not None
    ), f"indices must be int64, byte or bool. Got {[i.get_dtype() for i in indices if i is not None]}"
    if any(
        i.get_dtype() in (torch.bool, torch.uint8) for i in indices if i is not None
    ):
        raise NotImplementedError("Fallback for bool indices")

    valid_idxs = [i for i, x in enumerate(indices) if isinstance(x, TensorBox)]
    assert len(valid_idxs) > 0, "requires at least 1 non-None index"
    new_indices = [None] * len(indices)
    for i, x in zip(valid_idxs, broadcast_tensors(*[indices[i] for i in valid_idxs])):
        # Eager allows indices to be CPU tensor when running on CUDA
        # FIXME: Calling to_device(x, device) should work but
        # test_advancedindex_mixed_cpu_devices still fails
        if x.get_device() != device:
            raise NotImplementedError("Fallback when indices is on a different device")
        new_indices[i] = x
    return new_indices, valid_idxs


def index_output_size_and_inner_fn(
    x_size,
    indices,
    tensor_indices,
    tensor_size,
    indices_loaders,
    indexed_size,
    x_loader,
):
    # Note that behavior of indexing differs when there are non consecutive
    # tensors. In this case, the tensor index is pulled to the beginning.
    #
    # Suppose a = torch.arange(3 * 4 * 5 * 6 * 7).view(3, 4, 5, 6, 7)
    #         x = torch.tensor[1,2]
    # Then, a[:,x,:,x,:] will have shape 2,3,5,7 as due to x,:,x then 2 will
    # be pulled to the front.
    non_consecutive_tensors = False
    for previous, current in zip(tensor_indices, tensor_indices[1:]):
        if current - previous != 1:
            non_consecutive_tensors = True

    output_size = [x_size[i] for i, val in enumerate(indices) if val is None]
    output_size = [*output_size, *x_size[len(output_size) + len(tensor_indices) :]]

    first_tensor_index = tensor_indices[0]
    if non_consecutive_tensors:
        output_size = tensor_size + output_size
    else:
        output_size = (
            output_size[:first_tensor_index]
            + tensor_size
            + output_size[first_tensor_index:]
        )

    def fn(idx):
        assert len(idx) == len(output_size)
        assert len(indices_loaders) == len(indexed_size)

        rank = len(tensor_size)
        new_index = []
        first_tensor_index = tensor_indices[0]
        start_offset = 0 if non_consecutive_tensors else first_tensor_index
        next_idx = 0
        for i in range(tensor_indices[-1] + 1):
            if i == start_offset:
                next_idx += rank
            if indices[i] is None:
                assert next_idx < len(idx)
                new_index.append(idx[next_idx])
                next_idx += 1
            else:
                loader = indices_loaders[i]
                assert loader is not None
                size = indexed_size[i]
                new_index.append(
                    ops.indirect_indexing(
                        loader(idx[start_offset : start_offset + rank]),
                        size,
                        check=check,
                    )
                )
        new_index = [
            *new_index,
            *idx[next_idx:],
        ]
        return new_index if x_loader is None else x_loader(new_index)

    return output_size, fn


def index_impl(x, indices, check):
    assert isinstance(indices, (list, tuple))
    x_loader = x.make_loader()
    indices, tensor_indices = check_and_broadcast_indices(indices, x.get_device())
    assert len(tensor_indices) > 0, "Must have at least one valid idx"

    indices_loaders = [i.make_loader() if i is not None else None for i in indices]
    # no guards on output size, all the guards are set in broadcast_tensors

    # We can use the first one since they are all required to be the same size
    tensor_size = list(indices[tensor_indices[0]].get_size())

    x_size = x.get_size()

    indexed_size = [x_size[i] for i in range(len(indices)) if indices[i] is not None]
    if 0 in indexed_size and 0 not in tensor_size:
        raise IndexError("index is out of bounds for dimension with size 0")

    indexed_size = [x_size[i] for i in range(len(indices))]
    output_size, inner_fn = index_output_size_and_inner_fn(
        x_size,
        indices,
        tensor_indices,
        tensor_size,
        indices_loaders,
        indexed_size,
        x_loader,
    )

    return Pointwise.create(
        device=x.get_device(),
        dtype=x.get_dtype(),
        inner_fn=inner_fn,
        ranges=output_size,
    )


@register_lowering(aten.index, type_promotion_kind=None)
def index(x, indices):
    try:
        return index_impl(x, indices, check=True)
    except NotImplementedError:
        # Fallback to ATen for boolean indexing
        x.realize()
        return fallback_handler(aten.index.Tensor)(x, indices)


@register_lowering(aten._unsafe_index, type_promotion_kind=None)
def _unsafe_index(x, indices):
    return index_impl(x, indices, check=False)


# All the indexing decompositions are written in terms of index, index_put, and index_put_
# We cannot have this lowering as a decomposition as it introduces
# mutation in the graph, which is bad for Aot Autograd. Aot Autograd runs dead
# code elimination and common subexpression elimination optimizations, which
# assume graphs to be side-effect free. More details at
# https://github.com/pytorch/torchdynamo/issues/1235
# and
# https://github.com/pytorch/torchdynamo/issues/1863
@register_lowering(aten.index_put)
def index_put(x, indices, values, accumulate=False):
    return index_put_(clone(x), indices, values, accumulate)


@register_lowering(aten._unsafe_index_put)
def _unsafe_index_put(x, indices, values, accumulate=False):
    return index_put_impl_(clone(x), indices, values, accumulate, check=False)


def index_put_as_masked_fill(self, indices, value, accumulate):
    if value.get_device() != self.get_device():
        value = to_device(value, self.get_device())
    if accumulate:
        value = add(self, value)
    return mutate_to(self, where(indices[0], value, self))


def index_put_fallback(self, indices, values, accumulate):
    if is_triton(values) and (
        accumulate is True or torch.are_deterministic_algorithms_enabled()
    ):
        V.graph.disable_cudagraphs = True
    ir.IndexPutFallback(self, indices, values, accumulate)
    return self


@register_lowering(aten.index_put_, type_promotion_kind=None)
def index_put_(self, indices, values, accumulate=False):
    return index_put_impl_(self, indices, values, accumulate, check=True)


def index_put_impl_(self, indices, values, accumulate, check):
    # Dispatch to masked fill for single boolean index with single value
    if (
        values.get_numel() == 1
        and len(indices) == 1
        and indices[0].get_dtype() in {torch.bool, torch.uint8}
    ):
        mask = indices[0]
        for _ in range(len(mask.get_size()), len(self.get_size())):
            mask = unsqueeze(mask, -1)
        return index_put_as_masked_fill(self, [mask], values, accumulate)

    # Fallback in torch deterministic mode
    if torch.are_deterministic_algorithms_enabled():
        return index_put_fallback(self, indices, values, accumulate)

    # Fallback if there is a boolean index
    for index in indices:
        if index is not None and index.get_dtype() in {torch.bool, torch.uint8}:
            return index_put_fallback(self, indices, values, accumulate)

    x_size = self.get_size()
    x_ndim = len(x_size)

    # fallback to aten.index_put_, as tl.atomic_add does NOT support int64 or bool
    if self.get_dtype() in {torch.int64, torch.bool}:
        # self is an scalar Tensor
        if x_ndim == 0:
            self = view(self, [1])
        self = index_put_fallback(self, indices, values, accumulate)
        if x_ndim == 0:
            self = view(self, [])
        return self

    values = to_dtype(values, self.get_dtype())

    try:
        # Note that code will only get here when dtype is uint32
        indices, tensor_indices = check_and_broadcast_indices(
            indices, self.get_device()
        )
    except NotImplementedError:
        return index_put_fallback(self, indices, values, accumulate)

    indices_loaders = [i.make_loader() if i is not None else None for i in indices]

    assert isinstance(self, TensorBox)
    self.realize()

    # self is an scalar Tensor
    if x_ndim == 0:
        self = view(self, [1])

    # We can use the first one since they are all required to be the same size
    tensor_size = list(indices[tensor_indices[0]].get_size())
    indexed_size = [x_size[i] for i in range(len(indices))]

    expected_vals_size, inner_fn = index_output_size_and_inner_fn(
        x_size,
        indices,
        tensor_indices,
        tensor_size,
        indices_loaders,
        indexed_size,
        None,
    )

    values = expand(values, expected_vals_size)
    # all guards are set above during broadcast_tensors and expand

    scatter = ir.Scatter(
        device=self.get_device(),
        dtype=self.get_dtype(),
        inner_fn=values.make_loader(),
        ranges=expected_vals_size,  # iter_ranges,
        output_indexer=inner_fn,
        scatter_mode="atomic_add" if accumulate else None,
    )
    buffer = ir.ComputedBuffer(
        None,
        ir.MutationLayout(self),
        scatter,
    )
    buffer.name = V.graph.register_buffer(buffer)

    if x_ndim == 0:
        self = view(self, [])
    return self


@register_lowering(
    inductor_prims.masked_scatter_with_index, type_promotion_kind=None, broadcast=False
)
def masked_scatter_with_index(self, mask, source_idx, source):
    self_flat, mask_flat, source_flat = (view(x, (-1,)) for x in (self, mask, source))

    assert self.get_size() == mask.get_size()
    assert mask.get_dtype() in {torch.bool, torch.uint8}

    self_loader = self_flat.make_loader()
    mask_loader = mask_flat.make_loader()
    source_idx_loader = source_idx.make_loader()
    source_loader = source_flat.make_loader()
    source_numel = source.get_numel()

    def inner_fn(idx):
        self_val = self_loader(idx)
        mask_val = ops.to_dtype(mask_loader(idx), torch.bool)

        def load_source_val():
            source_idx_val = source_idx_loader(idx)
            i = ops.indirect_indexing(source_idx_val, source_numel)
            return source_loader([i])

        source_val = ops.masked(mask_val, load_source_val, 0)
        return ops.where(mask_val, source_val, self_val)

    result_flat = Pointwise.create(
        device=self.get_device(),
        dtype=self.get_dtype(),
        inner_fn=inner_fn,
        ranges=self_flat.get_size(),
    )
    return view(result_flat, self.get_size())


@register_lowering(aten.as_strided_scatter, type_promotion_kind=None)
def as_strided_scatter(self, src, size, stride, storage_offset=None):
    output = clone(self)
    output_view = as_strided(output, size, stride, storage_offset)
    copy_(output_view, src)
    return output


@register_lowering(aten.scatter, type_promotion_kind=None)
def scatter(x, dim: int, index, src, **kwargs):
    return scatter_(clone(x), dim, index, src, **kwargs)


def scatter_fallback(
    fn,
    self,
    dim: int,
    index,
    src,
    *,
    reduce: Optional[str] = None,
    include_self: bool = True,
):
    reduce_ty = "add" if fn == "aten.scatter_" else "sum"
    if (
        reduce not in {None, reduce_ty}
        or (
            fn == "aten.scatter_reduce_"
            and reduce == "sum"
            and isinstance(src, TensorBox)
            and src.get_device() == torch.device("cpu")
            and config.cpp.fallback_scatter_reduce_sum
        )
        or (reduce == reduce_ty and self.get_dtype() in {torch.bool, torch.int64})
        or torch.are_deterministic_algorithms_enabled()
    ):
        ir.ScatterFallback(
            fn, self, dim, index, src, reduce=reduce, include_self=include_self
        )
        return self

    return None


@register_lowering(aten.scatter_, type_promotion_kind=None)
def scatter_(self, dim: int, index, src, *, reduce: Optional[str] = None):
    assert reduce in {None, "add", "multiply"}

    fallback_result = scatter_fallback(
        "aten.scatter_", self, dim, index, src, reduce=reduce
    )

    if fallback_result:
        return fallback_result

    if reduce == "add":
        reduce = "sum"
    elif reduce == "multiply":
        reduce = "prod"

    return scatter_reduce_(self, dim, index, src, reduce)


@register_lowering(aten.scatter_add, type_promotion_kind=None)
def scatter_add(x, dim: int, index, src):
    return scatter_add_(clone(x), dim, index, src)


@register_lowering(aten.scatter_add_, type_promotion_kind=None)
def scatter_add_(x, dim: int, index, src):
    return scatter_reduce_(x, dim, index, src, "sum")


@register_lowering(aten.scatter_reduce, type_promotion_kind=None)
def scatter_reduce(x, dim: int, index, src, reduction_type, **kwargs):
    return scatter_reduce_(clone(x), dim, index, src, reduction_type, **kwargs)


@register_lowering(aten.scatter_reduce_, type_promotion_kind=None)
def scatter_reduce_(self, dim: int, index, src, reduce, *, include_self: bool = True):
    assert reduce in {None, "sum", "prod", "mean", "amax", "amin"}

    fallback_result = scatter_fallback(
        "aten.scatter_reduce_",
        self,
        dim,
        index,
        src,
        reduce=reduce,
        include_self=include_self,
    )

    if fallback_result:
        return fallback_result

    assert isinstance(self, TensorBox)
    assert "int" in str(index.get_dtype())

    ndim = len(self.get_size())
    if ndim == 0:
        self = view(self, [1])

    if isinstance(src, TensorBox) and len(src.get_size()) == 0:
        src = view(src, [1])

    if isinstance(index, TensorBox) and len(index.get_size()) == 0:
        index = view(index, [1])

    dim = _validate_dim(self, dim)

    self.realize()
    index_loader = index.make_loader()
    src_loader = src.make_loader() if isinstance(src, TensorBox) else None

    def output_indexer(idx):
        # self is captured from the end of the function, so it may have 0 dim
        shape = self.get_size()
        ndim = len(shape)
        indirect_idx = list(idx)
        indirect_idx[dim] = ops.indirect_indexing(
            index_loader(idx), 1 if ndim == 0 else shape[dim]
        )
        return indirect_idx

    def fn(idx):
        if src_loader:
            return src_loader(idx)
        else:
            # src is a scalar
            return ops.constant(src, self.get_dtype())

    def backend_reduce_str(reduce):
        if reduce == "sum":
            return "atomic_add"
        else:
            # TODO: Need to support more reduction type
            assert reduce is None
            return None

    if not include_self:
        # zero out the corresponding elements first
        zero_out = ir.Scatter(
            device=self.get_device(),
            dtype=self.get_dtype(),
            inner_fn=lambda index: ops.constant(0, self.get_dtype()),
            ranges=index.get_size(),
            output_indexer=output_indexer,
            scatter_mode=None,
        )
        buffer = ir.ComputedBuffer(
            None,
            ir.MutationLayout(self),
            zero_out,
        )
        buffer.name = V.graph.register_buffer(buffer)

    # self[index[i][j][k]][j][k] += src[i][j][k]  # if dim == 0
    # self[i][index[i][j][k]][k] += src[i][j][k]  # if dim == 1
    # self[i][j][index[i][j][k]] += src[i][j][k]  # if dim == 2
    scatter = ir.Scatter(
        device=self.get_device(),
        dtype=self.get_dtype(),
        inner_fn=fn,
        ranges=index.get_size(),
        output_indexer=output_indexer,
        scatter_mode=backend_reduce_str(reduce),
    )
    buffer = ir.ComputedBuffer(
        None,
        ir.MutationLayout(self),
        scatter,
    )
    buffer.name = V.graph.register_buffer(buffer)

    if ndim == 0:
        self = view(self, [])
    return self


def upsample_nearestnd(
    x, output_size, scales_x: Tuple[Optional[float], ...], n: int = 2
):
    x.realize_hint()  # elements are reused
    x_loader = x.make_loader()
    i_sizes = x.get_size()[-n:]
    batch = x.get_size()[:-n]
    i_sizes = [V.graph.sizevars.evaluate_static_shape(i) for i in i_sizes]

    assert len(scales_x) == n
    o_sizes = output_size

    scales = [i / o for i, o in zip(i_sizes, o_sizes)]
    for i, scale in enumerate(scales):
        if scale:
            scales[i] = scale

    def scale_fn(x, scale, size):
        x = ops.index_expr(x, torch.float32)
        x = ops.mul(x, ops.constant(scale, torch.float32))
        x = ops.to_dtype(x, torch.int32)
        return ops.indirect_indexing(x, size, check=False)

    def fn(idx):
        x = idx[-n:]
        b = idx[:-n]
        return x_loader(
            [*b, *[scale_fn(i, s, size) for i, s, size in zip(x, scales, i_sizes)]]
        )

    return Pointwise.create(
        device=x.get_device(),
        dtype=x.get_dtype(),
        inner_fn=fn,
        ranges=[*batch, *o_sizes],
    )


@register_lowering(aten.upsample_nearest1d.default)
def upsample_nearest1d(x, output_size, scales: Optional[float] = None):
    return upsample_nearestnd(x, output_size, (scales,), n=1)


@register_lowering(aten.upsample_nearest2d.default)
def upsample_nearest2d(
    x, output_size, scales_h: Optional[float] = None, scales_w: Optional[float] = None
):
    return upsample_nearestnd(x, output_size, (scales_h, scales_w), n=2)


@register_lowering(aten.upsample_nearest3d.default)
def upsample_nearest3d(
    x,
    output_size,
    scales_d: Optional[float] = None,
    scales_h: Optional[float] = None,
    scales_w: Optional[float] = None,
):
    return upsample_nearestnd(x, output_size, (scales_d, scales_h, scales_w), n=3)


def _create_constants(*args, dtype):
    return tuple(ops.constant(a, dtype) for a in args)


@register_lowering(aten.upsample_bicubic2d.default)
def upsample_bicubic2d_default(
    x,
    output_size,
    align_corners: bool,
    scales_h: Optional[float] = None,
    scales_w: Optional[float] = None,
):
    x.realize_hint()
    x_loader = x.make_loader()

    N, C, iH, iW = x.get_size()
    oH, oW = output_size

    iH = V.graph.sizevars.evaluate_static_shape(iH)
    iW = V.graph.sizevars.evaluate_static_shape(iW)

    def get_int_dtype(maxval):
        if maxval > torch.iinfo(torch.int32).max:
            return torch.int64
        return torch.int32

    def compute_scale(in_size, out_size, align_corners, scale=None):
        if align_corners:
            return (in_size - 1) / (out_size - 1) if out_size > 1 else 0
        else:
            return 1 / scale if scale is not None and scale > 0 else in_size / out_size

    def compute_source_index(scale, dst_index, align_corners):
        dst_index_ie = ops.index_expr(dst_index, torch.float32)
        scale = ops.constant(scale, torch.float32)
        if align_corners:
            return ops.mul(scale, dst_index_ie)
        else:
            half = ops.constant(0.5, torch.float32)
            return scale * (dst_index_ie + half) - half

    def cubic_convolution1(x, A):
        _Ap2, _Ap3, _1 = _create_constants(A + 2, A + 3, 1, dtype=torch.float32)
        return (_Ap2 * x - _Ap3) * x * x + _1

    def cubic_convolution2(x, A):
        _A, _4A, _5A, _8A = _create_constants(
            A, 4 * A, 5 * A, 8 * A, dtype=torch.float32
        )
        return ((_A * x - _5A) * x + _8A) * x - _4A

    def get_cubic_upsample_coefficients(t):
        A = -0.75
        _1 = ops.constant(1.0, torch.float32)
        c0 = cubic_convolution2(ops.add(t, _1), A)
        c1 = cubic_convolution1(t, A)

        x2 = ops.sub(_1, t)
        c2 = cubic_convolution1(x2, A)
        c3 = cubic_convolution2(ops.add(x2, _1), A)
        return (c0, c1, c2, c3)

    def cubic_interp1d(xs, t):
        cs = get_cubic_upsample_coefficients(t)
        # dot product between xs and cs
        return xs[0] * cs[0] + xs[1] * cs[1] + xs[2] * cs[2] + xs[3] * cs[3]

    height_scale = compute_scale(iH, oH, align_corners, scales_h)
    width_scale = compute_scale(iW, oW, align_corners, scales_h)

    def clamp(v, min, max):
        return ops.maximum(min, ops.minimum(max, v))

    def fn(idx):
        n, c, oy, ox = idx

        real_x = compute_source_index(width_scale, ox, align_corners)
        in_x = ops.floor(real_x)
        t_x = ops.sub(real_x, in_x)

        real_y = compute_source_index(height_scale, oy, align_corners)
        in_y = ops.floor(real_y)
        t_y = ops.sub(real_y, in_y)

        def load_bounded(fy, fx):
            # TODO(Lezcano) Here we may not need to set-up a device_size
            _0 = ops.constant(0, torch.int32)
            iHm1 = ops.constant(iH - 1, torch.int32)
            iWm1 = ops.constant(iW - 1, torch.int32)
            iy = ops.indirect_indexing(clamp(fy, _0, iHm1), iH, check=False)
            ix = ops.indirect_indexing(clamp(fx, _0, iWm1), iW, check=False)
            return x_loader([n, c, iy, ix])

        iy = ops.to_dtype(in_y, get_int_dtype(iH + 1))
        ix = ops.to_dtype(in_x, get_int_dtype(iW + 1))
        iys_ofs = tuple(ops.add(iy, ofs) for ofs in (-1, 0, 1, 2))
        ixs_ofs = tuple(ops.add(ix, ofs) for ofs in (-1, 0, 1, 2))

        def get_x_interp(y):
            coeffs_x = tuple(load_bounded(y, x) for x in ixs_ofs)
            return cubic_interp1d(coeffs_x, t_x)

        coeffs_y = tuple(get_x_interp(y) for y in iys_ofs)
        return cubic_interp1d(coeffs_y, t_y)

    return Pointwise.create(
        device=x.get_device(),
        dtype=x.get_dtype(),
        inner_fn=fn,
        ranges=[N, C, sympy.Integer(oH), sympy.Integer(oW)],
    )


@register_lowering(aten.reflection_pad2d)
def reflection_pad2d(x, padding):
    assert len(padding) == 4
    left, right, top, bot = padding

    x_loader = x.make_loader()
    *batch, h, w = x.get_size()

    def reflect(x, size, offset):
        size_num = size
        size = ops.index_expr(size - 1, torch.int32)
        x = ops.index_expr(x, torch.int32)
        x = ops.sub(x, ops.index_expr(offset, torch.int32))
        x = ops.sub(size, ops.abs(ops.sub(size, ops.abs(x))))
        return ops.indirect_indexing(x, size_num, check=False)

    def fn(idx):
        *b, x, y = idx
        x = reflect(x, h, top)
        y = reflect(y, w, left)
        return x_loader([*b, x, y])

    return Pointwise.create(
        device=x.get_device(),
        dtype=x.get_dtype(),
        inner_fn=fn,
        ranges=[*batch, h + top + bot, w + left + right],
    )


@register_lowering(aten.reflection_pad2d_backward)
def reflection_pad2d_backward(grad_output, x, padding):
    assert len(padding) == 4
    left, right, top, bot = padding

    *_, h, w = x.get_size()
    h = V.graph.sizevars.evaluate_static_shape(h) - 1
    w = V.graph.sizevars.evaluate_static_shape(w) - 1
    grad_loader = grad_output.make_loader()
    *_, h_grad, w_grad = grad_output.get_size()

    def fn(idx):
        *b, x, y = idx

        def load_from_output(x, y):
            return grad_loader([*b, x, y])

        def index_range_condition(index_range):
            i, lb, ub = index_range
            i = ops.index_expr(i, torch.int32)
            lb = ops.index_expr(lb, torch.int64)
            ub = ops.index_expr(ub, torch.int64)
            return ops.and_(ops.ge(i, lb), ops.le(i, ub))

        # Areas after reflection:
        #
        #   top-left    |   top     |   top-right
        # -----------------------------------------
        #   left        |   center  |   right
        # -----------------------------------------
        #   bottom-left |   bottom  |   bottom-right
        #
        # The center area is the original matrix. Other areas are reflections.

        center_x, center_y = x + top, y + left
        top_reflect_x, left_reflect_y = top - x, left - y
        bot_reflect_x, right_reflect_y = 2 * h + top - x, 2 * w + left - y

        # Accumulate gradients from different areas
        # If some of the padding is negative, center load is not always valid
        range_cx = (center_x, 0, h + top + bot)
        range_cy = (center_y, 0, w + left + right)
        cond = ops.and_(
            index_range_condition(range_cx), index_range_condition(range_cy)
        )
        grad = ops.masked(cond, lambda: load_from_output(center_x, center_y), 0.0)

        def accumulate(out_x, out_y, index_range1, index_range2=None):
            nonlocal grad

            # If the upper bound is less than the lower bound, we can get rid of one accumulation.
            # This happens when the padding size is zero.
            upper_less_than_lower1 = index_range1[2] < index_range1[1]
            if isinstance(upper_less_than_lower1, bool) and upper_less_than_lower1:
                return
            cond = index_range_condition(index_range1)
            if index_range2 is not None:
                upper_less_than_lower2 = index_range2[2] < index_range2[1]
                if isinstance(upper_less_than_lower2, bool) and upper_less_than_lower2:
                    return
                cond = ops.and_(cond, index_range_condition(index_range2))
            g = ops.masked(cond, lambda: load_from_output(out_x, out_y), 0.0)
            grad = ops.add(grad, g)

        accumulate(center_x, left_reflect_y, range_cx, (y, 1, left))
        accumulate(center_x, right_reflect_y, range_cx, (y, w - right, w - 1))
        accumulate(top_reflect_x, center_y, (x, 1, top), range_cy)
        accumulate(bot_reflect_x, center_y, (x, h - bot, h - 1), range_cy)
        accumulate(top_reflect_x, left_reflect_y, (x, 1, top), (y, 1, left))
        accumulate(top_reflect_x, right_reflect_y, (x, 1, top), (y, w - right, w - 1))
        accumulate(bot_reflect_x, left_reflect_y, (x, h - bot, h - 1), (y, 1, left))
        accumulate(
            bot_reflect_x, right_reflect_y, (x, h - bot, h - 1), (y, w - right, w - 1)
        )

        return grad

    return Pointwise.create(
        device=grad_output.get_device(),
        dtype=grad_output.get_dtype(),
        inner_fn=fn,
        ranges=list(x.get_size()),
    )


@register_lowering(prims.rev.default)
def rev(x, dims):
    # note - dims pre-canonicalized
    x_loader = x.make_loader()
    sizes = x.get_size()

    def loader(idx):
        idx = list(idx)
        assert len(idx) == len(sizes)
        for dim in dims:
            idx[dim] = (sizes[dim] - 1) - idx[dim]

        return x_loader(idx)

    return Pointwise.create(
        device=x.get_device(),
        dtype=x.get_dtype(),
        inner_fn=loader,
        ranges=sizes,
    )


@register_lowering(aten.constant_pad_nd, type_promotion_kind=None)
def constant_pad_nd(x, padding, fill_value=0):
    assert (len(padding) % 2) == 0
    if all(p == 0 for p in padding):
        return clone(x)

    sizes = x.get_size()

    bounds = list(reversed(list(zip(padding[::2], padding[1::2]))))
    n = len(sizes) - len(bounds)

    # if padding is a complicated expression, hoist it
    bounds_precomp = []
    for l, h in bounds:
        l_precomp = (
            V.graph.sizevars.lookup_precomputed_size(l)
            if isinstance(l, sympy.Expr) and l.free_symbols
            else l
        )
        bounds_precomp.append((l_precomp, h))

    output_size = list(sizes[:n])
    mask_sizes = []
    for (low, high), size in zip(bounds, sizes[n:]):
        mask_sizes.append(size)
        output_size.append(sympy.expand(size + low + high))
    assert len(output_size) == len(sizes)
    fill_value = dtype_to_type(x.get_dtype())(fill_value)

    def mask(index):
        mask = []
        for idx, (low, high), length in zip(index[n:], bounds, mask_sizes):
            if low != 0:
                mask.append(range_mask_low(idx, 0))
            if high != 0:
                mask.append(range_mask_high(idx, length))
        mask = functools.reduce(ops.and_, mask)
        return ops.masked(mask, lambda: x_loader(index), fill_value)

    def offset_fn(index):
        new_index = list(index[:n])
        for idx, (low, high) in zip(index[n:], bounds_precomp):
            new_index.append(idx - low)
        assert len(new_index) == len(index)
        return mask(new_index)

    x_loader = x.make_loader()
    return Pointwise.create(
        device=x.get_device(),
        dtype=x.get_dtype(),
        inner_fn=offset_fn,
        ranges=output_size,
    )


def range_mask_low(i: sympy.Expr, low: Union[sympy.Expr, int]):
    return ops.ge(
        ops.index_expr(i, torch.int64),
        ops.index_expr(sympy.Integer(low), torch.int64),
    )


def range_mask_high(i: sympy.Expr, high: sympy.Expr):
    return ops.lt(
        ops.index_expr(i, torch.int64),
        ops.index_expr(high, torch.int64),
    )


def range_mask(i: sympy.Expr, high: sympy.Expr, low: sympy.Expr):
    return ops.and_(
        range_mask_low(i, low),
        range_mask_high(i, high),
    )


def constant_boundary_condition_2d(x, fill_value, padding=None, pad_fill_value=1.0):
    *_, h, w = x.get_size()
    x_loader = x.make_loader()
    padding_h = padding[0] if padding else 0
    padding_w = padding[1] if padding else 0

    def load(index):
        *prefix, ih, iw = index

        mask = ops.and_(
            range_mask(ih, h + padding_h, -padding_h),
            range_mask(iw, w + padding_w, -padding_w),
        )
        return (
            ops.masked(
                mask,
                lambda: constant_boundary_condition_2d(x, pad_fill_value)(
                    [*prefix, ih, iw]
                ),
                fill_value,
            )
            if padding
            else ops.masked(mask, lambda: x_loader([*prefix, ih, iw]), fill_value)
        )

    return load


def pooling_size(x, i, kernel_size, stride, padding, ceil_mode):
    x_out = FloorDiv(
        x + 2 * padding[i] - (kernel_size[i] - 1) + (stride[i] - 1), stride[i]
    )

    if ceil_mode:
        x_alt = FloorDiv(
            x + 2 * padding[i] - (kernel_size[i] - 1) + 2 * (stride[i] - 1), stride[i]
        )
        if V.graph.sizevars.size_hint((x_alt - 1) * stride[i] - x - padding[i]) >= 0:
            # Sliding windows must start within the input or left padding
            x_alt -= 1
            V.graph.sizevars.guard_leq(0, x_alt * stride[i] - x - padding[i])
        if V.graph.sizevars.size_hint(x_out - x_alt) == 0:
            # ceil mode is actually a no-op, lets guard on that
            V.graph.sizevars.guard_equals(x_out, x_alt)
            ceil_mode = False
        else:
            x_out = x_alt
    return x_out, ceil_mode


fallback_max_pool2d_with_indices = fallback_handler(
    aten.max_pool2d_with_indices.default
)


@register_lowering(aten.max_pool2d_with_indices, type_promotion_kind=None)
def max_pool2d_with_indices(
    x, kernel_size, stride=None, padding=0, dilation=1, ceil_mode=False
):
    if padding == 0:
        padding = [0, 0]
    if dilation == 1:
        dilation = [1, 1]
    if not stride:
        stride = kernel_size
    kernel_size = pad_listlike(kernel_size, 2)
    stride = pad_listlike(stride, 2)
    padding = pad_listlike(padding, 2)
    dilation = pad_listlike(dilation, 2)

    assert isinstance(x, TensorBox)
    assert len(kernel_size) == 2
    assert len(stride) == 2
    assert len(padding) == 2
    assert len(dilation) == 2
    assert len(x.get_size()) in (3, 4)

    x.realize_hint()
    *batch, h, w = x.get_size()

    h_out, ceil_mode1 = pooling_size(h, 0, kernel_size, stride, padding, ceil_mode)
    w_out, ceil_mode2 = pooling_size(w, 1, kernel_size, stride, padding, ceil_mode)

    if padding[0] or padding[1] or ceil_mode1 or ceil_mode2:
        x_loader = constant_boundary_condition_2d(x, float("-inf"))
    else:
        x_loader = x.make_loader()

    new_size = list(batch) + [h_out, w_out]
    window_size = kernel_size[0] * kernel_size[1]

    if window_size > 25 or any(d != 1 for d in dilation):
        # Kernel size too big. Results in hard-to-optimize Triton code. Use fallback.
        return fallback_max_pool2d_with_indices(
            x, kernel_size, stride, padding, dilation, ceil_mode
        )

    def fn(idx, return_index):
        *prefix, bh, bw = idx
        maxval = None
        maxindex = None
        for ih, iw in itertools.product(range(kernel_size[0]), range(kernel_size[1])):
            ih = bh * stride[0] + ih - padding[0]
            iw = bw * stride[1] + iw - padding[1]
            val = x_loader([*prefix, ih, iw])
            if return_index:
                index = ops.index_expr(ih * w + iw, torch.int64)
                if maxindex is None:
                    maxindex = index
                else:
                    maxindex = ops.where(ops.gt(val, maxval), index, maxindex)
            if maxval is None:
                maxval = val
            else:
                maxval = ops.maximum(val, maxval)
        if return_index:
            return maxindex
        else:
            return maxval

    r1 = Pointwise.create(
        device=x.get_device(),
        dtype=x.get_dtype(),
        inner_fn=functools.partial(fn, return_index=False),
        ranges=new_size,
    )
    r2 = Pointwise.create(
        device=x.get_device(),
        dtype=torch.int64,
        inner_fn=functools.partial(fn, return_index=True),
        ranges=new_size,
    )
    # TODO(jansel): should we force these to be realized?
    return r1, r2


fallback_max_pool2d_with_indices_backward = fallback_handler(
    aten.max_pool2d_with_indices_backward.default
)


@register_lowering(aten.max_pool2d_with_indices_backward, type_promotion_kind=None)
def max_pool2d_with_indices_backward(
    grad_output, x, kernel_size, stride, padding, dilation, ceil_mode, indices
):
    if padding == 0:
        padding = [0, 0]
    if dilation == 1:
        dilation = [1, 1]
    if not stride:
        stride = kernel_size

    assert isinstance(x, TensorBox)
    assert len(kernel_size) == 2
    assert len(stride) == 2
    assert len(padding) == 2
    assert len(dilation) == 2
    assert len(x.get_size()) in (3, 4)

    # we will read this many times, so make sure it is computed
    grad_output.realize_hint()
    try:
        gO_stride = grad_output.get_stride()
    except AttributeError:
        # some classes don't have `get_stride`
        # TODO will need a better way of determining if inputs are channels-last
        gO_stride = None
    if isinstance(x, TensorBox) and isinstance(x.data.data, Pointwise):  # type: ignore[attr-defined]
        data = x.data.data  # type: ignore[attr-defined]
        x_buffer = ir.ComputedBuffer(
            name=None,
            layout=ir.FlexibleLayout(
                device=data.get_device(),
                dtype=data.get_dtype(),
                size=data.get_size(),
            ),
            data=data,
        )
        x_buffer.decide_layout()
        x_stride = x_buffer.get_stride()
    else:
        try:
            x_stride = x.get_stride()
        except AttributeError:
            x_stride = None

    is_channels_last = (x_stride is not None and x_stride[1] == 1) or (
        gO_stride is not None and gO_stride[1] == 1
    )
    autotune = (
        config.coordinate_descent_tuning
        or config.max_autotune
        or config.max_autotune_pointwise
    )
    if any(d != 1 for d in dilation) or (is_channels_last and not autotune):
        # don't codegen channels-last when autotune is not enabled, it's very slow
        return fallback_max_pool2d_with_indices_backward(
            grad_output, x, kernel_size, stride, padding, dilation, ceil_mode, indices
        )

    indices.realize_hint()

    *batch, height, width = x.get_size()
    *_, pooled_height, pooled_width = grad_output.get_size()

    indices_loader = indices.make_loader()
    grad_loader = grad_output.make_loader()
    new_size = list(x.get_size())

    h_window_size = max(
        [
            max(h // stride[0] - max(0, (h - kernel_size[0]) // stride[0]), 1)
            for h in range(kernel_size[0] * 2)
        ]
    )
    w_window_size = max(
        [
            max(w // stride[1] - max(0, (w - kernel_size[1]) // stride[1]), 1)
            for w in range(kernel_size[1] * 2)
        ]
    )

    window_size = h_window_size * w_window_size

    if window_size > 25:
        # Kernel size too big. Results in hard-to-optimize Triton code. Use fallback.
        return fallback_max_pool2d_with_indices_backward(
            grad_output, x, kernel_size, stride, padding, dilation, ceil_mode, indices
        )

    indices_size = indices.get_size()

    def fn(idx):
        *prefix, h, w = idx
        index_test = ops.index_expr(h * width + w, torch.int32)
        h = h + padding[0]
        w = w + padding[1]
        phstart = ops.index_expr(
            FloorDiv(h - kernel_size[0] + stride[0], stride[0]), torch.int32
        )
        pwstart = ops.index_expr(
            FloorDiv(w - kernel_size[1] + stride[1], stride[1]), torch.int32
        )
        phend = ops.index_expr(FloorDiv(h, stride[0]) + 1, torch.int32)
        pwend = ops.index_expr(FloorDiv(w, stride[1]) + 1, torch.int32)

        phstart = ops.maximum(phstart, ops.constant(0, torch.int32))
        pwstart = ops.maximum(pwstart, ops.constant(0, torch.int32))
        phend = ops.minimum(phend, ops.index_expr(pooled_height, torch.int32))
        pwend = ops.minimum(pwend, ops.index_expr(pooled_width, torch.int32))

        gradient = None
        for ph_ in range(h_window_size):
            for pw_ in range(w_window_size):
                ph = ops.add(phstart, ops.constant(ph_, torch.int32))
                pw = ops.add(pwstart, ops.constant(pw_, torch.int32))
                grad_index = [
                    *prefix,
                    ops.indirect_indexing(
                        ops.minimum(ph, ops.sub(phend, ops.constant(1, torch.int32))),
                        indices_size[-2],
                        check=False,
                    ),
                    ops.indirect_indexing(
                        ops.minimum(pw, ops.sub(pwend, ops.constant(1, torch.int32))),
                        indices_size[-1],
                        check=False,
                    ),
                ]

                index_actual = indices_loader(grad_index)
                grad_part = grad_loader(grad_index)
                check = ops.eq(index_actual, index_test)

                if gradient is None:
                    # don't need mask for 0, 0
                    gradient = ops.where(
                        check, grad_part, ops.constant(0.0, torch.float32)
                    )
                else:
                    mask = ops.and_(
                        ops.and_(
                            ops.lt(ph, phend),
                            ops.lt(pw, pwend),
                        ),
                        check,
                    )
                    gradient = ops.where(mask, ops.add(gradient, grad_part), gradient)
        assert gradient is not None
        return gradient

    return Pointwise.create(
        device=grad_output.get_device(),
        dtype=grad_output.get_dtype(),
        inner_fn=fn,
        ranges=new_size,
    )


def pad_adaptive_loader(x):
    *_, h, w = x.get_size()
    x_loader = x.make_loader()

    def load(prefix, increments, start_indices, end_indices):
        ih, iw = increments
        h_start_index, w_start_index = start_indices
        h_end_index, w_end_index = end_indices

        mask = ops.and_(
            ops.lt(
                ops.index_expr(h_start_index + ih, torch.int64),
                ops.index_expr(h_end_index, torch.int64),
            ),
            ops.lt(
                ops.index_expr(w_start_index + iw, torch.int64),
                ops.index_expr(w_end_index, torch.int64),
            ),
        )

        return ops.masked(
            mask,
            lambda: x_loader([*prefix, h_start_index + ih, w_start_index + iw]),
            0.0,
        )

    return load


def _adaptive_pooling_idx_sum(kernel_maxes, start_index_fns, end_index_fns):
    h_start_index_fn, w_start_index_fn = start_index_fns
    h_end_index_fn, w_end_index_fn = end_index_fns

    def fn_sum(idx, loader):
        *prefix, bh, bw = idx

        h_start_index = h_start_index_fn(bh)
        h_end_index = h_end_index_fn(bh)

        w_start_index = w_start_index_fn(bw)
        w_end_index = w_end_index_fn(bw)

        total = None
        for ih, iw in itertools.product(range(kernel_maxes[0]), range(kernel_maxes[1])):
            val = loader(
                prefix,
                [ih, iw],
                [h_start_index, w_start_index],
                [h_end_index, w_end_index],
            )
            if total is None:
                total = val
            else:
                total = ops.add(val, total)
        return total

    return fn_sum


fallback_adaptive_avg_pool2d = fallback_handler(aten._adaptive_avg_pool2d.default)


@register_lowering(aten._adaptive_avg_pool2d)
def _adaptive_avg_pool2d(x, output_size):
    assert isinstance(x, TensorBox)
    assert len(output_size) == 2
    x.realize_hint()

    *batch, h_in, w_in = x.get_size()

    h_in = V.graph.sizevars.evaluate_static_shape(h_in)
    w_in = V.graph.sizevars.evaluate_static_shape(w_in)

    h_out, w_out = output_size

    # no-op if the same input and output
    if h_in == h_out and w_in == w_out:
        return clone(x)

    if h_out == 0 or w_out == 0:
        o_size = [*batch, h_out, w_out]
        return empty(o_size, dtype=x.get_dtype(), device=x.get_device())
    if h_in % h_out == 0 and w_in % w_out == 0:
        kernel_size = [h_in // h_out, w_in // w_out]
        return avg_pool2d(x, kernel_size)

    h_kernel_max = ceildiv((h_in + h_out - 1), h_out)
    w_kernel_max = ceildiv((w_in + w_out - 1), w_out)

    new_size = list(batch) + [h_out, w_out]
    dtype = x.get_dtype()

    def start_index(index, out_dim, inp_dim):
        return FloorDiv((index * inp_dim), out_dim)

    def end_index(index, out_dim, inp_dim):
        return FloorDiv((index + 1) * inp_dim + out_dim - 1, out_dim)

    h_start_index = functools.partial(start_index, out_dim=h_out, inp_dim=h_in)
    h_end_index = functools.partial(end_index, out_dim=h_out, inp_dim=h_in)

    w_start_index = functools.partial(start_index, out_dim=w_out, inp_dim=w_in)
    w_end_index = functools.partial(end_index, out_dim=w_out, inp_dim=w_in)

    window_size = h_kernel_max * w_kernel_max
    if window_size > 25:
        # Kernel size too big. Results in hard-to-optimize Triton code. Use fallback.
        return fallback_adaptive_avg_pool2d(x, output_size)

    fn_sum = _adaptive_pooling_idx_sum(
        [h_kernel_max, w_kernel_max],
        [h_start_index, w_start_index],
        [h_end_index, w_end_index],
    )

    ones_loader = pad_adaptive_loader(ones_like(x))

    def fn(idx):
        return ops.div(fn_sum(idx, pad_adaptive_loader(x)), fn_sum(idx, ones_loader))

    rv = Pointwise.create(
        device=x.get_device(),
        dtype=dtype,
        inner_fn=fn,
        ranges=new_size,
    )
    # TODO: should we force these to be realized?
    return rv


@register_lowering(aten.upsample_nearest2d_backward.default)
def upsample_nearest2d_backward(
    x, output_size=None, input_size=None, scales_h=None, scales_w=None
):
    x.realize_hint()

    *batch, inp_h, inp_w = x.get_size()
    inp_h = V.graph.sizevars.evaluate_static_shape(inp_h)
    inp_w = V.graph.sizevars.evaluate_static_shape(inp_w)

    *batch, out_h, out_w = input_size

    if inp_h % out_h == 0 and inp_w % out_w == 0:
        return avg_pool2d(x, [inp_h // out_h, inp_w // out_w], divisor_override=1)

    h_kernel_max = ceildiv(inp_h, out_h)
    w_kernel_max = ceildiv(inp_w, out_w)

    def start_index(index, out_dim, inp_dim):
        return CeilDiv(index * inp_dim, out_dim)

    def end_index(index, out_dim, inp_dim):
        return start_index((index + 1), out_dim, inp_dim)

    h_start_index = functools.partial(start_index, out_dim=out_h, inp_dim=inp_h)
    h_end_index = functools.partial(end_index, out_dim=out_h, inp_dim=inp_h)

    w_start_index = functools.partial(start_index, out_dim=out_w, inp_dim=inp_w)
    w_end_index = functools.partial(end_index, out_dim=out_w, inp_dim=inp_w)

    fn_sum = _adaptive_pooling_idx_sum(
        [h_kernel_max, w_kernel_max],
        [h_start_index, w_start_index],
        [h_end_index, w_end_index],
    )

    def fn(idx):
        return fn_sum(idx, pad_adaptive_loader(x))

    rv = Pointwise.create(
        device=x.get_device(),
        dtype=x.get_dtype(),
        inner_fn=fn,
        ranges=list(input_size),
    )

    return rv


fallback_avg_pool2d = fallback_handler(aten.avg_pool2d.default)


@register_lowering(aten.avg_pool2d, type_promotion_kind=None)
def avg_pool2d(
    x,
    kernel_size,
    stride=(),
    padding=0,
    ceil_mode=False,
    count_include_pad=True,
    divisor_override=None,
):
    if not stride:
        stride = kernel_size
    if not padding:
        padding = [0, 0]
    kernel_size = pad_listlike(kernel_size, 2)
    stride = pad_listlike(stride, 2)
    padding = pad_listlike(padding, 2)

    assert isinstance(x, TensorBox)
    assert len(kernel_size) == 2
    assert len(stride) == 2
    assert len(padding) == 2
    assert len(x.get_size()) in (3, 4)

    x.realize_hint()
    *batch, h, w = x.get_size()

    h_out, ceil_mode1 = pooling_size(h, 0, kernel_size, stride, padding, ceil_mode)
    w_out, ceil_mode2 = pooling_size(w, 1, kernel_size, stride, padding, ceil_mode)

    if padding[0] or padding[1] or ceil_mode1 or ceil_mode2:
        x_loader = constant_boundary_condition_2d(x, 0.0)
        had_padding = True
    else:
        x_loader = x.make_loader()
        had_padding = False

    new_size = list(batch) + [h_out, w_out]
    dtype = x.get_dtype()

    window_size = kernel_size[0] * kernel_size[1]
    if window_size > 25:
        # Kernel size too big. Results in hard-to-optimize Triton code. Use fallback.
        return fallback_avg_pool2d(
            x,
            kernel_size,
            stride,
            padding,
            ceil_mode,
            count_include_pad,
            divisor_override,
        )

    def fn_sum(idx, loader):
        *prefix, bh, bw = idx
        total = None
        for ih, iw in itertools.product(range(kernel_size[0]), range(kernel_size[1])):
            ih = bh * stride[0] + ih - padding[0]
            iw = bw * stride[1] + iw - padding[1]
            val = loader([*prefix, ih, iw])
            if total is None:
                total = val
            else:
                total = ops.add(val, total)
        return total

    if not had_padding or divisor_override:
        if divisor_override:
            scale = 1 / divisor_override
        else:
            scale = 1.0 / (kernel_size[0] * kernel_size[1])

        def fn(idx):
            return ops.mul(fn_sum(idx, x_loader), ops.constant(scale, dtype))

    else:
        ones_loader = constant_boundary_condition_2d(
            ones_like(x), 0.0, padding if count_include_pad else None
        )

        def fn(idx):
            # TODO(jansel): optimize to do `int(x<h)` rather than `x<h?1:0`
            return ops.div(fn_sum(idx, x_loader), fn_sum(idx, ones_loader))

    rv = Pointwise.create(
        device=x.get_device(),
        dtype=dtype,
        inner_fn=fn,
        ranges=new_size,
    )
    # TODO(jansel): should we force these to be realized?
    return rv


fallback_avg_pool2d_backward = fallback_handler(aten.avg_pool2d_backward.default)


@register_lowering(aten.avg_pool2d_backward, type_promotion_kind=None)
def avg_pool2d_backward(
    grad_output,
    x,
    kernel_size,
    stride,
    padding,
    ceil_mode,
    count_include_pad,
    divisor_override=None,
):
    assert divisor_override is None or divisor_override != 0, "divisor must be not zero"
    if not stride:
        stride = kernel_size
    if not padding:
        padding = [0, 0]

    assert isinstance(grad_output, TensorBox)
    assert isinstance(x, TensorBox)
    assert len(kernel_size) == 2
    assert len(stride) == 2
    assert len(padding) == 2
    assert len(x.get_size()) in (3, 4)

    grad_output.realize_hint()  # we will read this many times, so make sure it is computed

    *batch, height, width = x.get_size()

    h_out, ceil_mode1 = pooling_size(height, 0, kernel_size, stride, padding, ceil_mode)
    w_out, ceil_mode2 = pooling_size(width, 1, kernel_size, stride, padding, ceil_mode)

    grad_loader = grad_output.make_loader()

    had_padding = padding[0] or padding[1] or ceil_mode1 or ceil_mode2

    *_, pooled_height, pooled_width = grad_output.get_size()
    new_size = list(x.get_size())
    dtype = x.get_dtype()

    h_window_size = max(
        [
            max(h // stride[0] - max(0, (h - kernel_size[0]) // stride[0]), 1)
            for h in range(kernel_size[0] * 2)
        ]
    )
    w_window_size = max(
        [
            max(w // stride[1] - max(0, (w - kernel_size[1]) // stride[1]), 1)
            for w in range(kernel_size[1] * 2)
        ]
    )

    window_size = h_window_size * w_window_size
    if window_size > 25:
        # Kernel size too big. Results in hard-to-optimize Triton code. Use fallback.
        return fallback_avg_pool2d_backward(
            grad_output,
            x,
            kernel_size,
            stride,
            padding,
            ceil_mode,
            count_include_pad,
            divisor_override,
        )

    def compute_pool_size_without_padding(ph, pw):
        """
        This computes the scaling factor that we will divide an element
        by when `count_include_pad=False`
        """
        stride_h = ops.constant(stride[0], torch.int32)
        stride_w = ops.constant(stride[1], torch.int32)
        pad_h = ops.constant(padding[0], torch.int32)
        pad_w = ops.constant(padding[1], torch.int32)
        kernel_h = ops.constant(kernel_size[0], torch.int32)
        kernel_w = ops.constant(kernel_size[1], torch.int32)
        hstart = ops.sub(ops.mul(ph, stride_h), pad_h)
        wstart = ops.sub(ops.mul(pw, stride_w), pad_w)
        hend = ops.minimum(
            ops.add(hstart, kernel_h),
            ops.add(ops.index_expr(height, torch.int32), pad_h),
        )
        wend = ops.minimum(
            ops.add(wstart, kernel_w),
            ops.add(ops.index_expr(width, torch.int32), pad_w),
        )
        hstart = ops.maximum(hstart, ops.constant(0, torch.int32))
        wstart = ops.maximum(wstart, ops.constant(0, torch.int32))
        hend = ops.minimum(hend, ops.index_expr(height, torch.int32))
        wend = ops.minimum(wend, ops.index_expr(width, torch.int32))
        divide_factor = ops.mul(ops.sub(hend, hstart), ops.sub(wend, wstart))
        return divide_factor

    def fn(idx):
        *prefix, h, w = idx
        h = h + padding[0]
        w = w + padding[1]
        phstart = ops.index_expr(
            FloorDiv(h - kernel_size[0] + stride[0], stride[0]), torch.int32
        )
        pwstart = ops.index_expr(
            FloorDiv(w - kernel_size[1] + stride[1], stride[1]), torch.int32
        )
        phend = ops.index_expr(FloorDiv(h, stride[0]) + 1, torch.int32)
        pwend = ops.index_expr(FloorDiv(w, stride[1]) + 1, torch.int32)

        phstart = ops.maximum(phstart, ops.constant(0, torch.int32))
        pwstart = ops.maximum(pwstart, ops.constant(0, torch.int32))
        phend = ops.minimum(phend, ops.index_expr(pooled_height, torch.int32))
        pwend = ops.minimum(pwend, ops.index_expr(pooled_width, torch.int32))

        gradient = None
        for ph_ in range(h_window_size):
            for pw_ in range(w_window_size):
                ph = ops.add(phstart, ops.constant(ph_, torch.int32))
                pw = ops.add(pwstart, ops.constant(pw_, torch.int32))

                if divisor_override is not None:
                    scale = divisor_override
                elif count_include_pad or not had_padding:
                    scale = kernel_size[0] * kernel_size[1]
                else:
                    scale = compute_pool_size_without_padding(ph, pw)

                part = ops.truediv(
                    grad_loader(
                        [
                            *prefix,
                            ops.indirect_indexing(
                                ops.minimum(
                                    ph, ops.sub(phend, ops.constant(1, torch.int32))
                                ),
                                pooled_height,
                                check=False,
                            ),
                            ops.indirect_indexing(
                                ops.minimum(
                                    pw, ops.sub(pwend, ops.constant(1, torch.int32))
                                ),
                                pooled_width,
                                check=False,
                            ),
                        ]
                    ),
                    scale,
                )

                mask = ops.and_(
                    ops.lt(ph, phend),
                    ops.lt(pw, pwend),
                )
                if gradient is None:
                    gradient = ops.where(mask, part, ops.constant(0.0, torch.float32))
                else:
                    gradient = ops.where(mask, ops.add(gradient, part), gradient)
        assert gradient is not None
        return gradient

    rv = Pointwise.create(
        device=grad_output.get_device(),
        dtype=dtype,
        inner_fn=fn,
        ranges=new_size,
    )
    return rv


def _validate_reduction_axis(x, axis):
    size = x.get_size()
    if isinstance(axis, int):
        axis = [axis]
    elif not axis:
        axis = range(len(size))
    if len(size) == 0:
        assert tuple(axis) in [(), (0,), (-1,)], f"invalid axis: {axis}"
        return []
    axis = list(axis)
    for i in range(len(axis)):
        if axis[i] < 0:
            axis[i] += len(size) if len(size) else 1
        assert 0 <= axis[i] < len(size) or (len(size) == 0 and axis[i] == 0)
    assert len(set(axis)) == len(axis), "reduction axis not unique"
    return axis


def _make_reduction_inner(x, *, axis, keepdims, dtype, override_return_dtype):
    if dtype is not None:
        x = to_dtype(x, dtype)
    size = x.get_size()
    axis = set(_validate_reduction_axis(x, axis))

    kept_sizes = []
    kept_idx = []
    reduced_sizes = []
    reduced_idx = []
    for i in range(len(size)):
        if i in axis:
            reduced_idx.append(i)
            reduced_sizes.append(size[i])
        else:
            kept_idx.append(i)
            kept_sizes.append(size[i])

    def loader(index, reduction_index):
        assert len(reduction_index) == len(reduced_idx)
        if keepdims:
            assert len(index) == len(size)
            index = [index[i] for i in kept_idx]
        assert len(index) == len(kept_idx)
        new_index = [None] * (len(index) + len(reduction_index))
        for idx, var in itertools.chain(
            zip(kept_idx, index), zip(reduced_idx, reduction_index)
        ):
            new_index[idx] = var
        return inner_loader(new_index)

    if keepdims:
        new_size = list(size)
        for i in reduced_idx:
            new_size[i] = sympy.Integer(1)
    else:
        new_size = kept_sizes

    inner_loader = x.make_loader()
    return dict(
        device=x.get_device(),
        dst_dtype=override_return_dtype or x.get_dtype(),
        src_dtype=x.get_dtype(),
        inner_fn=loader,
        ranges=new_size,
        reduction_ranges=reduced_sizes,
    )


def make_reduction(reduction_type: str, override_return_dtype=None):
    def inner(x, axis=None, keepdims=False, *, dtype=None):
        kwargs = _make_reduction_inner(
            x,
            axis=axis,
            keepdims=keepdims,
            dtype=dtype,
            override_return_dtype=override_return_dtype,
        )
        result = Reduction.create(reduction_type=reduction_type, **kwargs)
        if isinstance(
            result.data.data, Reduction
        ):  # Only realize if reduction isn't unrolled
            result.realize()
        return result

    return inner


@register_lowering(aten.mean)
def mean(x, axis=None, keepdim=False, *, dtype=None):
    if dtype is not None:
        x = to_dtype(x, dtype)
    size = x.get_size()
    axis = _validate_reduction_axis(x, axis)
    # compute in higher-precision until end of mean lowering
    output_dtype = x.get_dtype()
    if output_dtype in (torch.float16, torch.bfloat16):
        x = to_dtype(x, torch.float)
    sum_result = sum_(x, axis, keepdim)
    denom = sympy_product(size[i] for i in axis)
    denom = ir.IndexingConstant(denom, x.get_dtype(), x.get_device())
    denom = ExpandView.create(denom, list(sum_result.get_size()))
    return to_dtype(div(sum_result, denom), output_dtype)


def var_mean_sum_(x, axis, correction, keepdim, return_mean):
    if correction is None:
        correction = 1

    size = x.get_size()
    axis = _validate_reduction_axis(x, axis)
    x_mean = mean(x, axis, keepdim=True)
    if return_mean:
        x_mean.realize()

    diffs = square(sub(x, x_mean))
    sum_result = sum_(diffs, axis, keepdim)

    denom = sympy_product(size[i] for i in axis)
    if correction:
        denom = denom - correction
    denom = ir.IndexingConstant(denom, x.get_dtype(), x.get_device())
    denom = ExpandView.create(denom, list(sum_result.get_size()))
    x_var = div(sum_result, denom)
    if not return_mean:
        return x_var

    x_mean = x_mean if keepdim else squeeze(x_mean, axis)
    return x_var, x_mean


def use_two_step_variance(x, axis, keepdim):
    # Instead of unrolling welford, just unroll the simpler two-step var
    axis = _validate_reduction_axis(x, axis)
    kwargs = _make_reduction_inner(
        x, axis=axis, keepdims=keepdim, dtype=None, override_return_dtype=None
    )

    ranges = kwargs["ranges"]
    reduction_numel = sympy_product(kwargs["reduction_ranges"])
    return (
        isinstance(reduction_numel, sympy.Integer)
        and int(reduction_numel) < config.unroll_reductions_threshold
        and sympy_product(ranges) != 1
    )


def var_mean_welford_(x, axis, *, correction, keepdim, return_mean):
    if correction is None:
        correction = 1

    kwargs = _make_reduction_inner(
        x, axis=axis, keepdims=keepdim, dtype=None, override_return_dtype=None
    )
    loader = kwargs.pop("inner_fn")
    kwargs.pop("dst_dtype")
    kwargs.pop("src_dtype")

    mean, m2, _ = ir.WelfordReduction.create(
        inner_fns=(loader,),
        reduction_type="welford_reduce",
        dtype=x.get_dtype(),
        **kwargs,
    )
    m2.realize()

    dtype = x.get_dtype()
    size = x.get_size()
    axis = _validate_reduction_axis(x, axis)
    rnumel = sympy_product(size[i] for i in axis)

    def get_constant_or_index_expr(x, dtype):
        if isinstance(x, sympy.Expr) and not x.is_constant():
            return ops.to_dtype(ops.index_expr(x, torch.int64), dtype)
        return ops.constant(x, dtype)

    def scale_fn(data):
        c = get_constant_or_index_expr(correction, dtype)
        N = get_constant_or_index_expr(rnumel, dtype)
        return data / (N - c)

    var = make_pointwise(scale_fn)(m2)

    if return_mean:
        mean.realize()
        return var, mean
    return var


@register_lowering([aten.var, prims.var])
def var_(x, axis=None, *, correction=None, keepdim=False):
    if use_two_step_variance(x, axis=axis, keepdim=keepdim):
        return var_mean_sum_(
            x, axis=axis, correction=correction, keepdim=keepdim, return_mean=False
        )

    return var_mean_welford_(
        x, axis=axis, correction=correction, keepdim=keepdim, return_mean=False
    )


@register_lowering(aten.var_mean)
def var_mean(x, axis=None, *, correction=None, keepdim=False):
    if use_two_step_variance(x, axis=axis, keepdim=keepdim):
        return var_mean_sum_(
            x, axis=axis, correction=correction, keepdim=keepdim, return_mean=True
        )

    return var_mean_welford_(
        x, axis=axis, correction=correction, keepdim=keepdim, return_mean=True
    )


def pow_recursive(x, y, dtype):
    if y < 0:
        return pow_recursive(ops.reciprocal(x), -y, dtype)
    if y == 0:
        return ops.constant(1, dtype)
    if y == 1:
        return x

    result = pow_recursive(x, y // 2, dtype)
    result = ops.mul(result, result)
    if (y % 2) == 1:
        result = ops.mul(result, x)
    return result


@make_pointwise
def pow_native(a, b):
    return ops.pow(a, b)


fallback_pow_tensor_tensor = fallback_handler(aten.pow.Tensor_Tensor)
fallback_pow_scalar = fallback_handler(aten.pow.Scalar)
fallback_pow_tensor_scalar = fallback_handler(aten.pow.Tensor_Scalar)


@register_lowering(aten.pow, broadcast=True)
def pow(a, b):
    if isinstance(b, float) and b == int(b):
        return pow(a, int(b))
    elif isinstance(b, float) and b == 0.5:
        return sqrt(a)
    elif isinstance(b, int) and b == 1:
        return clone(a)

    # Type promotion ensures all tensor arguments have the same type
    dtype = next(x.get_dtype() for x in (a, b) if isinstance(x, ir.TensorBox))
    is_integer_pow = is_integer_dtype(dtype)

    # Optimize away small fixed powers, or for integers avoid falling back to ATen
    embed_exponent = isinstance(b, int) and (
        -32 < b < 32 or (is_integer_pow and b >= 0)
    )
    if embed_exponent:
        loader = a.make_loader()

        def fn(idx):
            return pow_recursive(loader(idx), b, a.get_dtype())

        return Pointwise.create(
            device=a.get_device(),
            dtype=a.get_dtype(),
            inner_fn=fn,
            ranges=a.get_size(),
        )

    if isinstance(a, Number):
        if a == 1:
            return full_like(b, 1)
        if a == 2 and is_float_dtype(b.get_dtype()):
            return exp2(b)

    if is_integer_pow:
        # ops.pow doesn't work for integers
        if isinstance(a, Number):
            return fallback_pow_scalar(a, b)
        elif isinstance(b, Number):
            return fallback_pow_tensor_scalar(a, b)
        else:
            return fallback_pow_tensor_tensor(a, b)

    return pow_native(a, b)


def mutate_to(changed, val):
    if isinstance(changed, TensorBox):
        changed_data = changed.data
    else:
        changed_data = changed
    if isinstance(val, TensorBox):
        val = val.data

    if not isinstance(val, ir.StorageBox):
        # introduce a copy to handle views
        val = Pointwise.create(
            device=changed.get_device(),
            dtype=changed.get_dtype(),
            inner_fn=val.make_loader(),
            ranges=changed.get_size(),
        ).data
        assert isinstance(val, ir.StorageBox)

    if isinstance(changed_data, ir.StorageBox) and not (
        changed_data.is_input_buffer() or isinstance(changed_data.data, ir.NopKernel)
    ):
        # Fast path, just swing the data pointer
        val.realize()
        changed_data.data = val.data
        return changed

    ir.MutationLayout.realize_into(val, changed_data)
    return changed


@register_lowering(aten.fill_)
def fill_(x, fill_value):
    return mutate_to(x, full_like(x, fill_value))


@register_lowering(aten.copy_, type_promotion_kind=None)
def copy_(dst, src, non_blocking=False):
    src = to_device(src, dst.get_device())
    src = to_dtype(src, dst.get_dtype())
    src = expand(src, dst.get_size())
    return mutate_to(dst, src)


@make_pointwise
def floordiv(a, b):
    return ops.floordiv(a, b)


@make_pointwise
def truncdiv(a, b):
    return ops.truncdiv(a, b)


@register_lowering(aten.div, broadcast=True)
def div_mode(a, b, rounding_mode=None):
    both_integer = is_integer_type(a) and is_integer_type(b)
    both_boolean = is_boolean_type(a) and is_boolean_type(b)

    # floordiv and truncdiv need special handling for integer tensors on Triton,
    # see the discussion at https://github.com/openai/triton/issues/605
    if rounding_mode == "floor":
        assert not both_boolean, "floordiv operands can not be boolean at the same time"
        return floordiv(a, b) if both_integer else floor(div(a, b))
    if rounding_mode == "trunc":
        assert not both_boolean, "truncdiv operands can not be boolean at the same time"
        return truncdiv(a, b) if both_integer else trunc(div(a, b))
    return div(a, b)


@register_lowering([aten.mul], broadcast=True)
def mul(a, b):
    both_bool = is_boolean_type(a) and is_boolean_type(b)
    if both_bool:
        return logical_and(a, b)
    else:
        fn = ops_wrapper(aten.mul.__name__)
        return make_pointwise(fn)(a, b)


# NOTE: prims.div maps to a / b in C, so performs truncation division on
#   integer inputs and true division for floating and complex inputs.
@register_lowering([prims.div], broadcast=True)
def div_prim(a, b):
    is_integral = all(is_boolean_type(x) or is_integer_type(x) for x in [a, b])

    if is_integral:
        return truncdiv(a, b)

    def fn(*args):
        return ops.div(*args)

    return make_pointwise(fn)(a, b)


div = register_lowering(
    [aten.true_divide, aten.div.Tensor],
    broadcast=True,
    type_promotion_kind=ELEMENTWISE_TYPE_PROMOTION_KIND.INT_TO_FLOAT,
)(div_prim)


@register_lowering([aten.fmod, prims.fmod], broadcast=True)
def fmod(a, b):
    is_integral = is_boolean_type(a) or is_integer_type(a)

    if is_integral:

        def fn(a, b):
            return ops.mod(a, b)

    else:

        def fn(a, b):
            return ops.fmod(a, b)

    return make_pointwise(fn)(a, b)


@register_lowering(aten.rsqrt)
def rsqrt(x):
    dtype = x.get_dtype()
    if is_integer_dtype(dtype) or is_boolean_dtype(dtype):
        x = to_dtype(x, torch.get_default_dtype())

    def _rsqrt(x):
        return ops.rsqrt(x)

    return make_pointwise(_rsqrt)(x)


@register_lowering([aten.sum, prims.sum])
def sum_(x, axis=None, keepdims=False, *, dtype=None):
    if (
        is_integer_dtype(x.get_dtype()) or is_boolean_dtype(x.get_dtype())
    ) and dtype is None:
        dtype = torch.int64

    fn = make_reduction("sum", override_return_dtype=dtype)
    return fn(x, axis, keepdims, dtype=dtype)


@register_lowering(aten.prod)
def prod(x, axis=None, keepdims=False, *, dtype=None):
    if (
        is_integer_dtype(x.get_dtype()) or is_boolean_dtype(x.get_dtype())
    ) and dtype is None:
        dtype = torch.int64

    fn = make_reduction("prod", override_return_dtype=dtype)
    return fn(x, axis, keepdims, dtype=dtype)


@register_lowering(aten.any)
def reduce_any(x, dim=None, keepdim=False):
    x = to_dtype(x, torch.bool)
    return make_reduction("any")(x, axis=dim, keepdims=keepdim)


@register_lowering(aten.max, type_promotion_kind=None)
def reduce_max(x, dim=None, keepdim=False):
    if dim is not None:
        return (
            reduce_amax(x, axis=dim, keepdims=keepdim),
            reduce_argmax(x, axis=dim, keepdims=keepdim),
        )

    return reduce_amax(x, axis=None, keepdims=keepdim)


@register_lowering(aten.min, type_promotion_kind=None)
def reduce_min(x, dim=None, keepdim=False):
    if dim is not None:
        return (
            reduce_amin(x, axis=dim, keepdims=keepdim),
            reduce_argmin(x, axis=dim, keepdims=keepdim),
        )

    return reduce_amin(x, axis=None, keepdims=keepdim)


register_lowering(prims.xor_sum)(make_reduction("xor_sum"))
reduce_amax = register_lowering(aten.amax)(make_reduction("max"))
reduce_amin = register_lowering(aten.amin)(make_reduction("min"))
reduce_argmax = register_lowering(aten.argmax)(
    make_reduction("argmax", override_return_dtype=torch.int64)
)
reduce_argmin = register_lowering(aten.argmin)(
    make_reduction("argmin", override_return_dtype=torch.int64)
)

add = register_pointwise(
    aten.add, allow_alpha=True, override_fn_when_input_bool="logical_or"
)


def register_pointwise_numeric(op):
    return register_pointwise(
        op, type_promotion_kind=ELEMENTWISE_TYPE_PROMOTION_KIND.INT_TO_FLOAT
    )


def register_pointwise_numeric_ldf64(op):
    return register_pointwise(
        op,
        type_promotion_kind=ELEMENTWISE_TYPE_PROMOTION_KIND.INT_TO_FLOAT,
        use_libdevice_for_f64=True,
    )


exp = register_pointwise_numeric_ldf64(aten.exp)
exp2 = register_pointwise_numeric(aten.exp2)
expm1 = register_pointwise_numeric(aten.expm1)
relu = register_pointwise(aten.relu)
sigmoid = register_pointwise_numeric_ldf64(aten.sigmoid)
sqrt = register_pointwise_numeric_ldf64(aten.sqrt)
square = register_pointwise(aten.square)
sub = register_pointwise(aten.sub, allow_alpha=True)
register_pointwise_numeric_ldf64(aten.cos)
register_pointwise_numeric_ldf64(aten.sin)
abs = register_pointwise(aten.abs)
bitwise_and = register_pointwise(aten.bitwise_and)
bitwise_left_shift = register_pointwise(aten.bitwise_left_shift)
bitwise_not = register_pointwise(
    aten.bitwise_not, override_fn_when_input_bool="logical_not"
)
bitwise_or = register_pointwise(aten.bitwise_or)
bitwise_right_shift = register_pointwise(aten.bitwise_right_shift)
bitwise_xor = register_pointwise(aten.bitwise_xor)
register_pointwise_numeric(aten.lgamma)
erf = register_pointwise_numeric(aten.erf)
register_lowering(
    aten.special_erf, type_promotion_kind=ELEMENTWISE_TYPE_PROMOTION_KIND.INT_TO_FLOAT
)(erf)

register_pointwise_numeric(aten.log1p)
register_pointwise_numeric(aten.tan)
register_pointwise_numeric(aten.tanh)
register_pointwise_numeric_ldf64(aten.log)
logical_and = register_pointwise(
    aten.logical_and,
    type_promotion_kind=None,
    convert_input_to_bool=True,
    override_return_dtype=torch.bool,
)
logical_not = register_pointwise(
    aten.logical_not,
    type_promotion_kind=None,
    convert_input_to_bool=True,
    override_return_dtype=torch.bool,
)
logical_or = register_pointwise(
    aten.logical_or,
    type_promotion_kind=None,
    convert_input_to_bool=True,
    override_return_dtype=torch.bool,
)
logical_xor = register_pointwise(
    aten.logical_xor,
    type_promotion_kind=None,
    convert_input_to_bool=True,
    override_return_dtype=torch.bool,
)
maximum = register_pointwise(aten.maximum)
minimum = register_pointwise(aten.minimum)
register_lowering(aten.clamp_min)(maximum)
register_lowering(aten.clamp_max)(minimum)
neg = register_pointwise(aten.neg)
reciprocal = register_pointwise_numeric(aten.reciprocal)
register_pointwise(aten.remainder)
sign = register_pointwise(aten.sign, override_fn_when_input_bool="identity")
register_pointwise(aten.ceil)
register_pointwise(aten.signbit, override_return_dtype=torch.bool)

register_lowering(aten._neg_view)(neg)

register_pointwise(aten.le, override_return_dtype=torch.bool)
register_pointwise(aten.lt, override_return_dtype=torch.bool)
register_pointwise(aten.ge, override_return_dtype=torch.bool)
gt = register_pointwise(aten.gt, override_return_dtype=torch.bool)
register_pointwise(aten.eq, override_return_dtype=torch.bool)
register_pointwise(aten.ne, override_return_dtype=torch.bool)

register_pointwise_numeric(aten.cosh)
register_pointwise_numeric(aten.sinh)
register_pointwise_numeric(aten.acos)
register_pointwise_numeric(aten.acosh)
register_pointwise_numeric(aten.asin)
register_pointwise_numeric(aten.asinh)
register_pointwise_numeric(aten.atan2)
register_pointwise_numeric(aten.atan)
register_pointwise_numeric(aten.atanh)
register_pointwise_numeric(aten.copysign)
register_pointwise_numeric(aten.erfc)
register_pointwise_numeric(aten.erfinv)
register_pointwise_numeric(aten.hypot)
register_pointwise_numeric(aten.log10)
register_pointwise_numeric(aten.nextafter)

register_foreach_pointwise(aten._foreach_add.List, add, allow_alpha=True)
register_foreach_pointwise(aten._foreach_add.Scalar, add, allow_alpha=True)
register_foreach_pointwise(aten._foreach_mul.List, mul)
register_foreach_pointwise(aten._foreach_mul.Scalar, mul)
register_foreach_pointwise(aten._foreach_sub.List, sub)
register_foreach_pointwise(aten._foreach_sub.Scalar, sub)
register_foreach_pointwise(aten._foreach_neg.default, neg)
register_foreach_pointwise(aten._foreach_abs.default, abs)
register_foreach_pointwise(aten._foreach_pow.Scalar, pow)
register_foreach_pointwise(aten._foreach_pow.ScalarAndTensor, pow)
register_foreach_pointwise(aten._foreach_div.List, div)
register_foreach_pointwise(aten._foreach_div.Scalar, div)
register_foreach_pointwise(aten._foreach_sqrt, sqrt)
register_foreach_pointwise(aten._foreach_maximum.List, maximum)
register_foreach_pointwise(aten._foreach_maximum.Scalar, maximum)
register_foreach_pointwise(aten._foreach_minimum.List, minimum)
register_foreach_pointwise(aten._foreach_minimum.Scalar, minimum)
register_foreach_pointwise(aten._foreach_clamp_min.List, maximum)
register_foreach_pointwise(aten._foreach_clamp_min.Scalar, maximum)
register_foreach_pointwise(aten._foreach_clamp_max.List, minimum)
register_foreach_pointwise(aten._foreach_clamp_max.Scalar, minimum)
register_foreach_pointwise(aten._foreach_reciprocal, reciprocal)
register_foreach_pointwise(aten._foreach_sign, sign)
register_foreach_pointwise(aten._foreach_copy, copy)


def register_inplace(aten_op, outplace_op):
    @register_lowering(aten_op, type_promotion_kind=None)
    def fn(*args, **kwargs):
        result = outplace_op(*args, **kwargs)
        result = to_dtype(result, args[0].get_dtype())
        return mutate_to(args[0], result)

    return fn


register_inplace(aten.add_, add)
register_inplace(aten.bitwise_and_, bitwise_and)
register_inplace(aten.bitwise_left_shift_, bitwise_left_shift)
register_inplace(aten.bitwise_not_, bitwise_not)
register_inplace(aten.bitwise_or_, bitwise_or)
register_inplace(aten.bitwise_right_shift_, bitwise_right_shift)
register_inplace(aten.bitwise_xor_, bitwise_xor)
register_inplace(aten.mul_, mul)
register_inplace(aten.div_.Tensor, div)
register_inplace(aten.div_.Tensor_mode, div_mode)
register_inplace(aten.logical_and_, logical_and)
register_inplace(aten.logical_not_, logical_not)
register_inplace(aten.logical_or_, logical_or)
register_inplace(aten.logical_xor_, logical_xor)
register_inplace(aten.sub_, sub)
register_inplace(aten.relu_, relu)
register_inplace(aten.sigmoid_, sigmoid)


register_lowering(aten.__and__)(bitwise_and)
register_lowering(aten.__lshift__)(bitwise_left_shift)
register_lowering(aten.__or__)(bitwise_or)
register_lowering(aten.__rshift__)(bitwise_right_shift)
register_lowering(aten.__xor__)(bitwise_xor)

register_inplace(aten.__iand__, aten.__and__)
register_inplace(aten.__ilshift__, aten.__lshift__)
register_inplace(aten.__ior__, aten.__or__)
register_inplace(aten.__irshift__, aten.__rshift__)
register_inplace(aten.__ixor__, aten.__xor__)


@register_lowering(aten.sym_constrain_range)
def sym_constrain_range(a, min, max):
    tracing_context = torch._guards.TracingContext.get()
    assert tracing_context is not None
    assert a in tracing_context.fake_mode.shape_env.var_to_range
    return a


@register_lowering(aten.sym_size)
def sym_size(a, dim):
    return a.get_size()[dim]


@register_lowering(aten.sym_stride)
def sym_stride(a, dim):
    return a.get_stride()[dim]


@register_lowering(aten.sym_numel)
def sym_numel(a):
    return a.get_numel()


for method, func in magic_methods.items():
    register_lowering(method_to_operator(method))(func)


@register_lowering(aten._foobar)
def foobar(self, *args, **kwargs):
    raise NotImplementedError("Helpful for debugging")


@register_lowering(torch.ops._inductor_test.realize)
def _realize(x):
    x.realize()
    return clone(x)


try:
    import torch.distributed._functional_collectives

    c10d_functional = torch.ops.c10d_functional

    @register_lowering(c10d_functional.wait_tensor)
    def wait(input):
        return TensorBox.create(ir.Wait.create(input))

    @register_lowering(c10d_functional.all_reduce)
    def allreduce(input, reduce_op, tag, ranks, group_size):
        return ir.AllReduce.create(input, reduce_op, tag, ranks, group_size)

    @register_lowering(c10d_functional.all_gather_into_tensor)
    def all_gather_into_tensor(shard, tag, ranks, group_size):
        return TensorBox.create(
            ir.AllGatherIntoTensor.create(
                ir.ExternKernel.require_contiguous(shard), tag, ranks, group_size
            )
        )

    @register_lowering(c10d_functional.reduce_scatter_tensor)
    def reduce_scatter_tensor(input, reduce_op, tag, ranks, group_size):
        return TensorBox.create(
            ir.ReduceScatterTensor.create(input, reduce_op, tag, ranks, group_size)
        )

    @register_lowering(c10d_functional.all_reduce_coalesced)
    def all_reduce_coalesced(input, reduce_op, tag, ranks, group_size):
        return ir.AllReduceCoalesced.create(input, reduce_op, tag, ranks, group_size)

    @register_lowering(c10d_functional.all_gather_into_tensor_coalesced)
    def all_gather_into_tensor_coalesced(self, tag, ranks, group_size):
        result = ir.AllGatherIntoTensorCoalesced.create(self, tag, ranks, group_size)
        return list(map(TensorBox.create, result))

    @register_lowering(c10d_functional.reduce_scatter_tensor_coalesced)
    def reduce_scatter_tensor_coalesced(self, reduceOp, tag, ranks, group_size):
        result = ir.ReduceScatterTensorCoalesced.create(
            self, reduceOp, tag, ranks, group_size
        )
        return list(map(TensorBox.create, result))

    @register_lowering(c10d_functional.all_to_all_single)
    def all_to_all_single(
        self, output_split_sizes, input_split_sizes, tag, ranks, group_size
    ):
        return TensorBox.create(
            ir.AllToAllSingle.create(
                self, output_split_sizes, input_split_sizes, tag, ranks, group_size
            )
        )

except ImportError:
    log.info(
        "Inductor support for distributed collectives depends on building torch.distributed"
    )

# populate lowerings defined in kernel/*
from . import kernel

import_submodule(kernel)

from . import quantized_lowerings

quantized_lowerings.register_quantized_ops()<|MERGE_RESOLUTION|>--- conflicted
+++ resolved
@@ -44,11 +44,14 @@
     validate_ir,
     View,
 )
-<<<<<<< HEAD
-from .utils import ceildiv, decode_device, is_pointwise_use, pad_listlike, sympy_product
-=======
-from .utils import ceildiv, decode_device, is_dynamic, pad_listlike, sympy_product
->>>>>>> e11ce325
+from .utils import (
+    ceildiv,
+    decode_device,
+    is_dynamic,
+    is_pointwise_use,
+    pad_listlike,
+    sympy_product,
+)
 from .virtualized import ops, V
 
 log = logging.getLogger(__name__)
