import hashlib
import logging
import operator
import os
import re
import sys
import time
from collections import defaultdict, OrderedDict
from contextlib import contextmanager
from typing import Any, Callable, DefaultDict, Dict, List, Optional, Set, Tuple

import sympy

import torch
import torch._logging
import torch.fx
from torch._decomp import get_decompositions
from torch._dynamo.utils import dynamo_timed
from torch._logging import LazyString
from torch.fx.experimental.symbolic_shapes import (
    free_symbols,
    magic_methods,
    method_to_operator,
    ShapeEnv,
    SymTypes,
)
from torch.utils._mode_utils import no_dispatch

<<<<<<< HEAD
from .._dynamo import config as dynamo_config

from . import comms, config, ir, metrics
=======
from . import config, ir, metrics
from .codegen.common import (
    get_scheduling_for_device,
    get_wrapper_codegen_for_device,
    register_backend_for_device,
)
>>>>>>> 08c7dcda
from .codegen.wrapper import CppWrapperCodeGen, CudaWrapperCodeGen, WrapperCodeGen
from .exc import (
    LoweringException,
    MissingOperatorWithDecomp,
    MissingOperatorWithoutDecomp,
)
from .ir import Constant, FixedLayout, InputBuffer, Pointwise, Reduction, TensorBox
from .lowering import (
    FALLBACK_ALLOW_LIST,
    fallback_handler,
    fallback_node_due_to_unsupported_type,
    layout_constraints,
    lowerings,
    make_fallback,
    needs_realized_inputs,
    unsupported_output_tensor,
)
from .sizevars import SizeVarAllocator
from .utils import convert_shape_to_inductor, gather_origins, get_sympy_Expr_dtype
from .virtualized import V

log = logging.getLogger(__name__)
perf_hint_log = torch._logging.getArtifactLogger(__name__, "perf_hints")
output_code_log = torch._logging.getArtifactLogger(__name__, "output_code")


def supported_dtype_of_cpp_wrapper(dtype, cuda):
    supported_dtype = {
        torch.float32,
        torch.float64,
        torch.int64,
        torch.int32,
        torch.int16,
        torch.int8,
        torch.uint8,
        torch.bool,
        torch.bfloat16,
        torch.complex64,
        # torch.float16, # TODO: implement this
    }
    if cuda:
        supported_dtype.add(torch.float16)

    return dtype in supported_dtype


def may_get_constant_buffer_dtype(constant_buffer):
    assert isinstance(
        constant_buffer, (sympy.Symbol, sympy.Expr, sympy.core.numbers.Integer)
    ), "get_constant_buffer_dtype only supports input of sympy.Symbol, sympy.Expr or sympy.core.numbers.Integer"
    if isinstance(constant_buffer, sympy.core.numbers.Integer):
        return torch.int64

    if isinstance(constant_buffer, sympy.Expr):
        return get_sympy_Expr_dtype(constant_buffer)

    if constant_buffer.is_integer:
        return torch.int64
    elif constant_buffer.is_float:
        return torch.float32
    else:
        return None


def is_magic_method(op):
    magic_ops = {method_to_operator(m) for m in magic_methods}
    return op in magic_ops


class GraphLowering(torch.fx.Interpreter):
    def symbolic_sizes_strides(self, ex: torch.Tensor):
        """
        Support dynamic shapes and dynamic strides by assigning variables
        to each dimension.  We duck-shape tensors, so if two tensors
        have the same size they get assigned the same symbolic variable.
        """
        if self.reuse_shape_env:
            return convert_shape_to_inductor(ex.size()), convert_shape_to_inductor(
                ex.stride()
            )
        else:
            from torch._dynamo.source import ConstantSource

            # TODO: this should not be needed once #93059 lands
            # https://github.com/pytorch/pytorch/pull/94031#discussion_r1096044816
            # TODO: make a dedicated UnknownSource for this?
            # NB: This is using the legacy default behavior from
            # create_symbolic_sizes_strides_storage_offset but we hope we can
            # just delete this entirely
            source = ConstantSource(
                f"__inductor_unknown_tensor_{len(self._shape_env.var_to_val)}"
            )
            (
                size,
                stride,
                _,
            ) = self._shape_env.create_symbolic_sizes_strides_storage_offset(
                ex,
                source,
            )

        size = [i.node.expr if isinstance(i, torch.SymInt) else i for i in size]
        stride = [i.node.expr if isinstance(i, torch.SymInt) else i for i in stride]
        return size, stride

    def static_sizes_strides(self, ex: torch.Tensor):
        """
        Primarily used to weights
        """
        size = [sympy.Integer(i) for i in ex.size()]
        stride = [sympy.Integer(i) for i in ex.stride()]
        return size, stride

    def init_backend_registration(self):
        if get_scheduling_for_device("cpu") is None:
            from .codegen.cpp import CppScheduling

            register_backend_for_device("cpu", CppScheduling, WrapperCodeGen)

        if get_scheduling_for_device("cuda") is None:
            from .codegen.triton import TritonScheduling

            register_backend_for_device("cuda", TritonScheduling, WrapperCodeGen)

    def __init__(
        self,
        gm: torch.fx.GraphModule,
        shape_env=None,
        num_static_inputs=None,
        graph_id=None,
        cpp_wrapper=False,
        aot_mode=False,
        user_visible_outputs=frozenset(),
        layout_opt=None,
        extern_node_serializer=None,
    ):
        super().__init__(gm)

        self.layout_opt = (
            layout_opt if layout_opt is not None else self.decide_layout_opt(gm)
        )
        self.num_channels_last_conv = 0

        self.extra_traceback = False  # we do our own error wrapping
        if shape_env is None:
            shape_env = ShapeEnv()
            self.reuse_shape_env = False
        else:
            self._shape_env = shape_env
            self.reuse_shape_env = True
        self._shape_env = shape_env
        self.sizevars = SizeVarAllocator(shape_env)
        self.graph_inputs: Dict[str, TensorBox] = {}
        self.graph_inputs_original: Dict[str, InputBuffer] = {}
        self.graph_outputs: Optional[List[ir.IRNode]] = None
        self.device_types: Set[str] = set()
        self.device_idxs: Set[int] = set()
        self.cuda = False
        self.buffers: List[ir.ComputedBuffer] = []
        self.constants: OrderedDict[str, torch.Tensor] = OrderedDict()
        self.constant_reprs: Dict[str, str] = {}
        self.removed_buffers: Set[str] = set()
        self.removed_inplace_buffers: Set[str] = set()
        self.mutated_buffers: Set[str] = set()
        self.never_reuse_buffers: Set[str] = set()
        self.inplaced_to_remove: Set[str] = set()
        self.wrapper_code: Optional[WrapperCodeGen] = None
        # See `ProxyExecutor Design Note` in ir.py for more details
        self.extern_kernel_nodes: List[ir.ExternKernelNode] = []
        self.extern_node_serializer: Optional[
            Callable[[List[ir.ExternKernelNode]], Any]
        ] = extern_node_serializer
        self.current_node: Optional[torch.fx.Node] = None
        self.num_static_inputs = num_static_inputs
        self.lists: Dict[str, List[str]] = {}
        self.mutated_inputs: Set[str] = set()
        self.mutated_input_idxs: List[int] = []
        self.name_to_buffer: Dict[str, ir.ComputedBuffer] = {}
        self.name_to_users: DefaultDict[str, List[ir.IRNode]] = defaultdict(list)
        self.creation_time = time.time()
        self.name = "GraphLowering"
        self.cpp_wrapper = cpp_wrapper
        self.aot_mode = aot_mode
        self.graph_id = graph_id
        self.scheduler = None
        self.nodes_prefer_channels_last = (
            self.find_nodes_prefer_channels_last() if self.layout_opt else set()
        )
        self._warned_fallback = {"aten.convolution_backward"}
        self.user_visible_outputs = user_visible_outputs
        self.cache_key: str = ""  # This is the cache key for the compiled artifact
        self.cache_path: str = ""  # This is the path in the filesystem where the compiled artifact is stored
        self.cache_linemap: List[
            Tuple[int, str]
        ] = (
            []
        )  # This is the linemap used by the profiler to mark custom compiled kernels getting run
        # Used if lowering encounters cases where cudagraphs are not supported
        self.disable_cudagraphs = False
        self.orig_gm: torch.fx.GraphModule = gm.__copy__()
        self.init_backend_registration()

    @staticmethod
    def decide_layout_opt(gm) -> bool:
        """
        Decide if we should enable layout optimization for this graph based on
        heuristics.
        """
        if not config.layout_optimization:
            return False

        conv_nodes = [
            n for n in gm.graph.nodes if n.target == torch.ops.aten.convolution.default
        ]
        nconv = len(conv_nodes)

        if nconv == 0:
            return False

        # Currently on ROCm we are seeing some slow downs in gcnArch that do not
        # have optimal NHWC implementations. On ROCm MI200 series we will
        # default to the enforced last channels behavior, but on non-MI200 series
        # we will disable the forced layout.
        if torch.version.hip and torch.cuda.is_available():
            gpu_name = torch.cuda.get_device_name(0)
            if not re.search(r"MI2\d\d", gpu_name):
                return False

        # For cpu backend and mkldnn enabled, we always using channels_last for a better performance.
        if (
            all(
                n.args[idx].meta["val"].device == torch.device("cpu")
                for n in conv_nodes
                for idx in [0, 1]
            )
            and torch.backends.mkldnn.enabled
            and torch.backends.mkldnn.is_available()
        ):
            return True

        # Followering models are skipped due to this:
        # jx_nest_base
        # volo_d1_224
        if len(list(gm.graph.nodes)) >= 300 * nconv:
            log.debug("Only a few conv, skip layout optimization")
            return False

        if any(
            free_symbols(n.args[idx].meta["val"]) for n in conv_nodes for idx in [0, 1]
        ):
            log.debug(
                "See perf regression with dynamic shape. Follow up in https://github.com/pytorch/pytorch/issues/102670"
            )
            return False

        # Channels last layout can dramatically hurt grouped conv perf. E.g.
        # Conv with arguments like
        #   {"input_shape": [32, 224, 112, 112], "weight_shape": [224, 112, 3, 3],
        #    "stride": [2, 2], "padding": [1, 1], "groups": 2}
        # slows down 31x using channels last..

        # But a lot of timm models use depthwise separable convolution which will
        # result in grouped convolution with in-channel size == 1.
        # For those grouped convolution, channels last still helps a lot.
        # E.g.
        # Conv with arguments
        #   {"input_shape": [128, 58, 56, 56], "weight_shape": [58, 1, 3, 3],
        #    "stride": [2, 2], "padding": [1, 1], "groups": 58}
        # get 1.86x speedup with channels last layout.
        #
        # The following heuristics skip using channels-last if the model contains
        # grouped convolution with in-channels > 1.
        if any(
            n.args[-1] > 1 and n.args[1].meta["val"].size(1) > 1 for n in conv_nodes
        ):
            log.debug("Found grouped convolution with >1 in_channels!")
            return False

        # For some models that contain convolution with larger in-channel than out-channel, applying
        # channels last hurts performance.
        # Following models are skipped due to this:
        # - pytorch_unet
        # - phlippe_densenet (slightly worse)
        # - Background_Matting (1.22x -> 0.821x)
        # - pytorch_CycleGAN_and_pix2pix (1.597x -> 1.294x)
        if any(
            n.args[1].meta["val"].size(0) * 2 <= n.args[1].meta["val"].size(1)
            and n.args[1].meta["val"].size(2) > 1
            for n in conv_nodes
        ):
            log.debug(
                "Skip layout optimization because some convolutions have smaller out_channel"
            )
            return False

        # Following models are skipped due to this:
        # - functorch_maml_omniglot
        if all(
            n.args[1].meta["val"].size(0) <= 64 and n.args[1].meta["val"].size(1) <= 64
            for n in conv_nodes
        ):
            log.debug("Skip layout opt because all convolution channels are too small")
            return False

        # aten._scaled_dot_product_flash_attention requires the last stride of query/key/value
        # to be 1. Check https://gist.github.com/shunting314/fa6eeab2aad8d1265c4d5e50b560d94f
        # for more details.
        #
        # When a model contains aten._scaled_dot_product_flash_attention and we enable layout optimization,
        # the op may get channels last input and fail. Example include: twins_pcpvt_base, xcit_large_24_p8_224
        # for _scaled_dot_product_flash_attention and xcit_large_24_p8_224 for _scaled_dot_product_efficient_attention.
        #
        # We disable layout optimization if a model contains aten._scaled_dot_product_flash_attention.
        #
        # An alternative is to do necessary layout convertion to make sure aten._scaled_dot_product_flash_attention's
        # inputs have the layout needed. But that seems to have worse perf than disabing the layout opt.
        # TODO(shunting) revisit if we can still apply layout optimization to models containing sdpa while
        # bringing perf gains.
        for n in gm.graph.nodes:
            if n.target in (
                torch.ops.aten._scaled_dot_product_flash_attention.default,
                torch.ops.aten._scaled_dot_product_efficient_attention.default,
            ):
                log.debug(
                    "Skip layout optimization because sdpa (scaled dot product attention) is found"
                )
                return False

        return True

    def find_nodes_prefer_channels_last(self):
        """
        The rule to decide if an node prefer channels last is simple.
        1. if it's input/output of a convolution
        2. if one of its user prefers channels last

        We have rule 1 because cudnn runs a faster convolution kernel for channels last inputs;
        Rule 2 is also important. It makes sure that indirect inputs to convolution also prefers
        channels last.

        Consider the scenario: conv -> batch-norm -> relu -> conv
        Without rule 2, batch-norm output may use a contiguous layout. That will cause 2 extra copies:
        1. the output of batch-norm should be channels last initially since its input is a conv's output.
           Forcing the batch-norm's output to be contiguous results in the first copy
        2. The second conv's input is initially contiguous. This layout is propagated from the batch-norm's output.
           We need convert it to channels last layout which results in the second copy.
        With rule 2, we makes sure all the tensors in the chain uses channels last layout. So both copies
        can be saved.
        """
        output_set = set()
        for n in reversed(self.module.graph.nodes):
            if n.target == torch.ops.aten.convolution.default:
                output_set.add(n)
                continue

            for user in n.users:
                if user in output_set:
                    output_set.add(n)
                    break

        # need a second pass to add downstream nodes of those channel last nodes to the sets.
        # This pass is especially needed to avoid mix-layout kernel inputs in backward pass.
        #
        # Let's say a conv-batchnorm 's output is passed to relu whose output is in turn returned
        # from the fwd graph. Without this second pass, we will force relu's output to be contiguous.
        # Then in the kernel in backward pass, the contiguous output of relu may be mix with other channels last
        # tensors and passed to a kernel.
        #
        # This pass improve yolov3 training speedup from 1.116x (worse than disabling layout optimization speedup 1.196x) to 1.457x.
        # It also improves dla102 training speedup from 1.240x (worse than disabling layout optimization speedup 1.523x) to 1.835x .
        # This also helps the following models:
        # - res2net101_26w_4s
        # - res2net50_14w_8s
        # - sebotnet33ts_256
        for n in self.module.graph.nodes:
            if n in output_set:
                for child in n.users:
                    output_set.add(child)

        return output_set

    def warn_fallback(self, name):
        if name not in self._warned_fallback:
            self._warned_fallback.add(name)
            perf_hint_log.info("Using FallbackKernel: %s", name)

    def add_device_idx(self, idx: Optional[int]):
        if idx is not None:
            self.device_idxs.add(idx)

    @property
    def fake_mode(self):
        return V.fake_mode

    def get_buffer(self, buffer_name: str):
        if buffer_name in self.name_to_buffer:
            return self.name_to_buffer[buffer_name]
        if buffer_name in self.graph_inputs:
            return self.graph_inputs[buffer_name]
        return None

    def get_dtype(self, buffer_name: str):
        if buffer_name in self.constants:
            return self.constants[buffer_name].dtype
        if buffer_name in self.name_to_buffer:
            return self.name_to_buffer[buffer_name].get_dtype()
        if buffer_name in self.graph_inputs:
            return self.graph_inputs[buffer_name].get_dtype()
        m = re.match(r"(as_strided|reinterpret_tensor)\(([a-zA-Z0-9_]+),", buffer_name)
        if m:
            return self.get_dtype(m.group(1))
        raise KeyError(f"could not find {buffer_name}")

    def get_numel(self, buffer_name: str):
        from .ir import MultiOutputLayout

        if buffer_name in self.constants:
            return self.constants[buffer_name].numel()
        if buffer_name in self.name_to_buffer:
            buf = self.name_to_buffer[buffer_name]
            if isinstance(getattr(buf, "layout", None), MultiOutputLayout):
                return 1
            return buf.get_numel()
        if buffer_name in self.graph_inputs:
            return self.graph_inputs[buffer_name].get_numel()
        raise KeyError(f"could not find {buffer_name}")

    @dynamo_timed
    def run(self, *args):
        return super().run(*args)

    def disable_cpp_wrapper(self, cond):
        metrics.disable_cpp_wrapper += 1
        self.cpp_wrapper = False
        log.debug("Set cpp_wrapper to False due to %s", cond)

    def register_buffer(self, buffer: ir.ComputedBuffer):
        name = f"buf{len(self.buffers)}"
        self.buffers.append(buffer)
        self.name_to_buffer[name] = buffer
        return name

    def register_list(self, buffer_names: List[str]):
        name = "list_" + "_".join(buffer_names)
        self.lists[name] = buffer_names
        return name

    def register_users_of(self, node_output):
        def register(value):
            if isinstance(value, (list, tuple)):
                for x in value:
                    register(x)
            if isinstance(value, ir.IRNode):
                if (
                    not hasattr(value, "data")
                    or not isinstance(value.data, ir.IRNode)
                    or not isinstance(value.data.data, ir.IRNode)
                ):
                    return

                for read_name in value.get_read_names():
                    self.name_to_users[read_name].append(value)

        register(node_output)

    def mark_buffer_mutated(self, name: str):
        """
        When a buffer is mutated we need to make sure all the reads to
        the old version are realized before the mutation happens.
        """
        assert isinstance(name, str)
        self.mutated_buffers.add(name)

        if name not in self.name_to_users:
            return

        for user in self.name_to_users[name]:
            user.realize()

    def add_tensor_constant(self, data, name=None):
        def allocate(name):
            for constant_name, value in self.constants.items():
                if (
                    not data.is_mkldnn
                    and data.size() == value.size()
                    and data.stride() == value.stride()
                    and data.dtype == value.dtype
                    and data.device == value.device
                    and torch.eq(data, value).all()
                ):
                    return constant_name

            if name is None:
                name = f"constant{len(self.constants)}"
            if name[0].isdigit():
                name = f"constant_{name}"
            self.constants[name] = data
            self.constant_reprs[name] = hashlib.sha256(
                repr(data).encode("utf-8")
            ).hexdigest()
            return name

        name = allocate(name)

        return TensorBox.create(
            ir.ConstantBuffer(
                name,
                FixedLayout(data.device, data.dtype, *self.static_sizes_strides(data)),
            )
        )

    def constant_name(self, name: str, device_override: torch.device):
        """
        We AOT copy constants to the devices they are needed on.
        If device_override doesn't match the constant's device, then
        copy it and return a different name.
        """
        if self.constants[name].device == device_override or device_override is None:
            return name
        alt_name = f"{name}_{device_override.type}{device_override.index or 0}"
        if alt_name not in self.constants:
            self.constants[alt_name] = self.constants[name].to(device_override)
        return alt_name

    def placeholder(self, target: str, args, kwargs):
        example = super().placeholder(target, args, kwargs)
        if isinstance(example, SymTypes):
            expr = example.node.expr
            self.graph_inputs[target] = expr
            return expr
        elif isinstance(example, (int, bool, float)):
            expr = sympy.sympify(example)
            self.graph_inputs[target] = expr
            return expr
        assert isinstance(example, torch.Tensor), example
        # todo(chilli): We can remove the last check once we turn buffers into
        # static shape tensors. That's a hack to workaround Inductor believing
        # the buffer should be static but us passing in a fake tensor with
        # symbolic shapes.
        if not example._has_symbolic_sizes_strides:
            # the first N inputs are weights
            sizes, strides = self.static_sizes_strides(example)
        else:
            sizes, strides = self.symbolic_sizes_strides(example)
        # TODO(jansel): handle input aliasing
        tensor = TensorBox.create(
            InputBuffer(
                target,
                FixedLayout(example.device, example.dtype, sizes, strides),
            )
        )
        self.graph_inputs[target] = tensor
        self.graph_inputs_original[target] = tensor.data.data
        self.device_types.add(example.device.type)
        self.add_device_idx(example.device.index)
        return tensor

    def call_function(self, target, args, kwargs):
        if target is operator.getitem and isinstance(args[0], (list, tuple)):
            return super().call_function(target, args, kwargs)

        if hasattr(target, "_inductor_lowering_function"):
            # passthrough lowerings from .pattern_matcher
            return target(*args, **kwargs)

        if target not in lowerings:
            base_name = target.name().split(".")[0]
            if base_name in FALLBACK_ALLOW_LIST:
                make_fallback(target)
            elif config.implicit_fallbacks:
                error = (
                    MissingOperatorWithDecomp
                    if get_decompositions([target])
                    else MissingOperatorWithoutDecomp
                )
                log.info(
                    "Creating implicit fallback for:\n%s",
                    error.operator_str(target, args, kwargs),
                )
                make_fallback(target)
            elif get_decompositions([target]):
                # There isn't a good way to dynamically patch this in
                # since AOT Autograd already ran.  The error message tells
                # the user how to fix it.
                raise MissingOperatorWithDecomp(target, args, kwargs)
            else:
                raise MissingOperatorWithoutDecomp(target, args, kwargs)

        try:
            out = lowerings[target](*args, **kwargs)
            return out
        except Exception as e:
            raise LoweringException(e, target, args, kwargs).with_traceback(
                e.__traceback__
            ) from None

    def get_attr(self, target, args, kwargs):
        # this is a constant
        value = getattr(self.module, target)

        if unsupported_output_tensor(value):
            return self.add_tensor_constant(value, target)

        with no_dispatch():
            if value.shape == ():
                return Constant(value.item(), value.dtype, value.device)
            if len(value.shape) == 1 and value.shape[0] <= 8:
                # tensor lowering has constant inlining logic
                from .lowering import tensor

                return tensor(value.tolist(), dtype=value.dtype, device=value.device)

        return self.add_tensor_constant(value, target)

    def call_module(self, target, args, kwargs):
        raise AssertionError()

    def call_method(self, target, args, kwargs):
        raise AssertionError()

    def output(self, target, args, kwargs):
        result = super().output(target, args, kwargs)
        assert isinstance(result, (tuple, list)), type(result)
        assert all(
            isinstance(
                x,
                (
                    TensorBox,
                    ir.Constant,
                    type(None),
                    ir.ConstantBuffer,
                    sympy.Expr,
                    sympy.logic.boolalg.Boolean,
                    int,
                ),
            )
            for x in result
        ), result
        self.graph_outputs = [ir.ExternKernel.realize_input(x) for x in result]
        value: ir.IRNode
        for name, value in self.graph_inputs.items():
            assert isinstance(
                value, (TensorBox, sympy.Expr)
            ), "Unsupported inductor graph input type: " + type(value)
            if not isinstance(value, TensorBox):
                continue
            value.realize()
            assert isinstance(value, TensorBox)
            value = value.data
            assert isinstance(value, ir.StorageBox)
            value_storage_box = value
            value = value.data
            if not isinstance(value, InputBuffer) or value.get_name() != name:
                # one of our inputs was mutated, need to turn that into a copy
                ir.MutationLayout.realize_into(value, self.graph_inputs_original[name])
                # replace output with mutated input
                try:
                    ind = self.graph_outputs.index(value_storage_box)
                    self.graph_outputs[ind] = self.graph_inputs_original[name]
                except ValueError:
                    pass

        self.finalize()
        log.debug(
            "Force channels last inputs for %d conv for the current graph with id %d",
            self.num_channels_last_conv,
            self.graph_id,
        )

    def finalize(self):
        for buf in self.buffers:
            buf.decide_layout()

    def run_node(self, n: torch.fx.Node):
        log.debug("lowering %s", LazyString(lambda: n.format_node()))
        origins = {n}
        if n.op == "call_function":
            args, kwargs = self.fetch_args_kwargs_from_env(n)
            origins |= gather_origins(args, kwargs)
        with ir.IRNode.current_origins(origins), self.set_current_node(n):
            if (
                n.op == "call_function"
                and n.target is not operator.getitem
                and fallback_node_due_to_unsupported_type(n)
            ):
                result = fallback_handler(n.target, add_to_fallback_set=False)(
                    *args, **kwargs
                )
            elif n.op == "call_function" and n.target in layout_constraints:
                args, kwargs = layout_constraints[n.target](n, *args, **kwargs)
                result = self.call_function(n.target, args, kwargs)
            elif n.target == torch.ops.aten.sym_stride:
                # inductor graphs can occasionally return sizes/strides,
                # e.g. if we need to save symints for the backward graph.
                if isinstance(n.meta["val"], torch.SymInt):
                    result = n.meta["val"].node.expr
                else:
                    result = super().run_node(n)
            elif is_magic_method(n.target):
                if isinstance(n.meta["val"], torch.SymInt):
                    result = n.meta["val"].node.expr
                else:
                    result = super().run_node(n)
            else:
                result = super().run_node(n)

            # require the same stride order for dense outputs,
            # 1. user-land view() will not throw because inductor
            # output different strides than eager
            # long term the solution is to make view() always succeed
            # with infallible strides.
            # 2: as_strided ops, we need make sure its input has same size/stride with
            # eager model to align with eager behavior.
            as_strided_ops = [
                torch.ops.aten.as_strided.default,
                torch.ops.aten.as_strided_.default,
                torch.ops.aten.as_strided_scatter.default,
            ]
            is_output = any(user.op == "output" for user in n.users)
            is_input_for_as_strided = any(
                user.target in as_strided_ops for user in n.users
            )
            if (is_output or is_input_for_as_strided) and isinstance(
                n.meta["val"], torch.Tensor
            ):
                strides = n.meta["val"].stride()
                dense = torch._prims_common.is_non_overlapping_and_dense(n.meta["val"])
                # requiring a stride order for a non-dense output wouldn't
                # recreate the same strides, and would fail with view, defer for now.
                if dense and len(strides):
                    stride_order = ir.get_stride_order(strides)
                    if (
                        len(result.get_size()) == 4
                        and n in self.nodes_prefer_channels_last
                        and n.name not in self.user_visible_outputs
                        and not is_input_for_as_strided
                    ):
                        stride_order = ir.NHWC_STRIDE_ORDER
                    result = ir.ExternKernel.require_stride_order(result, stride_order)

            # Realize if (1) any user need inputs realized, or (2) there is
            # already too many reads and rematerializing can be bad.
            num_users = len(set(n.users))
            if num_users > 1 and isinstance(result, TensorBox):
                for user in n.users:
                    if user.target in needs_realized_inputs:
                        result.realize_hint()
                        # This inclusion is somewhat controversial (from
                        # discussion between Horace, Natalia, and Elias).
                        # Currently, it's not very clear why this is helpful.
                        # The general idea here is that even though a node may
                        # have FlexibleLayout, we still often *treat* it as if
                        # it was contiguous. This appears to sometimes result in
                        # suboptimal behavior.
                        #
                        # When we do a better job selecting layout, we should
                        # revisit this.
                        need_fixed_layout = [
                            torch.ops.aten.convolution_backward.default,
                            torch.ops.aten.mm.default,
                            torch.ops.aten._int_mm.default,
                        ]
                        if not self.layout_opt:
                            need_fixed_layout.append(torch.ops.aten.convolution.default)
                        if torch._C._has_mkldnn:
                            need_fixed_layout += [
                                torch.ops.mkldnn._convolution_pointwise.default,
                                torch.ops.mkldnn._convolution_pointwise.binary,
                                torch.ops.mkldnn._convolution_pointwise_.binary,
                                torch.ops.mkldnn._convolution_transpose_pointwise.default,
                                torch.ops.mkldnn._linear_pointwise.default,
                                torch.ops.mkldnn._linear_pointwise.binary,
                                torch.ops.aten.mkldnn_rnn_layer.default,
                                torch.ops.onednn.qconv2d_pointwise.default,
                                torch.ops.onednn.qconv2d_pointwise.binary,
                                torch.ops.onednn.qlinear_pointwise.default,
                            ]
                            if torch._C.has_mkl:
                                need_fixed_layout += [torch.ops.mkl._mkl_linear.default]
                        if user.target in need_fixed_layout:
                            result = ir.ExternKernel.require_stride_order(
                                result, ir.get_stride_order(n.meta["val"].stride())
                            )
                    if user.op == "output":
                        if isinstance(result.data.data, (Pointwise, Reduction)):
                            result.realize()

                # TODO(jansel): introduce a store vs inline choice
                result.mark_reuse(len(n.users))

            # Realize if the IRNode already has accumulated lots of reads
            if isinstance(result, TensorBox) and result.has_exceeded_max_reads():
                # Prevent excessive accumulation in a computed buffer, when
                # there are multiple branches each with small number of memory
                # reads, but they converge to a user.
                result.realize_hint()

        # This is not complete, but it doesn't have to be: origin_node
        # tracking is best effort.  The logic here critically relies on direct
        # TensorBox -> StorageBox denoting a non-view; we don't bother trying
        # to get views to work.  Feel free to add any extra cases as needed.
        #
        # Note: we can't YOLO tree_map over this result, because if there are
        # buffers or a view involved, we might not be able to validly assign
        # the origin_node here.
        if isinstance(result, TensorBox) and isinstance(result.data, ir.StorageBox):
            if isinstance(result.data.data, ir.Loops):
                result.data.data.origin_node = n
            elif isinstance(result.data.data, ir.Buffer):
                result.data.data.origin_node = n
                if isinstance(result.data.data, ir.ComputedBuffer) and isinstance(
                    result.data.data.data, ir.Loops
                ):
                    result.data.data.data.origin_node = n
                # Not really multi-output, can straightforwardly recurse in
                elif (
                    isinstance(result.data.data, ir.MultiOutput)
                    and not result.data.data.indices
                ):
                    if isinstance(result.data.data.inputs[0], ir.Buffer):
                        result.data.data.inputs[0].origin_node = n

        self.register_users_of(result)

        return result

    def check_cpp_codegen_disabled(self):
        if config.disable_cpp_codegen:
            self.disable_cpp_wrapper("cpp codegen disabled")

    def check_platform(self):
        if sys.platform != "linux":
            self.disable_cpp_wrapper("platform not linux")

    def check_input_for_cpp_buffer(self):
        for value in self.graph_inputs.values():
            dtype = None
            if isinstance(value, TensorBox):
                dtype = value.get_dtype()
            elif isinstance(
                value, (sympy.Symbol, sympy.Expr, sympy.core.numbers.Integer)
            ):
                dtype = may_get_constant_buffer_dtype(value)

            if not supported_dtype_of_cpp_wrapper(dtype, self.cuda):
                self.disable_cpp_wrapper("unsupported inputs dtype")

    @contextmanager
    def set_current_node(self, node: torch.fx.Node):
        old = self.current_node
        try:
            self.current_node = node
            yield
        finally:
            self.current_node = old

    def check_cpp_wrapper(self):
        self.check_cpp_codegen_disabled()
        self.check_platform()
        self.check_input_for_cpp_buffer()

    def init_wrapper_code(self):
        self.cuda = "cuda" in self.device_types
        if self.cpp_wrapper:
            self.check_cpp_wrapper()
            # Re-check self.cpp_wrapper because it might be disabled due to failed checking
            if self.cuda:
                assert self.cpp_wrapper, "CudaWrapperCodeGen hit unsupported case"

            if self.cpp_wrapper:
                self.wrapper_code = (
                    CudaWrapperCodeGen() if self.cuda else CppWrapperCodeGen()
                )
                return

        device_types = self.device_types.copy()
        # In terms of some operations that don't have input tensors, we need to
        # check the deivce of the buffers.
        for buffer in self.buffers:
            device_types.add(buffer.get_device().type)
        device_types.discard("cpu")
        # TODO(Eikan): Only support mixing cpu and other device now.
        assert len(device_types) <= 1, "Does not support mixing {}".format(
            "+".join(device_types)
        )
        only_cpu = len(device_types) == 0
        device_type = "cpu" if only_cpu else device_types.pop()
        wrapper_code_gen_cls = get_wrapper_codegen_for_device(device_type)
        self.wrapper_code = wrapper_code_gen_cls()

    def codegen(self):
        from .scheduler import Scheduler

        self.init_wrapper_code()

        self.scheduler = Scheduler(self.buffers)
        assert self.scheduler is not None  # mypy can't figure this out
<<<<<<< HEAD

        if config.reordering_for_comms:
            from .debug import breakpointd
            self.scheduler.nodes = comms.reorder_computation_for_overlap(self.scheduler.nodes)

        self.scheduler.compute_last_usage()
=======
        V.debug.draw_orig_fx_graph(self.orig_gm, self.scheduler.nodes)
>>>>>>> 08c7dcda
        self.scheduler.codegen()
        assert self.wrapper_code is not None
        return self.wrapper_code.generate()

    def count_bytes(self):
        from .scheduler import Scheduler

        scheduler = Scheduler(self.buffers)

        total_bytes = 0
        node_counts = []
        node_runtimes = []
        for node in scheduler.nodes:
            num_bytes = node.get_read_write_buffers_sizes()
            total_bytes += num_bytes
            node_counts.append((node, num_bytes // 4))
            node_runtimes.append((node, node.get_estimated_runtime()))
        return total_bytes, node_counts, node_runtimes

    @dynamo_timed
    def compile_to_module(self):
        from .codecache import PyCodeCache

        code, linemap = self.codegen()
        linemap = [(line_no, node.stack_trace) for line_no, node in linemap]
        key, path = PyCodeCache.write(code)
        mod = PyCodeCache.load_by_key_path(key, path, linemap=linemap)
        self.cache_key = key
        self.cache_path = path
        self.cache_linemap = linemap

        for name, value in self.constants.items():
            setattr(mod, name, value)

        # Logged twice as per https://github.com/pytorch/pytorch/pull/99038#discussion_r1167826029
        # TODO. Revisit this once the logging API is more mature
<<<<<<< HEAD
        output_code_log.debug("Output code written to: %s", mod.__file__)
=======
        assert mod.__file__ is not None
>>>>>>> 08c7dcda
        log.debug("Output code written to: %s", mod.__file__)
        output_code_log.debug("Output code: \n%s", code)
        output_code_log.info("Output code written to: %s", mod.__file__)
        if config.benchmark_kernel:
            print(f"Compiled module path: {mod.__file__}", file=sys.stderr)

        V.debug.output_code(mod.__file__)
        V.debug.copy(os.path.splitext(mod.__file__)[0] + ".debug")
        return mod

    def compile_to_fn(self):
        if self.aot_mode and self.cpp_wrapper:
            from .codecache import AotCodeCache

            code, linemap = self.codegen()
            output_code_log.debug("Output code: \n%s", code)

            serialized_extern_kernel_nodes = None
            if (
                config.is_fbcode()
                and self.extern_kernel_nodes
                and self.extern_node_serializer
            ):
                serialized_extern_kernel_nodes = self.extern_node_serializer(
                    self.extern_kernel_nodes
                )
                output_code_log.debug(
                    "Serialized Extern Kernel Nodes: \n%s",
                    serialized_extern_kernel_nodes,
                )

            # Directly return the file path with the compiled code
            return AotCodeCache.compile(
                self, code, serialized_extern_kernel_nodes, cuda=self.cuda
            )
        else:
            return self.compile_to_module().call

    def get_output_names(self):
        assert self.graph_outputs is not None
        return [
            node.get_name()
            for node in self.graph_outputs
            if not isinstance(node, ir.NoneAsConstantBuffer)
            and not isinstance(node, ir.ShapeAsConstantBuffer)
        ]

    def is_unspec_arg(self, name: str):
        # dynamo wraps unspec variable as 0d CPU tensor,
        # need to convert to scalar during codegen (triton only)
        return (
            name in self.graph_inputs.keys()
            and self.graph_inputs[name].get_numel() == 1
            and self.graph_inputs[name].get_device().type == "cpu"
        )<|MERGE_RESOLUTION|>--- conflicted
+++ resolved
@@ -26,18 +26,12 @@
 )
 from torch.utils._mode_utils import no_dispatch
 
-<<<<<<< HEAD
-from .._dynamo import config as dynamo_config
-
-from . import comms, config, ir, metrics
-=======
 from . import config, ir, metrics
 from .codegen.common import (
     get_scheduling_for_device,
     get_wrapper_codegen_for_device,
     register_backend_for_device,
 )
->>>>>>> 08c7dcda
 from .codegen.wrapper import CppWrapperCodeGen, CudaWrapperCodeGen, WrapperCodeGen
 from .exc import (
     LoweringException,
@@ -935,16 +929,7 @@
 
         self.scheduler = Scheduler(self.buffers)
         assert self.scheduler is not None  # mypy can't figure this out
-<<<<<<< HEAD
-
-        if config.reordering_for_comms:
-            from .debug import breakpointd
-            self.scheduler.nodes = comms.reorder_computation_for_overlap(self.scheduler.nodes)
-
-        self.scheduler.compute_last_usage()
-=======
         V.debug.draw_orig_fx_graph(self.orig_gm, self.scheduler.nodes)
->>>>>>> 08c7dcda
         self.scheduler.codegen()
         assert self.wrapper_code is not None
         return self.wrapper_code.generate()
@@ -981,17 +966,12 @@
 
         # Logged twice as per https://github.com/pytorch/pytorch/pull/99038#discussion_r1167826029
         # TODO. Revisit this once the logging API is more mature
-<<<<<<< HEAD
-        output_code_log.debug("Output code written to: %s", mod.__file__)
-=======
         assert mod.__file__ is not None
->>>>>>> 08c7dcda
         log.debug("Output code written to: %s", mod.__file__)
         output_code_log.debug("Output code: \n%s", code)
         output_code_log.info("Output code written to: %s", mod.__file__)
         if config.benchmark_kernel:
             print(f"Compiled module path: {mod.__file__}", file=sys.stderr)
-
         V.debug.output_code(mod.__file__)
         V.debug.copy(os.path.splitext(mod.__file__)[0] + ".debug")
         return mod
