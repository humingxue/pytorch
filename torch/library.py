from ._ops import OpOverload
from typing import Any, Optional, Set, List, Union, Sequence
import traceback
import torch
import weakref
import functools

__all__ = [
    'Library',
    'impl',
    'define',
    'fallthrough_kernel',
    'impl_abstract',
    'impl_device',
    'get_ctx',
]

# Set containing the combination of (namespace, operator, DispatchKey) for which a new kernel has been registered
# The keys in the set are of the form `namespace + "/" + op_name + "/" + dispatch_key`.
# This set is maintained to ensure that two libraries don't try to override the exact same functionality to avoid
# libraries calling into kernels not intended to be called.
_impls: Set[str] = set()

# prim is reserved by TorchScript interpreter
_reserved_namespaces = ['prim']

def fallthrough_kernel():
    """
    A dummy function to pass to ``Library.impl`` in order to register a fallthrough.
    """
    raise NotImplementedError("fallthrough_kernel() should never be called.")

class Library:
    """
    A class to create libraries that can be used to register new operators or
    override operators in existing libraries from Python.
    A user can optionally pass in a dispatch keyname if they only want to register
    kernels corresponding to only one specific dispatch key.

    To create a library to override operators in an existing library (with name ns), set the kind to "IMPL".
    To create a new library (with name ns) to register new operators, set the kind to "DEF".
    To create a fragment of a possibly existing library to register operators (and bypass
    the limitation that there is only one library for a given namespace), set the kind to
    "FRAGMENT".

    Args:
        ns: library name
        kind: "DEF", "IMPL" (default: "IMPL"), "FRAGMENT"
        dispatch_key: PyTorch dispatch key (default: "")
    """
    def __init__(self, ns, kind, dispatch_key=""):
        if kind not in ('IMPL', 'DEF', 'FRAGMENT'):
            raise ValueError("Unsupported kind: ", kind)

        if ns in _reserved_namespaces and (kind == "DEF" or kind == 'FRAGMENT'):
            raise ValueError(ns, " is a reserved namespace. Please try creating a library with another name.")

        frame = traceback.extract_stack(limit=3)[0]
        filename, lineno = frame.filename, frame.lineno
        self.m: Optional[Any] = torch._C._dispatch_library(kind, ns, dispatch_key, filename, lineno)
        self.ns = ns
        self._op_impls: Set[str] = set()
        self._registration_handles: List["torch._library.utils.RegistrationHandle"] = []
        self.kind = kind
        self.dispatch_key = dispatch_key
        # Use a finalizer to setup the "destructor" instead of __del__.
        # Python __del__ can lead to weird things (globals and locals may already
        # be gone when __del__ actually gets called!). finalizers help the
        # situation because it lets us capture references and keeps them alive
        weakref.finalize(self, _del_library, _impls, self._op_impls, self._registration_handles)

    def __repr__(self):
        return f"Library(kind={self.kind}, ns={self.ns}, dispatch_key={self.dispatch_key})>"

    def define(self, schema, alias_analysis=""):
        r'''Defines a new operator and its semantics in the ns namespace.

        Args:
            schema: function schema to define a new operator.
            alias_analysis (optional): Indicates if the aliasing properties of the operator arguments can be
                                       inferred from the schema (default behavior) or not ("CONSERVATIVE").
        Returns:
            name of the operator as inferred from the schema.

        Example::
            >>> # xdoctest: +REQUIRES(env:TORCH_DOCTEST_LIBRARY)
            >>> my_lib = Library("foo", "DEF")
            >>> my_lib.define("sum(Tensor self) -> Tensor")
        '''
        # This is added because we also want to disallow PURE_FUNCTION alias analysis which is a valid
        # AliasAnalysis type in C++
        if alias_analysis not in ["", "FROM_SCHEMA", "CONSERVATIVE"]:
            raise RuntimeError(f"Invalid alias_analysis type {alias_analysis}")
        assert self.m is not None
        return self.m.define(schema, alias_analysis)

    def impl(self, op_name, fn, dispatch_key=''):
        r'''Registers the function implementation for an operator defined in the library.

        Args:
            op_name: operator name (along with the overload) or OpOverload object.
            fn: function that's the operator implementation for the input dispatch key or :func:`~fallthrough_kernel`
                to register a fallthrough.
            dispatch_key: dispatch key that the input function should be registered for. By default, it uses
                          the dispatch key that the library was created with.

        Example::
            >>> my_lib = Library("aten", "IMPL")
            >>> def div_cpu(self, other):
            >>>     return self * (1 / other)
            >>> my_lib.impl("div.Tensor", div_cpu, "CPU")
        '''
        if not callable(fn):
            raise TypeError(f"Input function is required to be a callable but found type {type(fn)}")
        if dispatch_key == '':
            dispatch_key = self.dispatch_key

        if isinstance(op_name, str):
            name = op_name
        elif isinstance(op_name, OpOverload):
            name = op_name._schema.name
            overload_name = op_name._schema.overload_name
            if overload_name != '':
                name = name + '.' + overload_name
        else:
            raise RuntimeError("impl should be passed either a name or an OpOverload object as the first argument")

        key = self.ns + "/" + name.split("::")[-1] + "/" + dispatch_key
        if key in _impls:
            # TODO: in future, add more info about where the existing function is registered (this info is
            # today already returned by the C++ warning when impl is called but we error out before that)
            raise RuntimeError("This is not allowed since there's already a kernel registered from python overriding {}"
                               "'s behavior for {} dispatch key and {} namespace.".
                               format(name.split("::")[-1], dispatch_key, self.ns))

        if dispatch_key == "Meta":
            dispatcher_op_name = name
            if '::' not in dispatcher_op_name:
                dispatcher_op_name = f'{self.ns}::{dispatcher_op_name}'

            # Internally, we shouldn't be registering meta kernels for any operators that
            # have CompositeImplicitAutograd kernels.
            # Instead, we should be letting those decompositions run, and writing meta kernels
            # only for the base operators.
            if torch._C._dispatch_has_kernel_for_dispatch_key(dispatcher_op_name, "CompositeImplicitAutograd"):
                raise RuntimeError(
                    f"We should not register a meta kernel directly to the operator '{name}',"
                    " because it has a CompositeImplicitAutograd kernel in core."
                    " Instead we should let the operator decompose, and ensure that we have meta kernels"
                    " for the base ops that it decomposes into.")

        assert self.m is not None
        self.m.impl(name, dispatch_key if dispatch_key != "" else "CompositeImplicitAutograd", fn)

        _impls.add(key)
        self._op_impls.add(key)

    def _destroy(self):
        self.m = None
        for handle in self._registration_handles:
            handle.destroy()
        self._registration_handles.clear()


def _del_library(captured_impls, op_impls, registration_handles):
    captured_impls -= op_impls
    for handle in registration_handles:
        handle.destroy()


_keep_alive = []


@functools.singledispatch
def define(qualname, schema, *, lib=None):
    r"""Defines a new operator.

    In PyTorch, defining an op (short for "operator") is a two step-process:
    - we need to define the op (by providing an operator name and schema)
    - we need to implement behavior for how the operator interacts with
      various PyTorch subsystems, like CPU/CUDA Tensors, Autograd, etc.

    This entrypoint defines the custom operator (the first step)
    you must then perform the second step by calling various
    ``impl_*`` APIs.

    Args:
        qualname (str): The qualified name for the operator. Should be
            a string that looks like "namespace::name", e.g. "aten::sin".
            Operators in PyTorch need a namespace to
            avoid name collisions; a given operator may only be created once.
            If you are writing a Python library, we recommend the namespace to
            be the name of your top-level module.
        schema (str): The schema of the operator
        lib (Optional[Library]): If provided, the lifetime of this operator
            will be tied to the lifetime of the Library object.

    Example::
        >>> # xdoctest: +REQUIRES(env:TORCH_DOCTEST_LIBRARY)
        >>> import torch
        >>> import numpy as np
        >>>
        >>> # Define the operator
        >>> torch.library.define("mylib::sin", "(Tensor x) -> Tensor")
        >>>
<<<<<<< HEAD
        >>> # Add implementations for the operator
        >>> @torch.library.impl_device("mylibrary::sin", "cpu")
=======
        >>> # Add implementations for DispatchKey::CPUj
        >>> @torch.library.impl("mylibrary::sin", "CPU")
>>>>>>> 619ae87a
        >>> def f(x):
        >>>     return torch.from_numpy(np.sin(x.numpy()))
        >>>
        >>> # Call the new operator from torch.ops.
        >>> x = torch.randn(3)
        >>> y = torch.ops.mylib.sin(x)
        >>> assert torch.allclose(y, x)

    """
    if not isinstance(qualname, str):
        raise ValueError(
            f"define(qualname, schema): expected qualname "
            f"to be instance of str, got {type(qualname)}")
    namespace, name = torch._library.utils.parse_namespace(qualname)
    if lib is None:
        lib = Library(namespace, "FRAGMENT")
        _keep_alive.append(lib)
    lib.define(name + schema, alias_analysis="")


@define.register
def _(lib: Library, schema, alias_analysis=""):
    """The old torch.library.define.
    We're keeping this around for BC reasons
    """
    def wrap(f):
        name = lib.define(schema, alias_analysis)
        lib.impl(name, f)
        return f
    return wrap


@functools.singledispatch
def impl(qualname, dispatch_key, func=None, *, lib=None):
    """Register an implementation for a DispatchKey for this operator.

    torch.library.impl is a low-level API to directly register
    an implementation for an operator for some DispatchKey in PyTorch.

<<<<<<< HEAD
    When possible, please prefer to use higher-level APIs, like
    :func:`torch.library.impl_device`, :func:`torch.library.impl_abstract`.
    These have more predictable behavior.

=======
>>>>>>> 619ae87a
    This API may be used as a function or a decorator (see examples)

    Args:
        qualname (str): Should be a string that looks like "namespace::operator_name".
        dispatch_key (str): The DispatchKey to register an impl for
        lib (Optional[Library]): If provided, the lifetime of this registration
            will be tied to the lifetime of the Library object.

    Examples::
        >>> import torch
        >>> import numpy as np
        >>>
        >>> # Define the operator
        >>> torch.library.define("mylibrary::sin", "(Tensor x) -> Tensor")
        >>>
        >>> # Add implementations for DispatchKey::CPU
        >>> @torch.library.impl("mylibrary::sin", "CPU")
        >>> def f(x):
        >>>     return torch.from_numpy(np.sin(x.numpy()))
        >>>
        >>> x = torch.randn(3)
        >>> y = torch.ops.mylibrary.sin(x)
        >>> assert torch.allclose(y, x.sin())
    """

    def register(func):
        namespace, _ = torch._library.utils.parse_namespace(qualname)
        if lib is None:
            use_lib = Library(namespace, "FRAGMENT")
            _keep_alive.append(use_lib)
        else:
            use_lib = lib
        use_lib.impl(qualname, func, dispatch_key)

    if func is None:
        return register
    else:
        register(func)


<<<<<<< HEAD
def _device_type_to_key(device_type: str) -> str:
    if device_type == "default":
        # This is technically not correct, because although all device_type
        # DispatchKeys are included in CompositeExplicitAutograd,
        # not everything in CompositeExplicitAutograd is associated with a
        # device_type. I don't really care that much about the difference.
        return "CompositeExplicitAutograd"
    return torch._C._dispatch_key_for_device(device_type)


def impl_device(
        qualname: str,
        types: Union[str, Sequence[str]],
        func=None,
        *,
        lib=None):
    """Register an implementation for a device type for this operator.

    You may pass "default" for ``types`` to register this implementation as the
    default implementation for ALL device types.
    Please only use this if the implementation truly supports all device types;
    for example, this is true if it is a composition of built-in PyTorch operators.

    Args:
        qualname (str): Should be a string that looks like "namespace::operator_name".
        types (str | Sequence[str]): The device types to register an impl to.
        lib (Optional[Library]): If provided, the lifetime of this registration
            will be tied to the lifetime of the Library object.

    """

    if isinstance(types, str):
        types = (types,)
    keys = set({})
    for typ in types:
        keys.add(_device_type_to_key(typ))

    def register(func):
        namespace, _ = torch._library.utils.parse_namespace(qualname)
        if lib is None:
            use_lib = Library(namespace, "FRAGMENT")
            _keep_alive.append(use_lib)
        else:
            use_lib = lib
        for key in keys:
            use_lib.impl(qualname, func, key)

    if func is None:
        return register
    else:
        register(func)


=======
>>>>>>> 619ae87a
@impl.register
def _(lib: Library, name, dispatch_key=""):
    """Legacy torch.library.impl API. Kept around for BC"""
    def wrap(f):
        lib.impl(name, f, dispatch_key)
        return f
    return wrap



def impl_abstract(name, func=None, *, lib=None, _stacklevel=1):
    r"""Register an abstract implementation for this operator.

    An "abstract implementation" specifies the behavior of this operator on
    Tensors that carry no data. Given some input Tensors with certain properties
    (sizes/strides/storage_offset/device), it specifies what the properties of
    the output Tensors are.

    The abstract implementation has the same signature as the operator.
    It is run for both FakeTensors and meta tensors. To write an abstract
    implementation, assume that all Tensor inputs to the operator are
    regular CPU/CUDA/Meta tensors, but they do not have storage, and
    you are trying to return regular CPU/CUDA/Meta tensor(s) as output.
    The abstract implementation must consist of only PyTorch operations
    (and may not directly access the storage or data of any input or
    intermediate Tensors).

    This API may be used as a decorator (see examples).

    For a detailed guide on custom ops, please see
    https://docs.google.com/document/d/1W--T6wz8IY8fOI0Vm8BF44PdBgs283QvpelJZWieQWQ/edit

    Examples::
        >>> import torch
        >>> import numpy as np
        >>> from torch import Tensor
        >>>
        >>> # Example 1: an operator without data-dependent output shape
        >>> torch.library.define(
        >>>     "mylib::custom_linear",
        >>>     "(Tensor x, Tensor weight, Tensor bias) -> Tensor")
        >>>
        >>> @torch.library.impl_abstract("mylib::custom_linear")
        >>> def custom_linear_abstract(x, weight):
        >>>     assert x.dim() == 2
        >>>     assert weight.dim() == 2
        >>>     assert bias.dim() == 1
        >>>     assert x.shape[1] == weight.shape[1]
        >>>     assert weight.shape[0] == bias.shape[0]
        >>>     assert x.device == weight.device
        >>>
        >>>     return (x @ weight.t()) + bias
        >>>
        >>> # Example 2: an operator with data-dependent output shape
        >>> torch.library.define("mylib::custom_nonzero", "(Tensor x) -> Tensor")
        >>>
        >>> @torch.library.impl_abstract("mylib::custom_nonzero")
        >>> def custom_nonzero_abstract(x):
        >>>     # Number of nonzero-elements is data-dependent.
        >>>     # Since we cannot peek at the data in an abstract impl,
        >>>     # we use the ctx object to construct a new symint that
        >>>     # represents the data-dependent size.
        >>>     ctx = torch.library.get_ctx()
        >>>     nnz = ctx.new_dynamic_size()
        >>>     shape = [nnz, x.dim()]
        >>>     result = x.new_empty(shape, dtype=torch.int64)
        >>>     return result
        >>>
        >>> @torch.library.impl_device("mylib::custom_nonzero", "cpu")
        >>> def custom_nonzero_cpu(x):
        >>>     x_np = x.numpy()
        >>>     res = np.stack(np.nonzero(x_np), axis=1)
        >>>     return torch.tensor(res, device=x.device)

    """

    source = torch._library.utils.get_source(_stacklevel + 1)

    def inner(func):
        entry = torch._library.simple_registry.singleton.find(name)
        handle = entry.abstract_impl.register(func, source)
        if lib is not None:
            lib._registration_handles.append(handle)
        return func

    if func is None:
        return inner
    return inner(func)


# NOTE [ctx inside the fake implementation]
# If a user has an operator with data-dependent output shape, then when writing
# a fake implementation they must query the current ctx and use methods on the
# ctx to construct a new unbacked symint.
#
# This is done via us setting the global_ctx_getter function every time a fake
# implementation is invoked.
def get_ctx() -> "torch._library.abstract_impl.AbstractImplCtx":
    """get_ctx() returns the current AbstractImplCtx object.

    Calling ``get_ctx()`` is only valid inside of an abstract impl.
    """
    return torch._library.abstract_impl.global_ctx_getter()<|MERGE_RESOLUTION|>--- conflicted
+++ resolved
@@ -1,5 +1,5 @@
 from ._ops import OpOverload
-from typing import Any, Optional, Set, List, Union, Sequence
+from typing import Any, Optional, Set, List
 import traceback
 import torch
 import weakref
@@ -11,7 +11,6 @@
     'define',
     'fallthrough_kernel',
     'impl_abstract',
-    'impl_device',
     'get_ctx',
 ]
 
@@ -203,13 +202,8 @@
         >>> # Define the operator
         >>> torch.library.define("mylib::sin", "(Tensor x) -> Tensor")
         >>>
-<<<<<<< HEAD
-        >>> # Add implementations for the operator
-        >>> @torch.library.impl_device("mylibrary::sin", "cpu")
-=======
         >>> # Add implementations for DispatchKey::CPUj
         >>> @torch.library.impl("mylibrary::sin", "CPU")
->>>>>>> 619ae87a
         >>> def f(x):
         >>>     return torch.from_numpy(np.sin(x.numpy()))
         >>>
@@ -249,13 +243,6 @@
     torch.library.impl is a low-level API to directly register
     an implementation for an operator for some DispatchKey in PyTorch.
 
-<<<<<<< HEAD
-    When possible, please prefer to use higher-level APIs, like
-    :func:`torch.library.impl_device`, :func:`torch.library.impl_abstract`.
-    These have more predictable behavior.
-
-=======
->>>>>>> 619ae87a
     This API may be used as a function or a decorator (see examples)
 
     Args:
@@ -296,62 +283,6 @@
         register(func)
 
 
-<<<<<<< HEAD
-def _device_type_to_key(device_type: str) -> str:
-    if device_type == "default":
-        # This is technically not correct, because although all device_type
-        # DispatchKeys are included in CompositeExplicitAutograd,
-        # not everything in CompositeExplicitAutograd is associated with a
-        # device_type. I don't really care that much about the difference.
-        return "CompositeExplicitAutograd"
-    return torch._C._dispatch_key_for_device(device_type)
-
-
-def impl_device(
-        qualname: str,
-        types: Union[str, Sequence[str]],
-        func=None,
-        *,
-        lib=None):
-    """Register an implementation for a device type for this operator.
-
-    You may pass "default" for ``types`` to register this implementation as the
-    default implementation for ALL device types.
-    Please only use this if the implementation truly supports all device types;
-    for example, this is true if it is a composition of built-in PyTorch operators.
-
-    Args:
-        qualname (str): Should be a string that looks like "namespace::operator_name".
-        types (str | Sequence[str]): The device types to register an impl to.
-        lib (Optional[Library]): If provided, the lifetime of this registration
-            will be tied to the lifetime of the Library object.
-
-    """
-
-    if isinstance(types, str):
-        types = (types,)
-    keys = set({})
-    for typ in types:
-        keys.add(_device_type_to_key(typ))
-
-    def register(func):
-        namespace, _ = torch._library.utils.parse_namespace(qualname)
-        if lib is None:
-            use_lib = Library(namespace, "FRAGMENT")
-            _keep_alive.append(use_lib)
-        else:
-            use_lib = lib
-        for key in keys:
-            use_lib.impl(qualname, func, key)
-
-    if func is None:
-        return register
-    else:
-        register(func)
-
-
-=======
->>>>>>> 619ae87a
 @impl.register
 def _(lib: Library, name, dispatch_key=""):
     """Legacy torch.library.impl API. Kept around for BC"""
@@ -390,9 +321,8 @@
         >>> from torch import Tensor
         >>>
         >>> # Example 1: an operator without data-dependent output shape
-        >>> torch.library.define(
-        >>>     "mylib::custom_linear",
-        >>>     "(Tensor x, Tensor weight, Tensor bias) -> Tensor")
+        >>> lib = torch.library.Library("mylib", "FRAGMENT")
+        >>> lib.define("mylib::custom_linear(Tensor x, Tensor weight, Tensor bias) -> Tensor")
         >>>
         >>> @torch.library.impl_abstract("mylib::custom_linear")
         >>> def custom_linear_abstract(x, weight):
@@ -406,7 +336,8 @@
         >>>     return (x @ weight.t()) + bias
         >>>
         >>> # Example 2: an operator with data-dependent output shape
-        >>> torch.library.define("mylib::custom_nonzero", "(Tensor x) -> Tensor")
+        >>> lib = torch.library.Library("mylib", "FRAGMENT")
+        >>> lib.define("mylib::custom_nonzero(Tensor x) -> Tensor")
         >>>
         >>> @torch.library.impl_abstract("mylib::custom_nonzero")
         >>> def custom_nonzero_abstract(x):
@@ -420,7 +351,7 @@
         >>>     result = x.new_empty(shape, dtype=torch.int64)
         >>>     return result
         >>>
-        >>> @torch.library.impl_device("mylib::custom_nonzero", "cpu")
+        >>> @torch.library.impl(lib, "custom_nonzero", "CPU")
         >>> def custom_nonzero_cpu(x):
         >>>     x_np = x.numpy()
         >>>     res = np.stack(np.nonzero(x_np), axis=1)
