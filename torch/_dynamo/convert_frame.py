import functools
import itertools
import logging
import os
import traceback
import types
import weakref
from traceback import FrameSummary
from typing import cast, Dict, List, Optional, Set

import torch
from torch.fx.graph_module import _forward_from_src as original_forward_from_src

from . import config, exc
from .allowed_functions import is_allowed
from .bytecode_analysis import remove_dead_code, remove_pointless_jumps
from .bytecode_transformation import is_generator, transform_code_object
from .eval_frame import always_optimize_code_objects, skip_code, TorchPatcher
from .exc import (
    BackendCompilerFailed,
    InternalTorchDynamoError,
    TorchRuntimeError,
    unimplemented,
    Unsupported,
)
from .guards import CheckFunctionManager, GuardedCode
from .hooks import Hooks
from .output_graph import CompilerFn, OutputGraph
from .replay_record import ExecutionRecord
from .symbolic_convert import InstructionTranslator
from .utils import (
    CleanupManager,
    counters,
    dynamo_timed,
    filter_stack,
    format_bytecode,
    gen_record_file_name,
    guard_failures,
    init_logging,
    is_namedtuple,
    istype,
    orig_code_map,
    troubleshooting_url,
    write_record_to_file,
)

log = logging.getLogger(__name__)


class Tracker:
    def __init__(self):
        self.seen = []
        self.seen_ids = set()

    def add(self, strong_obj):
        idx = id(strong_obj)
        if idx not in self.seen_ids:
            obj = weakref.ref(strong_obj, lambda _: self.seen_ids.remove(idx))
            self.seen.append(obj)
            self.seen_ids.add(idx)

    def __contains__(self, item):
        return id(item) in self.seen_ids

    def clear(self):
        self.seen.clear()
        self.seen_ids.clear()


input_codes = Tracker()
output_codes = Tracker()


initial_grad_state = None


@functools.wraps(original_forward_from_src)
def fx_forward_from_src_skip_result(*args, **kwargs):
    # we monkey patch FX to prevent infinite loop of trying to convert
    # our generated code
    result: types.FunctionType = original_forward_from_src(*args, **kwargs)
    skip_code(result.__code__)
    return result


def wrap_convert_context(fn):
    """
    Context manager to:
        1) Save/restore torch random state
        2) Save/restore torch.is_grad_enabled() state
        3) Monkey patch torch.fx.graph_module._forward_from_src
    """

    @functools.wraps(fn)
    def _fn(*args, **kwargs):
        prior_grad_mode = torch.is_grad_enabled()
        rng_state = torch.random.get_rng_state()
        if torch.cuda.is_available():
            cuda_rng_state = torch.cuda.get_rng_state()
        prior_fwd_from_src = torch.fx.graph_module._forward_from_src
        torch.fx.graph_module._forward_from_src = fx_forward_from_src_skip_result
        try:
            return fn(*args, **kwargs)
        finally:
            torch._C._set_grad_enabled(prior_grad_mode)
            torch.random.set_rng_state(rng_state)
            if torch.cuda.is_available():
                torch.cuda.set_rng_state(cuda_rng_state)
            torch.fx.graph_module._forward_from_src = prior_fwd_from_src

    _fn._torchdynamo_orig_callable = fn  # type: ignore[attr-defined]
    return _fn


@TorchPatcher.suppress_torch_distributed_warnings
def has_tensor_in_frame(frame):
    """Check if the frame has torch.* related bits"""
    # Check if the function was decorated using torch._dynamo.optimize
    if frame.f_code in always_optimize_code_objects:
        return True

    # Check if there is global import of torch.*
    for co_name in frame.f_code.co_names:
        if co_name in frame.f_globals:
            if is_allowed(frame.f_globals[co_name]):
                return True

    seen_ids: Dict[int, bool] = dict()

    def has_tensor(obj):
        """Recursively check if the obj has a tensor"""
        obj_id = id(obj)
        if obj_id in seen_ids:
            return seen_ids[obj_id]
        seen_ids[obj_id] = False

        if isinstance(obj, (torch.Tensor, torch.nn.Module)):
            seen_ids[obj_id] = True
            return seen_ids[obj_id]
        elif istype(obj, (list, tuple)):
            seen_ids[obj_id] = any([has_tensor(v) for v in obj])
            return seen_ids[obj_id]
        elif istype(obj, dict):
            # Some packages like pytest can be updated during runtime. So, make a
            # copy of values to avoid issues like "RuntimeError: dictionary
            # changed size during iteration"
            values = list(obj.values())
            seen_ids[obj_id] = any([has_tensor(v) for v in values])
            return seen_ids[obj_id]
        elif istype(obj, (str, int, float, type(None), bool)):
            seen_ids[obj_id] = False
            return seen_ids[obj_id]
        elif is_namedtuple(obj):
            seen_ids[obj_id] = any([has_tensor(getattr(obj, v)) for v in obj._fields])
            return seen_ids[obj_id]
        else:
            # if config.debug:
            #     print(
            #         f"Assuming that object of type {type(obj)} does not have a tensor"
            #     )
            return False

    # Check if the passed arguments are of type Tensor
    for value in frame.f_locals.values():
        if has_tensor(value):
            return True

    log.debug(
        f"skipping because no torch.* {frame.f_code.co_name} \
            {frame.f_code.co_filename} {frame.f_code.co_firstlineno}"
    )

    return False


def format_error_msg(exc, code, record_filename=None, frame=None):
    msg = os.linesep * 2

    if config.verbose:
        msg = format_bytecode(
            "WON'T CONVERT", code.co_name, code.co_filename, code.co_firstlineno, code
        )
        msg += "=" * 10 + " TorchDynamo Stack Trace " + "=" * 10 + "\n"
        msg += traceback.format_exc()
        if hasattr(exc, "real_stack"):
            msg += (
                "\n"
                + "=" * 10
                + " The above exception occurred while processing the following code "
                + "=" * 10
                + "\n\n"
            )
            stack_above_dynamo = []
            if frame is not None:
                stack_above_dynamo = filter_stack(traceback.extract_stack(frame))

            msg += "".join(
                traceback.format_list(
                    stack_above_dynamo + list(reversed(get_real_stack(exc)))
                )
            )
            msg += "\n"
            msg += "=" * 10

    else:
        msg = f"WON'T CONVERT {code.co_name} {code.co_filename}\
 line {code.co_firstlineno} \ndue to: \n{traceback.format_exc(limit=-1)}"

    return msg


def get_real_stack(exc) -> List[FrameSummary]:
    assert hasattr(exc, "real_stack")
    return cast(List[FrameSummary], exc.real_stack)


def augment_exc_message(exc, msg="\n"):
    if (
        hasattr(exc, "real_stack")
        and len(exc.real_stack) > 0
        and not (config.verbose and config.suppress_errors)
    ):
        msg += f"\nfrom user code:\n {''.join(traceback.format_list(list(reversed(get_real_stack(exc)[0:2]))))}"

    if config.replay_record_enabled and hasattr(exc, "record_filename"):
        msg += f"\nLast frame execution written to {exc.record_filename}. To run only this frame while debugging, run\
 {config.dynamo_import}.replay('{exc.record_filename}').\n"

    if not config.verbose:
        msg += (
            f"\nSet {config.dynamo_import}.config.verbose=True for more information\n"
        )

    if hasattr(exc, "inner_exception") and hasattr(
        exc.inner_exception, "minifier_path"
    ):
        msg += (
            f"\nMinifier script written to {exc.inner_exception.minifier_path}. Run "
            "this script to find the smallest traced graph which reproduces this error.\n"
        )

    if not config.suppress_errors:
        msg += (
            "\n\n"
            "You can suppress this exception and fall back to eager by setting:\n"
            "    torch._dynamo.config.suppress_errors = True\n"
        )

    old_msg = "" if len(exc.args) == 0 else exc.args[0]
    new_msg = old_msg + msg
    exc.args = (new_msg,) + exc.args[1:]


def exception_handler(e, code, frame=None):
    record_filename = None
    if hasattr(e, "exec_record"):
        record_filename = gen_record_file_name(e, code)
        write_record_to_file(record_filename, e.exec_record)
        e.record_filename = record_filename

    augment_exc_message(e)
    # Only log the exception if we are going to suppress it
    # if aren't suppressing it, a higher level except block will handle it
    if config.suppress_errors:
        log.error(format_error_msg(e, code, record_filename, frame))


def convert_frame_assert(
    compiler_fn: CompilerFn,
    one_graph: bool = True,
    export: bool = False,
):
    """Fully convert a frame into an FX graph"""
    init_logging()

    @dynamo_timed
    def _convert_frame_assert(frame: types.FrameType, cache_size: int, hooks: Hooks):
        code = frame.f_code
        input_codes.add(code)
        if code in output_codes:
            return None
        if (
            os.environ.get("TORCHDYNAMO_DEBUG_FUNCTION")
            and os.environ.get("TORCHDYNAMO_DEBUG_FUNCTION") != code.co_name
        ):
            return None
        if code.co_name == "<genexpr>" and code.co_filename.endswith(
            ("transformers/file_utils.py", "transformers/utils/generic.py")
        ):
            # not needed, but cleans up torchbench error stats
            return None
        if code.co_name == "__setattr__":
            # setattr could be tricky to handle generally,
            # but also not likely useful to compile- skip the whole frame
            return None

        # Check if the frame is generated by an exec builtin call
        # TODO - Running exec generated frame seems propagates f_globals to the
        # next frames.
        if code.co_name == "<module>" and code.co_filename == "<string>":
            return None

        if (
            code.co_name == "<lambda>"
            and code.co_filename == "<string>"
            and not bool(frame.f_builtins)
        ):
            # namedtuple subclass constructor. Empty builtins cause issue with
            # len keyword in LIST_LEN guard.
            return None

        if is_generator(code):
            unimplemented("generator")
        if cache_size >= config.cache_size_limit:

            def format_func_info(code):
                return f"'{code.co_name}' ({code.co_filename}:{code.co_firstlineno})"

            def format_guard_failures(code):
                # For the common case, it's sufficient to see just the most recent failure.
                # We could add a verbose mode if needed
                return f"{str(guard_failures[code][-1])}"

            assert code in guard_failures, "TODO(whc) any other recompile reasons?"
            log.warning(
                f"{config.dynamo_import} hit config.cache_size_limit ({config.cache_size_limit})\n"
                + f"   function: {format_func_info(code)}\n"
                + f"   reasons:  {format_guard_failures(code)}\n"
                + f"to diagnose recompilation issues, see {troubleshooting_url}."
            )
            unimplemented("cache_size_limit reached")

        if not has_tensor_in_frame(frame):
            return None

        global initial_grad_state
        initial_grad_state = torch.is_grad_enabled()

        return _compile(
            frame.f_code,
            frame.f_globals,
            frame.f_locals,
            frame.f_builtins,
            compiler_fn,
            one_graph,
            export,
            hooks,
            frame,
        )

    _convert_frame_assert._torchdynamo_orig_callable = compiler_fn
    return wrap_convert_context(_convert_frame_assert)


def _compile(
    code: types.CodeType,
    globals: Dict[str, object],
    locals: Dict[str, object],
    builtins: Dict[str, object],
    compiler_fn: CompilerFn,
    one_graph: bool,
    export: bool,
    hooks: Hooks,
    frame: Optional[types.FrameType] = None,
) -> Optional[GuardedCode]:

    output: Optional[OutputGraph] = None
    # This is shared across restarts
    mutated_closure_cell_contents: Set[str] = set()

    # from .utils import print_once;  print_once(code.co_filename)

    def transform(instructions, code_options):
        nonlocal output
        tracer = InstructionTranslator(
            instructions,
            code,
            locals,
            globals,
            builtins,
            code_options,
            compiler_fn,
            one_graph,
            export,
            mutated_closure_cell_contents,
        )
        tracer.run()
        output = tracer.output
        assert output is not None
        assert output.output_instructions
        instructions[:] = output.output_instructions
        code_options.update(output.code_options)

        if config.dead_code_elimination:
            instructions[:] = remove_pointless_jumps(remove_dead_code(instructions))

    try:
        for attempt in itertools.count():
            try:
                out_code = transform_code_object(code, transform)
                orig_code_map[out_code] = code
                break
            except exc.RestartAnalysis:
                log.debug("Restarting analysis ...")
                if attempt > 100:
                    unimplemented("100+ RestartAnalysis() calls")
            except exc.SkipFrame:
                log.debug(
                    f"Skipping frame {code.co_name} \
                    {code.co_filename} {code.co_firstlineno}"
                )
                if one_graph:
                    log.debug("No graph captured with one_graph=True")
                return None
        output_codes.add(out_code)

        if config.output_code:
            log.info(
                format_bytecode(
                    "ORIGINAL BYTECODE",
                    code.co_name,
                    code.co_filename,
                    code.co_firstlineno,
                    code,
                ),
            )
            log.info(
                format_bytecode(
                    "MODIFIED BYTECODE",
                    code.co_name,
                    code.co_filename,
                    code.co_firstlineno,
                    out_code,
                ),
            )

        assert output is not None
        assert output.guards is not None
        CleanupManager.instance[out_code] = output.cleanups
        check_fn = CheckFunctionManager(
            output,
<<<<<<< HEAD
            output.tracing_context.guards_context.dynamo_guards,
=======
>>>>>>> c356f1a4
            locals,
            globals,
            hooks.guard_fail_fn if hooks else None,
        )

        guarded_code = GuardedCode(out_code, check_fn.check_fn)

        if config.output_code:
            guard_str = "GUARDS:\n"
            guard_str += "\n".join(
                [f" - {str(guard)}" for guard in sorted(output.guards)]
            )
            log.info(guard_str)

        if hooks.guard_export_fn is not None:
            hooks.guard_export_fn(output.guards)

        return guarded_code
    except (
        Unsupported,
        TorchRuntimeError,
        BackendCompilerFailed,
        AssertionError,
    ) as e:
        exception_handler(e, code, frame)
        raise
    except Exception as e:
        exception_handler(e, code, frame)
        raise InternalTorchDynamoError() from e


def convert_frame(compiler_fn: CompilerFn, hooks: Hooks):
    """Try to convert a frame into an FX graph, if error leave frame unmodified"""
    inner_convert = convert_frame_assert(compiler_fn, one_graph=False)

    def _convert_frame(frame: types.FrameType, cache_size: int, hooks: Hooks):
        counters["frames"]["total"] += 1
        try:
            result = inner_convert(frame, cache_size, hooks)
            counters["frames"]["ok"] += 1
            return result
        except (NotImplementedError, Unsupported):
            pass
        except Exception:
            if not config.suppress_errors:
                raise
        return None

    _convert_frame._torchdynamo_orig_callable = compiler_fn  # type: ignore[attr-defined]
    return _convert_frame


# TODO mlazos: add support for same args, or record them
def replay(filename):
    from .optimizations.backends import eager

    original_replay_val = config.replay_record_enabled
    config.replay_record_enabled = False
    init_logging()
    with open(filename, "rb") as in_file:
        record = ExecutionRecord.load(in_file)
    record.globals = {
        k: v for k, v in itertools.chain(record.globals.items(), globals().items())
    }

    try:
        _compile(
            record.code,
            record.globals,
            record.locals,
            record.builtins,
            compiler_fn=eager,
            one_graph=False,
            export=False,
            hooks=Hooks(),
            frame=None,
        )
    except Exception:
        pass
    finally:
        config.replay_record_enabled = original_replay_val<|MERGE_RESOLUTION|>--- conflicted
+++ resolved
@@ -439,10 +439,6 @@
         CleanupManager.instance[out_code] = output.cleanups
         check_fn = CheckFunctionManager(
             output,
-<<<<<<< HEAD
-            output.tracing_context.guards_context.dynamo_guards,
-=======
->>>>>>> c356f1a4
             locals,
             globals,
             hooks.guard_fail_fn if hooks else None,
