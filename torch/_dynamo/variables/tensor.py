--- conflicted
+++ resolved
@@ -797,7 +797,6 @@
         )
 
 
-<<<<<<< HEAD
 class TensorWithTFOverrideVariable(VariableTracker):
     """
     Represents a tensor subclass instance with a __torch_function__ override.
@@ -939,8 +938,6 @@
             return tx.inline_user_function_return(tf_func_var, tf_args, {})
 
 
-=======
->>>>>>> 6e146a9c
 class NumpyNdarrayVariable(TensorVariable):
     """
     Represents an np.ndarray, but backed by torch Tensor via torch._numpy.ndarray.
