--- conflicted
+++ resolved
@@ -1480,15 +1480,13 @@
             right, UserDefinedObjectVariable
         ):
             return ConstantVariable.create(op(left.value, right.value))
-<<<<<<< HEAD
 
         if (
             (isinstance(left, StreamVariable) and isinstance(right, StreamVariable))
             or (isinstance(left, EventVariable) and isinstance(right, EventVariable))
         ) and op is operator.eq:
             return ConstantVariable(op(left.value, right.value))
-=======
->>>>>>> f0cde861
+
         if op.__name__ == "is_":
             # If the two objects are of different type, we can safely return False
             if type(left) is not type(right):
