# Nodes represent a definition of a value in our graph of operators.
from typing import TYPE_CHECKING, Union, Callable, Any, Tuple, List, Optional, Dict, Set
from ._compatibility import compatibility
from .immutable_collections import immutable_dict, immutable_list
import torch
import builtins
import types
import warnings
from torch.fx.operator_schemas import normalize_function, normalize_module, ArgsKwargsPair
from .._ops import ops as _ops

if TYPE_CHECKING:
    from .graph import Graph

__all__ = ['Node', 'map_arg', 'map_aggregate', "has_side_effect"]

BaseArgumentTypes = Union[str, int, float, bool, complex, torch.dtype,
                          torch.Tensor, torch.device, torch.memory_format, torch.layout, torch._ops.OpOverload]
base_types = BaseArgumentTypes.__args__  # type: ignore[attr-defined]

Target = Union[Callable[..., Any], str]

Argument = Optional[Union[
    Tuple[Any, ...],  # actually Argument, but mypy can't represent recursive types
    List[Any],  # actually Argument
    Dict[str, Any],  # actually Argument
    slice,  # Slice[Argument, Argument, Argument], but slice is not a templated type in typing
    range,
    'Node',
    BaseArgumentTypes
]]

_side_effectful_functions: Set[Callable] = {
    torch._assert,
<<<<<<< HEAD
    torch.ops.profiler._record_function_enter_new,
    torch.ops.profiler._record_function_exit}
=======
    torch._assert_async,
    _ops.aten._assert_async.msg,
    _ops.aten.copy_.default,
    _ops.aten.sym_constrain_range.default,
    _ops.profiler._record_function_enter,
    _ops.profiler._record_function_enter_new,
    _ops.profiler._record_function_exit}


@compatibility(is_backward_compatible=False)
def has_side_effect(fn: Callable) -> None:
    _side_effectful_functions.add(fn)
    return fn

>>>>>>> e1a87f6c

# this is fixed on master, WAR for 1.5
def _find_module_of_method(orig_method: Callable[..., Any]) -> str:
    name = orig_method.__name__
    module = orig_method.__module__
    if module is not None:
        return module
    for guess in [torch, torch.nn.functional]:
        if getattr(guess, name, None) is orig_method:
            return guess.__name__
    raise RuntimeError(f'cannot find module for {orig_method}')

# Borrowed from CPython typing module
# https://github.com/python/cpython/blob/f90dc36c15d7fee0efaf6d39e97be0bdf2683e93/Lib/typing.py#L156
def _type_repr(obj):
    """Return the repr() of an object, special-casing types (internal helper).
    If obj is a type, we return a shorter version than the default
    type.__repr__, based on the module and qualified name, which is
    typically enough to uniquely identify a type.  For everything
    else, we fall back on repr(obj).
    """
    if isinstance(obj, type):
        if obj.__module__ == 'builtins':
            return obj.__qualname__
        return f'{obj.__module__}.{obj.__qualname__}'
    if obj is ...:
        return('...')
    if isinstance(obj, types.FunctionType):
        return obj.__name__
    return repr(obj)

def _get_qualified_name(func: Callable[..., Any]) -> str:
    # things like getattr just appear in builtins
    if getattr(builtins, func.__name__, None) is func:
        return func.__name__
    # torch.Tensor.{fn}
    if isinstance(func, types.MethodDescriptorType) and func is getattr(torch.Tensor, func.__name__, None):
        return f"torch.Tensor.{func.__name__}"
    name = func.__name__
    module = _find_module_of_method(func)
    module = module.replace('torch._ops', 'torch.ops')  # WAR for bug in how torch.ops assigns module
    # Fixup segment_reduce mismatch
    if module == "torch" and name == "segment_reduce":
        name = "_" + name
    return f'{module}.{name}'

def _format_arg(arg, max_list_len=float('inf')) -> str:
    if hasattr(arg, '_custom_fx_repr_fn'):
        return arg._custom_fx_repr_fn()
    elif isinstance(arg, list):
        items = ', '.join(_format_arg(a) for idx, a in enumerate(arg) if idx < max_list_len)
        maybe_len = '' if len(arg) < max_list_len + 1 else f', ...[total_len={len(arg)}]'
        return f'[{items}{maybe_len}]'
    elif isinstance(arg, tuple):
        items = ', '.join(_format_arg(a) for idx, a in enumerate(arg) if idx < max_list_len)
        maybe_len = '' if len(arg) < max_list_len + 1 else f', ...[total_len={len(arg)}]'
        maybe_comma = ',' if len(arg) == 1 else ''
        return f'({items}{maybe_comma}{maybe_len})'
    elif isinstance(arg, dict):
        items_str = ', '.join(f'{k}: {_format_arg(v)}' for k, v in arg.items())
        return f'{{{items_str}}}'

    if isinstance(arg, Node):
        return '%' + str(arg)
    else:
        return str(arg)

@compatibility(is_backward_compatible=True)
class Node:
    """
    ``Node`` is the data structure that represents individual operations within
    a ``Graph``. For the most part, Nodes represent callsites to various entities,
    such as operators, methods, and Modules (some exceptions include nodes that
    specify function inputs and outputs). Each ``Node`` has a function specified
    by its ``op`` property. The ``Node`` semantics for each value of ``op`` are as follows:

    - ``placeholder`` represents a function input. The ``name`` attribute specifies the name this value will take on.
      ``target`` is similarly the name of the argument. ``args`` holds either: 1) nothing, or 2) a single argument
      denoting the default parameter of the function input. ``kwargs`` is don't-care. Placeholders correspond to
      the function parameters (e.g. ``x``) in the graph printout.
    - ``get_attr`` retrieves a parameter from the module hierarchy. ``name`` is similarly the name the result of the
      fetch is assigned to. ``target`` is the fully-qualified name of the parameter's position in the module hierarchy.
      ``args`` and ``kwargs`` are don't-care
    - ``call_function`` applies a free function to some values. ``name`` is similarly the name of the value to assign
      to. ``target`` is the function to be applied. ``args`` and ``kwargs`` represent the arguments to the function,
      following the Python calling convention
    - ``call_module`` applies a module in the module hierarchy's ``forward()`` method to given arguments. ``name`` is
      as previous. ``target`` is the fully-qualified name of the module in the module hierarchy to call.
      ``args`` and ``kwargs`` represent the arguments to invoke the module on, *excluding the self argument*.
    - ``call_method`` calls a method on a value. ``name`` is as similar. ``target`` is the string name of the method
      to apply to the ``self`` argument. ``args`` and ``kwargs`` represent the arguments to invoke the module on,
      *including the self argument*
    - ``output`` contains the output of the traced function in its ``args[0]`` attribute. This corresponds to the "return" statement
      in the Graph printout.
    """

    @compatibility(is_backward_compatible=True)
    def __init__(self, graph: 'Graph', name: str, op: str, target: 'Target',
                 args: Tuple['Argument', ...], kwargs: Dict[str, 'Argument'],
                 return_type : Optional[Any] = None) -> None:
        """
        Instantiate an instance of ``Node``. Note: most often, you want to use the
        Graph APIs, i.e. ``Graph.call_module``, ``Graph.call_method``, etc. rather
        than instantiating a ``Node`` directly.

        Args:
            graph (Graph): The ``Graph`` to which this ``Node`` should belong.

            name (str): The name to which the output of this ``Node`` should be assigned

            op (str): The opcode for this ``Node``. Can be one of 'placeholder',
                'call_method', 'call_module', 'call_function', 'get_attr',
                'output'

            target ('Target'): The target this op should call. See the broader
                ``Node`` docstring for more details.

            args (Tuple['Argument']): The args to be passed to ``target``

            kwargs (Dict[str, 'Argument']): The kwargs to be passed to ``target``

            return_type (Optional[Any]): The python type expression representing the
                type of the output of this node. This field can be used for
                annotation of values in the generated code or for other types
                of analyses.
        """
        self.graph = graph
        self.name = name  # unique name of value being created
        assert op in ['placeholder', 'call_method', 'call_module', 'call_function', 'get_attr', 'output', 'root']
        self.op = op  # the kind of operation = placeholder|call_method|call_module|call_function|get_attr
        if op == 'call_function':
            if not callable(target):
                raise ValueError(f'Node [graph = {graph}, name = \'{name}\'] target {target} has type {torch.typename(target)} '
                                 'but a Callable is expected')
        else:
            if not isinstance(target, str):
                raise ValueError(f'Node [graph = {graph}, name = \'{name}\'] target {target} has type {torch.typename(target)} '
                                 'but a str is expected')
        self.target = target  # for method/module/function, the name of the method/module/function/attr
        # being invoked, e.g add, layer1, or torch.add

        # All `Node`-valued inputs. Key is the Node, value is don't-care.
        # The public API for this is `all_input_nodes`, this private attribute
        # should not be accessed directly.
        self._input_nodes : Dict[Node, None] = {}
        self.__update_args_kwargs(map_arg(args, lambda x: x), map_arg(kwargs, lambda x: x))  # type: ignore[arg-type]

        # All of the nodes that use the value produced by this Node
        # Note one user may correspond to several uses, e.g. the node fo ``x + x``
        # would appear once here, but represents two uses.
        #
        # Is a dict to act as an "ordered set". Keys are significant, value dont-care
        self.users : Dict['Node', None] = {}
        # Type expression representing the output value of this node.
        # This should contain the same class of Type objects that would appear
        # as type annotations for function inputs/outputs.
        #
        # For placeholder nodes, this value will be used to type-annotate the
        # generated function parameters.
        # For the return node, this value will be used to type-annotate the
        # generated function return type. (Note this is a special case. ``return``
        # does not produce a value, it's more of a notation. Thus, this value
        # describes the type of args[0] in the ``return`` node.
        self.type : Optional[Any] = return_type
        self._prev = self
        self._next = self
        self._erased = False

        # If set, use this fn to print this node
        self._repr_fn : Optional[Callable[[Node], str]] = None

        # Dictionary to store metadata passes need to do their
        # transformations. This metadata is preserved across node copies
        self.meta : Dict[str, Any] = {}

    @property
    def next(self) -> 'Node':
        """
        Returns the next ``Node`` in the linked list of Nodes.

        Returns:

            The next ``Node`` in the linked list of Nodes.
        """
        return self._next

    @property
    def prev(self) -> 'Node':
        """
        Returns the previous ``Node`` in the linked list of Nodes.

        Returns:

            The previous ``Node`` in the linked list of Nodes.
        """
        return self._prev

    @compatibility(is_backward_compatible=True)
    def prepend(self, x: 'Node') -> None:
        """
        Insert x before this node in the list of nodes in the graph. Example::

            Before: p -> self
                    bx -> x -> ax
            After:  p -> x -> self
                    bx -> ax

        Args:
            x (Node): The node to put before this node. Must be a member of the same graph.
        """
        assert self.graph == x.graph, "Attempting to move a Node into a different Graph"
        if self == x:
            warnings.warn("Trying to prepend a node to itself. This behavior has no effect on the graph.")
            return
        x._remove_from_list()
        p = self._prev
        p._next, x._prev = x, p
        x._next, self._prev = self, x

    @compatibility(is_backward_compatible=True)
    def append(self, x: 'Node') -> None:
        """
        Insert ``x`` after this node in the list of nodes in the graph.
        Equivalent to ``self.next.prepend(x)``

        Args:
            x (Node): The node to put after this node. Must be a member of the same graph.
        """
        self._next.prepend(x)

    def _remove_from_list(self):
        p, n = self._prev, self._next
        p._next, n._prev = n, p

    @property
    def args(self) -> Tuple[Argument, ...]:
        """
        The tuple of arguments to this ``Node``. The interpretation of arguments
        depends on the node's opcode. See the :class:`Node` docstring for more
        information.

        Assignment to this property is allowed. All accounting of uses and users
        is updated automatically on assignment.
        """
        return self._args

    @args.setter
    def args(self, a : Tuple[Argument, ...]):
        """
        Set the tuple of arguments to this Node. The interpretation of arguments
        depends on the node's opcode. See the ``fx.Graph`` docstring for more
        information.
        """
        # DO NOT CALL `__update_args_kwargs` directly. The correct way to
        # set `args` is via direct assignment, i.e. `node.args = new_args`
        self.__update_args_kwargs(map_arg(a, lambda x: x), self._kwargs)  # type: ignore[arg-type]

    @property
    def kwargs(self) -> Dict[str, Argument]:
        """
        The dict of keyword arguments to this ``Node``. The interpretation of arguments
        depends on the node's opcode. See the :class:`Node` docstring for more
        information.

        Assignment to this property is allowed. All accounting of uses and users
        is updated automatically on assignment.
        """
        return self._kwargs

    @kwargs.setter
    def kwargs(self, k : Dict[str, Argument]):
        """
        Set the dict of kwargs to this Node. The interpretation of arguments
        depends on the node's opcode. See the ``fx.Graph`` docstring for more
        information.
        """
        # DO NOT CALL `__update_args_kwargs` directly. The correct way to
        # set `args` is via direct assignment, i.e. `node.kwargs = new_kwargs`
        self.__update_args_kwargs(self._args, map_arg(k, lambda x: x))  # type: ignore[arg-type]

    @property
    def all_input_nodes(self) -> List['Node']:
        """
        Return all Nodes that are inputs to this Node. This is equivalent to
        iterating over ``args`` and ``kwargs`` and only collecting the values that
        are Nodes.

        Returns:

            List of ``Nodes`` that appear in the ``args`` and ``kwargs`` of this
            ``Node``, in that order.
        """
        return list(self._input_nodes.keys())

    @compatibility(is_backward_compatible=True)
    def update_arg(self, idx : int, arg : Argument) -> None:
        """
        Update an existing positional argument to contain the new value
        ``arg``. After calling, ``self.args[idx] == arg``.

        Args:

            idx (int): The index into ``self.args`` of the element to update
            arg (Argument): The new argument value to write into ``args``
        """
        args = list(self.args)
        args[idx] = arg
        self.args = tuple(args)

    @compatibility(is_backward_compatible=True)
    def update_kwarg(self, key : str, arg : Argument) -> None:
        """
        Update an existing keyword argument to contain the new value
        ``arg``. After calling, ``self.kwargs[key] == arg``.

        Args:

            key (str): The key in ``self.kwargs`` of the element to update
            arg (Argument): The new argument value to write into ``kwargs``
        """
        kwargs = dict(self.kwargs)
        kwargs[key] = arg
        self.kwargs = kwargs

    @property
    def stack_trace(self) -> Optional[str]:
        """
        Return the Python stack trace that was recorded during tracing, if any.
        When traced with fx.Tracer, this property is usually populated by
        `Tracer.create_proxy`. To record stack traces during tracing for debug purposes,
        set `record_stack_traces = True` on the `Tracer` instance.
        When traced with dynamo, this property will be populated by default by
        `OutputGraph.create_proxy`.

        stack_trace would have the innermost frame at the end of the string.
        """
        return self.meta.get("stack_trace", None)

    @stack_trace.setter
    def stack_trace(self, trace : Optional[str]):
        self.meta["stack_trace"] = trace

    def __update_args_kwargs(self, new_args : Tuple['Argument', ...], new_kwargs : Dict[str, 'Argument']):
        """
        This API is internal. Do *not* call it directly.
        """
        self._args = new_args
        self._kwargs = new_kwargs

        for old_use in self._input_nodes.keys():
            old_use.users.pop(self)

        self._input_nodes = {}
        map_arg(self._args, lambda n: self._input_nodes.setdefault(n))
        map_arg(self._kwargs, lambda n: self._input_nodes.setdefault(n))

        for new_use in self._input_nodes.keys():
            new_use.users.setdefault(self)

    def __repr__(self) -> str:
        if self._repr_fn:
            return self._repr_fn(self)
        return self.name

    def _pretty_print_target(self, target):
        """
        Make target printouts more user-friendly.
        1) builtins will be printed as `builtins.xyz`
        2) operators will be printed as `operator.xyz`
        3) other callables will be printed with qualified name, e.g. torch.add
        """
        if isinstance(target, str):
            return target
        if hasattr(target, '__module__'):
            if not hasattr(target, '__name__'):
                # Just to be defensive, if we don't have `__name__`, get the
                # qualname. Not sure if this happens for any members of `operator`
                # or `builtins`. This fallback path is not as good, since e.g.
                # things in `operator` have `_operator` as their __module__.
                return _get_qualified_name(target)
            if target.__module__ == 'builtins':
                return f'builtins.{target.__name__}'
            elif target.__module__ == '_operator':
                return f'operator.{target.__name__}'
        return _get_qualified_name(target)

    @compatibility(is_backward_compatible=True)
    def format_node(self,
                    placeholder_names: Optional[List[str]] = None,
                    maybe_return_typename: Optional[List[str]] = None) -> Optional[str]:
        """
        Return a descriptive string representation of ``self``.

        This method can be used with no arguments as a debugging
        utility.

        This function is also used internally in the ``__str__`` method
        of ``Graph``. Together, the strings in ``placeholder_names``
        and ``maybe_return_typename`` make up the signature of the
        autogenerated ``forward`` function in this Graph's surrounding
        GraphModule. ``placeholder_names`` and ``maybe_return_typename``
        should not be used otherwise.

        Args:
            placeholder_names: A list that will store formatted strings
                representing the placeholders in the generated
                ``forward`` function. Internal use only.
            maybe_return_typename: A single-element list that will store
                a formatted string representing the output of the
                generated ``forward`` function. Internal use only.

        Returns:
            str: If 1) we're using ``format_node`` as an internal helper
                in the ``__str__`` method of ``Graph``, and 2) ``self``
                is a placeholder Node, return ``None``. Otherwise,
                return a  descriptive string representation of the
                current Node.
        """
        if self.op == 'placeholder':
            assert isinstance(self.target, str)
            arg_str = self.target
            arg_str += arg_str + f': {_type_repr(self.type)}' if self.type else ''
            if placeholder_names:
                placeholder_names.append(arg_str)
                return None
            maybe_typename = f'{_type_repr(self.type)} ' if self.type else ''
            default_val = '(default=' + str(self.args[0]) + ')' if self.args else ''
            return f'%{self.name} : {maybe_typename}[num_users={len(self.users)}] = {self.op}[target={self.target}]{default_val}'
        elif self.op == 'get_attr':
            maybe_typename = f'{_type_repr(self.type)} ' if self.type is not None else ''
            return f'%{self.name} : {maybe_typename}[num_users={len(self.users)}] = ' \
                   f'{self.op}[target={self._pretty_print_target(self.target)}]'
        elif self.op == 'output':
            if self.type and maybe_return_typename:
                maybe_return_typename[0] = f' -> {_type_repr(self.type)}'
            return f'return {self.args[0]}'
        else:
            maybe_typename = f'{_type_repr(self.type)} ' if self.type is not None else ''
            return f'%{self.name} : {maybe_typename}[num_users={len(self.users)}] = ' \
                   f'{self.op}[target={self._pretty_print_target(self.target)}](' \
                   f'args = {_format_arg(self.args)}, kwargs = {_format_arg(self.kwargs)})'

    @compatibility(is_backward_compatible=True)
    def replace_all_uses_with(self,
                              replace_with : 'Node',
                              delete_user_cb: Callable[['Node'], bool] = lambda user: True,
                              *,
                              propagate_meta=False
                              ) -> List['Node']:
        """
        Replace all uses of ``self`` in the Graph with the Node ``replace_with``.

        Args:

            replace_with (Node): The node to replace all uses of ``self`` with.
            delete_user_cb (Callable): Callback that is called to determine
              whether a given user of the self node should be removed.
            propagate_meta (bool): Whether or not to copy all properties
              on the .meta field of the original node onto the replacement node.
              For safety, this is only valid to do if the replacement node
              doesn't already have an existing .meta field.

        Returns:

            The list of Nodes on which this change was made.
        """
        if propagate_meta:
            assert len(replace_with.meta) == 0, \
                'Called node.replace_all_uses_with(replace_with, propagate_meta=True), ' \
                'but replace_with already has .meta keys'
            for k, v in self.meta.items():
                replace_with.meta[k] = v
        to_process = list(self.users)
        skipped = []
        for use_node in to_process:
            if not delete_user_cb(use_node):
                skipped.append(use_node)
                continue

            def maybe_replace_node(n : Node) -> Node:
                if n == self:
                    return replace_with
                else:
                    return n

            new_args = map_arg(use_node.args, maybe_replace_node)
            new_kwargs = map_arg(use_node.kwargs, maybe_replace_node)
            assert isinstance(new_args, tuple)
            assert isinstance(new_kwargs, dict)
            use_node.__update_args_kwargs(new_args, new_kwargs)

        assert len(self.users) - len(skipped) == 0
        return [n for n in to_process if n not in skipped]

    @compatibility(is_backward_compatible=False)
    def is_impure(self):
        """
        Returns whether this op is impure, i.e. if its op is a placeholder or
        output, or if a call_function or call_module which is impure.

        Returns:

            bool: If the op is impure or not.
        """
        if self.op in {"placeholder", "output"}:
            return True

        # Check if an impure function.
        if self.op == "call_function":
            return self.target in _side_effectful_functions

        # Check if an impure module.
        if self.op == "call_module":
            assert (
                self.graph.owning_module is not None
            ), "self.graph.owning_module not set for purity check"
            target_mod = self.graph.owning_module.get_submodule(self.target)
            assert (
                target_mod is not None
            ), f"Did not find expected submodule target {self.target}"
            return getattr(target_mod, "_is_impure", False)

        return False

    @compatibility(is_backward_compatible=False)
    def normalized_arguments(
            self, root : torch.nn.Module, arg_types : Optional[Tuple[Any]] = None,
            kwarg_types : Optional[Dict[str, Any]] = None,
            normalize_to_only_use_kwargs : bool = False) -> Optional[ArgsKwargsPair]:
        """
        Returns normalized arguments to Python targets. This means that
        `args/kwargs` will be matched up to the module/functional's
        signature and return exclusively kwargs in positional order
        if `normalize_to_only_use_kwargs` is true.
        Also populates default values. Does not support positional-only
        parameters or varargs parameters.

        Supports module calls.

        May require `arg_types` and `kwarg_types` in order to disambiguate overloads.

        Args:
            root (torch.nn.Module): Module upon which to resolve module targets.
            arg_types (Optional[Tuple[Any]]): Tuple of arg types for the args
            kwarg_types (Optional[Dict[str, Any]]): Dict of arg types for the kwargs
            normalize_to_only_use_kwargs (bool): Whether to normalize to only use kwargs.

        Returns:

            Returns NamedTuple ArgsKwargsPair, or `None` if not successful.
        """
        if self.op == 'call_function':
            assert callable(self.target)
            return normalize_function(self.target, self.args, self.kwargs, arg_types, kwarg_types)  # type: ignore[arg-type]
        elif self.op == 'call_module':
            assert isinstance(self.target, str)
            return normalize_module(root, self.target, self.args, self.kwargs)  # type: ignore[arg-type]

        return None

    @compatibility(is_backward_compatible=True)
    def replace_input_with(self, old_input: 'Node', new_input: 'Node'):
        """
        Loop through input nodes of ``self``, and replace all instances of
        ``old_input`` with ``new_input``.

        Args:

            old_input (Node): The old input node to be replaced.
            new_input (Node): The new input node to replace ``old_input``.
        """
        def maybe_replace_node(n : Node) -> Node:
            return new_input if n == old_input else n

        new_args = map_arg(self.args, maybe_replace_node)
        new_kwargs = map_arg(self.kwargs, maybe_replace_node)
        assert isinstance(new_args, tuple)
        assert isinstance(new_kwargs, dict)
        self.__update_args_kwargs(new_args, new_kwargs)


@compatibility(is_backward_compatible=True)
def map_arg(a: Argument, fn: Callable[[Node], Argument]) -> Argument:
    """
    Apply fn to each Node appearing arg. arg may be a list, tuple, slice, or dict with string keys.
    """
    assert callable(fn), "torch.fx.map_arg(a, fn): fn must be a callable"
    return map_aggregate(a, lambda x: fn(x) if isinstance(x, Node) else x)

@compatibility(is_backward_compatible=True)
def map_aggregate(a: Argument, fn: Callable[[Argument], Argument]) -> Argument:
    """
    Apply fn to each Node appearing arg. arg may be a list, tuple, slice, or dict with string keys.
    """
    if isinstance(a, tuple):
        t = tuple(map_aggregate(elem, fn) for elem in a)
        # Support NamedTuple (if it has `_fields`) by repacking into original type.
        return t if not hasattr(a, '_fields') else type(a)(*t)
    elif isinstance(a, list):
        return immutable_list(map_aggregate(elem, fn) for elem in a)
    elif isinstance(a, dict):
        return immutable_dict((k, map_aggregate(v, fn)) for k, v in a.items())
    elif isinstance(a, slice):
        return slice(map_aggregate(a.start, fn), map_aggregate(a.stop, fn), map_aggregate(a.step, fn))
    else:
        return fn(a)<|MERGE_RESOLUTION|>--- conflicted
+++ resolved
@@ -32,15 +32,10 @@
 
 _side_effectful_functions: Set[Callable] = {
     torch._assert,
-<<<<<<< HEAD
-    torch.ops.profiler._record_function_enter_new,
-    torch.ops.profiler._record_function_exit}
-=======
     torch._assert_async,
     _ops.aten._assert_async.msg,
     _ops.aten.copy_.default,
     _ops.aten.sym_constrain_range.default,
-    _ops.profiler._record_function_enter,
     _ops.profiler._record_function_enter_new,
     _ops.profiler._record_function_exit}
 
@@ -50,7 +45,6 @@
     _side_effectful_functions.add(fn)
     return fn
 
->>>>>>> e1a87f6c
 
 # this is fixed on master, WAR for 1.5
 def _find_module_of_method(orig_method: Callable[..., Any]) -> str:
