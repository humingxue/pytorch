--- conflicted
+++ resolved
@@ -270,11 +270,7 @@
                 [&](const IValue& ival) { return getOutput(ival, i); })))
         ->output();
   } else if (iv.isTuple()) {
-<<<<<<< HEAD
-    const auto& tuple = iv.toTuple()->elements();
-=======
     const auto& tuple = iv.toTupleRef().elements();
->>>>>>> 0b2f68ea
     auto tuple_node = graph->createTuple(
         fmap(tuple, [&](const IValue& ival) { return getOutput(ival, i); }));
     graph->insertNode(tuple_node);
