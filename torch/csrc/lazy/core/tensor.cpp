#include <torch/csrc/lazy/core/config.h>
#include <torch/csrc/lazy/core/tensor.h>

#include <c10/util/irange.h>
#include <torch/csrc/lazy/core/helpers.h>
#include <torch/csrc/lazy/core/ir_builder.h>
#include <torch/csrc/lazy/core/ir_dump_util.h>
#include <torch/csrc/lazy/core/lazy_graph_executor.h>
#include <torch/csrc/lazy/core/metrics.h>
#include <torch/csrc/lazy/core/tensor_impl.h>
#include <torch/csrc/lazy/core/tensor_util.h>
<<<<<<< HEAD
#include <torch/csrc/lazy/core/ir_builder.h>

#include <ATen/FunctionalTensorWrapper.h>

=======
>>>>>>> a87e1dcf

namespace torch {
namespace lazy {
namespace {
LazyTensorPtr GetOrCreateLtcTensor(
    const at::Tensor& tensor,
    const BackendDevice& device) {
  if (!tensor.defined()) {
    return torch::lazy::LazyTensorPtr();
  }
  auto lazy_tensor = TryGetLtcTensor(tensor);
  return lazy_tensor ? lazy_tensor : LazyTensor::Create(tensor, device);
}
} // namespace

LazyTensor::Data::~Data() {
  LazyGraphExecutor::Get()->UnregisterTensor(this);
}

LazyTensorPtr LazyTensor::Create(
    const at::Tensor& tensor,
    const BackendDevice& device) {
  TORCH_CHECK(tensor.device().type() != at::kLazy);
  LazyTensorPtr lazy_tensor =
      c10::make_intrusive<LazyTensor>(LazyTensor(tensor, device));
  LazyGraphExecutor::Get()->RegisterTensor(lazy_tensor->data_ptr());
  return lazy_tensor;
}

LazyTensorPtr LazyTensor::Create(Value ir_value, const BackendDevice& device) {
  LazyTensorPtr lazy_tensor =
      c10::make_intrusive<LazyTensor>(LazyTensor(std::move(ir_value), device));
  LazyGraphExecutor::Get()->RegisterTensor(lazy_tensor->data_ptr());
  return lazy_tensor;
}

LazyTensorPtr LazyTensor::Create(
    std::shared_ptr<LazyView> view,
    const BackendDevice& device) {
  LazyTensorPtr lazy_tensor =
      c10::make_intrusive<LazyTensor>(LazyTensor(std::move(view), device));
  LazyGraphExecutor::Get()->RegisterTensor(lazy_tensor->data_ptr());
  return lazy_tensor;
}

LazyTensorPtr LazyTensor::Create(BackendDataPtr handle) {
  LazyTensorPtr lazy_tensor =
      c10::make_intrusive<LazyTensor>(LazyTensor(std::move(handle)));
  LazyGraphExecutor::Get()->RegisterTensor(lazy_tensor->data_ptr());
  return lazy_tensor;
}

LazyTensorPtr LazyTensor::Create(std::shared_ptr<Data> data) {
  return c10::make_intrusive<LazyTensor>(LazyTensor(std::move(data)));
}

LazyTensor::LazyTensor(const at::Tensor& tensor, const BackendDevice& device)
    : LazyTensor(std::make_shared<Data>(tensor, device)) {}

LazyTensor::LazyTensor(BackendDataPtr handle)
    : LazyTensor(std::make_shared<Data>(handle, handle->device())) {}

LazyTensor::LazyTensor(Value ir_value, const BackendDevice& device)
    : LazyTensor(std::make_shared<Data>(std::move(ir_value), device)) {
  TryLimitGraphSize();
}

LazyTensor::LazyTensor(
    std::shared_ptr<LazyView> view,
    const BackendDevice& device)
    : LazyTensor(std::make_shared<Data>(std::move(view), device)) {}

LazyTensor::LazyTensor(std::shared_ptr<Data> data)
    : data_(std::move(data)),
      storage_(c10::Storage(
          {},
          0,
          c10::DataPtr(nullptr, backendDeviceToAtenDevice(data_->device)))) {}

LazyTensor::Data* LazyTensor::data() const {
  TORCH_CHECK(data_ != nullptr, "Trying to access a null cursor");
  return data_.get();
}

int64_t LazyTensor::size(int64_t dim) const {
  auto tensor_shape = shape();
  int rank = tensor_shape.Get().dim();
  int dim_index = GetCanonicalDimensionIndex(dim, rank);
  return tensor_shape.Get().size(dim_index);
}

at::ScalarType LazyTensor::dtype() const {
  return shape().Get().scalar_type();
}

MaybeRef<Shape> LazyTensor::shape() const {
  if (data()->view != nullptr) {
    return data()->view->shape();
  }
  if (data()->handle != nullptr) {
    return Shape(data()->handle->shape());
  }
  if (data()->ir_value) {
    // TODO(whc) remove shape from LazyTensor API too!
    return data()->ir_value.shape();
  }
  TORCH_CHECK(data()->tensor_data);
  return Shape(
      data()->tensor_data->scalar_type(),
      ToI64Vector(data()->tensor_data->sizes()));
}

const BackendDevice& LazyTensor::GetDevice() const {
  return data()->device;
}

int64_t LazyTensor::GetUniqueId() const {
  return data()->unique_id;
}

std::ptrdiff_t LazyTensor::GetViewAliasId() const {
  return data()->view != nullptr
      ? reinterpret_cast<std::ptrdiff_t>(data()->view->alias().get())
      : 0;
}

BackendDataPtr LazyTensor::GetDataHandle() {
  // Data can coexist with a view, but we need to check that the view did
  // not receive any updates before calling the current IR valid.
  bool up_to_date = true;
  Value ir_value;
  if (data()->view != nullptr) {
    bool updated = false;
    std::tie(ir_value, updated) = GetViewUpdate(data()->view);
    up_to_date = !updated;
  }
  if (up_to_date) {
    BackendDataPtr handle = CurrentDataHandle();
    if (handle != nullptr) {
      TORCH_CHECK(
          handle->HasValue(),
          "Trying to access data while an async operation is in flight: ",
          handle->shape().to_string());
      return handle;
    }
  }
  if (ir_value) {
    // The view gave us an updated IR value. We usually do not have a valid IR
    // value field together with a view, but to allow code reuse in
    // ApplyPendingGraph() we temporarily set it here. The following call to
    // ApplyPendingGraph() will clear it.
    AssignIrValue(std::move(ir_value));
  }
  if (data()->ir_value) {
    ApplyPendingGraph();
  } else {
    TORCH_CHECK(data()->tensor_data);
    data()->handle = TensorToDataHandle(*data()->tensor_data, GetDevice());
  }
  return data()->handle;
}

BackendDataPtr LazyTensor::CurrentDataHandle() const {
  return data()->handle;
}

void LazyTensor::SetDataHandle(BackendDataPtr handle) {
  SetDataHandle(std::move(handle), /*sync=*/true);
}

void LazyTensor::SetDataHandle(BackendDataPtr handle, bool sync) {
  data()->handle = std::move(handle);
  // Assigning a device data should always clear the IR node, to allow graph
  // trimming. A view cannot be reset though, unless we are at a step-end sync.
  AssignIrValue(Value());
  if (sync) {
    data()->view = nullptr;
    data()->tensor_data = c10::nullopt;
  }
}

void LazyTensor::SetIrValue(Value ir_value) {
  data()->handle = nullptr;
  data()->tensor_data = c10::nullopt;
  if (data()->view != nullptr) {
    // If we have an active view, and a SetIrValue() happens, it means we are
    // within an in-place execution context, and we need to update the view's
    // alias as well.
    data()->view = UpdateView(data()->view, std::move(ir_value));
    data()->generation += 1;
  } else {
    AssignIrValue(std::move(ir_value));
    TryLimitGraphSize();
  }
}

void LazyTensor::SetInPlaceIrValue(Value ir_value) {
  auto tensor_shape = shape();
  if (tensor_shape.Get().scalar_type() != ir_value.shape().scalar_type()) {
    ir_value =
        MakeCast(ir_value, tensor_shape.Get().scalar_type(), c10::nullopt);
  }
  SetIrValue(std::move(ir_value));
}

void LazyTensor::AssignIrValue(Value ir_value) const {
  data()->ir_value = std::move(ir_value);
  data()->generation += 1;
}

void LazyTensor::TryLimitGraphSize() {
  if (data()->ir_value &&
      LazyGraphExecutor::Get()->IncTrimCounter() %
              FLAGS_torch_lazy_trim_graph_check_frequency ==
          0) {
    size_t graph_size = Util::GetGraphSize({data()->ir_value.node.get()});
    if (graph_size > FLAGS_torch_lazy_trim_graph_size) {
      TORCH_LAZY_COUNTER("TrimIrGraph", 1);
      ApplyPendingGraph();
    }
  }
}

Value LazyTensor::GetIrValue() const {
  Value ir_value = CurrentIrValue();
  if (ir_value) {
    return ir_value;
  }
  BackendDataPtr handle = CurrentDataHandle();
  if (handle != nullptr) {
    // In case of tensor node, we do not clear the data when we set the IR
    // node. This because we want further calls to GetIrValue() to fetch the
    // same IR node, and not create new ones (even though the lowering context
    // will still collapse them all into a single parameter op). So the call
    // which wants the data will still find it, w/out having to fetch it via
    // a computation client from-server call.
    AssignIrValue(CreateTensorNode(handle, /*read_only=*/false));
    return data()->ir_value;
  }
  c10::optional<at::Tensor> tensor_data = CurrentTensorData();
  TORCH_CHECK(tensor_data);
  AssignIrValue(GetIrValueForTensor(*tensor_data, GetDevice()));
  return data()->ir_value;
}

Value LazyTensor::CurrentIrValue() const {
  if (data()->view != nullptr) {
    return std::get<0>(GetViewUpdate(data()->view));
  }
  return data()->ir_value;
}

void LazyTensor::SetTensorData(at::Tensor tensor_data) {
  data()->tensor_data = std::move(tensor_data);
}

c10::optional<at::Tensor> LazyTensor::CurrentTensorData() const {
  if (data()->view != nullptr && !data()->view->IsUpToDate()) {
    return c10::nullopt;
  }
  return data()->tensor_data;
}

Value LazyTensor::GetIrValueForTensor(
    const at::Tensor& tensor,
    const BackendDevice& device) const {
  BackendDataPtr data;
  bool read_only = false;
  if (tensor.dim() == 0 && tensor.numel() == 1) {
    at::Scalar value = tensor.item();
    if (IsSpecialScalar(value)) {
      return MakeScalar(value, tensor.scalar_type());
    }
    data = LazyGraphExecutor::Get()->GetDeviceData(tensor.cpu(), device);
    read_only = true;
  } else {
    TORCH_LAZY_TIMED("IrValueTensorToDataHandle");
    data = TensorToDataHandle(tensor, device);
  }
  return CreateTensorNode(std::move(data), read_only);
}

std::tuple<Value, bool> LazyTensor::GetViewUpdate(
    const std::shared_ptr<LazyView>& view) const {
  auto value_with_update = view->GetViewIrNode();
  if (std::get<1>(value_with_update)) {
    data()->handle = nullptr;
    data()->tensor_data = c10::nullopt;
  }
  return value_with_update;
}

std::shared_ptr<LazyView> LazyTensor::UpdateView(
    std::shared_ptr<LazyView> view,
    Value ir_value) const {
  if (ir_value.shape().sizes() != view->shape().sizes()) {
    TORCH_CHECK(ir_value.shape().numel() == view->shape().numel());

    ViewInfo view_info(
        ViewInfo::Type::kReshape, ir_value.shape(), view->shape());
    view = view->CreateSubView(view_info.shape, view_info);
  }
  view->Update(std::move(ir_value));
  return view;
}

void LazyTensor::SetSubView(ViewInfo view_info) const {
  data()->view = data()->view->CreateSubView(view_info.shape, view_info);
  data()->generation += 1;
}

void LazyTensor::ModifyCurrentView(ViewInfo view_info) const {
  if (data()->view != nullptr) {
    SetSubView(view_info);
    return;
  }
  // This node is not a view. Since this function is meant to modify a view
  // in place, we need to turn this existing tensor into a view.
  Value ir_value = GetIrValue();
  std::shared_ptr<Alias> alias = std::make_shared<Alias>(ir_value);
  data()->view = std::make_shared<LazyView>(view_info.shape, alias, view_info);
  AssignIrValue(Value());
}

std::shared_ptr<LazyView> LazyTensor::CreateView(ViewInfo view_info) const {
  if (data()->view != nullptr) {
    return data()->view->CreateSubView(view_info.shape, view_info);
  }
  // This node is not a view, and creating a view forks the current node into
  // becoming one itself. This means creating an alias with the current IR
  // Node, and using the same alias for the created IR Node.
  Value ir_value = GetIrValue();
  std::shared_ptr<Alias> alias = std::make_shared<Alias>(ir_value);
  ViewInfo this_view_info(
      ViewInfo::Type::kNoOp, ir_value.shape(), ir_value.shape());
  data()->view = std::make_shared<LazyView>(
      ir_value.shape(), alias, std::move(this_view_info));
  AssignIrValue(Value());
  return std::make_shared<LazyView>(view_info.shape, alias, view_info);
}

LazyTensorPtr LazyTensor::CreateViewTensor(ViewInfo view_info) const {
  auto new_tensor = Create(CreateView(std::move(view_info)), GetDevice());
  new_tensor->storage_ = Storage();
  return new_tensor;
}

at::Tensor LazyTensor::ToTensor(bool detached) {
  at::Tensor tensor;
  c10::optional<at::Tensor> tensor_data = CurrentTensorData();
  if (!tensor_data) {
    LazyGraphExecutor::Get()->DeviceBarrier(GetDevice());
    // The GetDataHandle() call will trigger an ApplyPendingGraph() if an IR
    // Node is available on the tensor.
    std::vector<at::Tensor> tensors =
        DataHandlesToTensors({GetDataHandle()}, dtype());
    tensor = std::move(tensors.front());
    if (!detached) {
      SetTensorData(tensor);
    }
  } else {
    tensor = *tensor_data;
    if (detached) {
      if (data()->ir_value || data()->handle != nullptr ||
          data()->view != nullptr) {
        // If we have other authoritive sources, just drop our reference and
        // transfer it to the caller.
        data()->tensor_data = c10::nullopt;
      } else {
        // Otherwise we need to make a copy to prevent the caller changing our
        // version.
        tensor = CopyTensor(tensor);
      }
    }
  }
  return tensor;
}

void LazyTensor::ShallowCopyTo(LazyTensorPtr dest) const {
  dest->SetIrValue(GetIrValue());
}

void LazyTensor::SetTensor(at::Tensor tensor) {
  SetTensorData(tensor);
  data()->view = nullptr;
  data()->handle = nullptr;
  AssignIrValue(Value());
}

void LazyTensor::UpdateFromTensor(at::Tensor tensor, bool sync) {
  if (sync) {
    at::Tensor typed_tensor = CopyTensor(tensor, dtype(), /*copy=*/false);
    SetIrValue(GetIrValueForTensor(typed_tensor, GetDevice()));
  } else {
    SetTensorData(tensor);
    data()->handle = nullptr;
    AssignIrValue(Value());
    if (data()->view != nullptr) {
      Value ir_value = GetIrValueForTensor(tensor, GetDevice());
      data()->view = UpdateView(data()->view, std::move(ir_value));
    }
  }
}

void LazyTensor::UpdateFromTensorOut(at::Tensor tensor) {
  if (data()->view != nullptr && shape().Get().numel() != tensor.numel()) {
    data()->view = nullptr;
  }
  UpdateFromTensor(std::move(tensor), /*sync=*/false);
}

void LazyTensor::UpdateFromTensorOut(const LazyTensorPtr& tensor) {
  if (data()->view != nullptr &&
      shape().Get().numel() != tensor->shape().Get().numel()) {
    data()->view = nullptr;
  }
  SetIrValue(tensor->GetIrValue());
}

Value LazyTensor::CreateTensorNode(BackendDataPtr data, bool read_only) const {
  data->SetInfo(std::make_shared<LazyGraphExecutor::DeviceDataInfo>(
      GetUniqueId(), read_only));
  return MakeDeviceData(std::move(data));
}

std::vector<LazyTensorPtr> LazyTensor::MakeOutputTensors(NodePtr node) const {
  std::vector<LazyTensorPtr> tensors;
  tensors.reserve(node->num_outputs());
  for (const auto i : c10::irange(node->num_outputs())) {
    tensors.push_back(Create(Value(node, i), GetDevice()));
  }
  return tensors;
}

LazyTensorPtr LazyTensor::CopyTensorToDevice(const BackendDevice& device) {
  // TODO: This can be optimized.
  return Create(ToTensor(/*detached=*/true), device);
}

void LazyTensor::ApplyPendingGraph() {
  LazyGraphExecutor::Get()->DeviceBarrier(GetDevice());
  // This method is called to ensure that the tensor data is available on
  // device, so that a call to CurrentDataHandle() returns a valid pointer.
  if (CurrentDataHandle() == nullptr) {
    std::vector<LazyTensorPtr> tensors(
        {c10::make_intrusive<LazyTensor>(LazyTensor(*this))});
    LazyGraphExecutor::Get()->SyncTensorsGraph(
        &tensors,
        {},
        /*wait=*/true,
        /*sync_ltc_data=*/false);
  }
}

int64_t LazyTensor::GetNextTensorId() {
  static std::atomic<int64_t>* id_generator = new std::atomic<int64_t>(1);
  return id_generator->fetch_add(1);
}

torch::lazy::Value GetTensorList(c10::ArrayRef<at::Tensor> tensors) {
  std::vector<Value> values;
  for (const auto& t : tensors) {
    auto* impl = dynamic_cast<LTCTensorImpl*>(t.unsafeGetTensorImpl());
    TORCH_INTERNAL_ASSERT(
        impl,
        "GetTensorList only supports lists of valid tensors, but optional support could be added");
    values.push_back(impl->tensor()->GetIrValue());
  }

  return torch::lazy::Value(torch::lazy::MakeTensorList(std::move(values)));
}

LazyTensorPtr TryGetLtcTensor(const at::Tensor& tensor) {
  auto* impl = dynamic_cast<LTCTensorImpl*>(maybe_unwrap_functional(tensor).unsafeGetTensorImpl());
  if (impl == nullptr) {
    // return c10::make_intrusive<LazyTensor>();
    return LazyTensorPtr();
  }
  return impl->tensor();
}

LazyTensorPtr GetLtcTensor(const at::Tensor& tensor) {
  auto lazy_tensor = TryGetLtcTensor(tensor);
  CHECK(lazy_tensor) << "Input tensor is not a lazy tensor: "
                     << tensor.toString();
  return lazy_tensor;
}

std::vector<LazyTensorPtr> GetLtcTensors(c10::ArrayRef<at::Tensor> tensors) {
  std::vector<LazyTensorPtr> ltc_tensors;
  ltc_tensors.reserve(tensors.size());
  for (const auto& tensor : tensors) {
    ltc_tensors.push_back(TryGetLtcTensor(tensor));
  }
  return ltc_tensors;
}

LazyTensorPtr GetOrCreateLtcTensor(
    const c10::optional<at::Tensor>& tensor,
    const BackendDevice& device) {
  return GetOrCreateLtcTensor(tensor.value_or(at::Tensor()), device);
}

LazyTensorPtr GetLtcTensorOrCreateForWrappedNumber(
    const at::Tensor& tensor,
    const BackendDevice& device) {
  // TODO: There are places in core where a scalar is wrapped but not marked as
  // wrapped.
  return (tensor.unsafeGetTensorImpl()->is_wrapped_number() ||
          (tensor.dim() == 0 && tensor.numel() == 1))
      ? GetOrCreateLtcTensor(tensor, device)
      : GetLtcTensor(tensor);
}

at::Tensor CreateAtenFromLtcTensor(const LazyTensorPtr& ltc_tensor) {
  return ltc_tensor ? at::Tensor(c10::make_intrusive<LTCTensorImpl>(ltc_tensor))
                    : at::Tensor();
}

at::Tensor CreateAtenFromLtcTensor(LazyTensor&& ltc_tensor) {
  return at::Tensor(c10::make_intrusive<LTCTensorImpl>(std::move(ltc_tensor)));
}

at::Tensor to_lazy_tensor(const at::Tensor & self,
                             const c10::TensorOptions & options,
                             at::Device device,
                             bool non_blocking,
                             bool functionalize_output) {
  TORCH_INTERNAL_ASSERT(self.device().type() != c10::kLazy);
  TORCH_INTERNAL_ASSERT(device.type() == c10::kLazy);

  auto eager_tensor = self.to(options, /*non_blocking=*/non_blocking, /*copy=*/true);
  auto lazy_self = torch::lazy::GetOrCreateLtcTensor(eager_tensor,
                                                torch::lazy::atenDeviceToBackendDevice(device));
  auto out = torch::lazy::CreateAtenFromLtcTensor(lazy_self);
  if (functionalize_output) {
    // See Note [Lazy Tensor Functionalization]
    return at::functionalization::impl::to_functional_tensor(out);
  } else {
    return out;
  }
}

} // namespace lazy
} // namespace torch<|MERGE_RESOLUTION|>--- conflicted
+++ resolved
@@ -9,13 +9,8 @@
 #include <torch/csrc/lazy/core/metrics.h>
 #include <torch/csrc/lazy/core/tensor_impl.h>
 #include <torch/csrc/lazy/core/tensor_util.h>
-<<<<<<< HEAD
-#include <torch/csrc/lazy/core/ir_builder.h>
 
 #include <ATen/FunctionalTensorWrapper.h>
-
-=======
->>>>>>> a87e1dcf
 
 namespace torch {
 namespace lazy {
@@ -489,7 +484,8 @@
 }
 
 LazyTensorPtr TryGetLtcTensor(const at::Tensor& tensor) {
-  auto* impl = dynamic_cast<LTCTensorImpl*>(maybe_unwrap_functional(tensor).unsafeGetTensorImpl());
+  auto* impl = dynamic_cast<LTCTensorImpl*>(
+      maybe_unwrap_functional(tensor).unsafeGetTensorImpl());
   if (impl == nullptr) {
     // return c10::make_intrusive<LazyTensor>();
     return LazyTensorPtr();
@@ -539,17 +535,19 @@
   return at::Tensor(c10::make_intrusive<LTCTensorImpl>(std::move(ltc_tensor)));
 }
 
-at::Tensor to_lazy_tensor(const at::Tensor & self,
-                             const c10::TensorOptions & options,
-                             at::Device device,
-                             bool non_blocking,
-                             bool functionalize_output) {
+at::Tensor to_lazy_tensor(
+    const at::Tensor& self,
+    const c10::TensorOptions& options,
+    at::Device device,
+    bool non_blocking,
+    bool functionalize_output) {
   TORCH_INTERNAL_ASSERT(self.device().type() != c10::kLazy);
   TORCH_INTERNAL_ASSERT(device.type() == c10::kLazy);
 
-  auto eager_tensor = self.to(options, /*non_blocking=*/non_blocking, /*copy=*/true);
-  auto lazy_self = torch::lazy::GetOrCreateLtcTensor(eager_tensor,
-                                                torch::lazy::atenDeviceToBackendDevice(device));
+  auto eager_tensor =
+      self.to(options, /*non_blocking=*/non_blocking, /*copy=*/true);
+  auto lazy_self = torch::lazy::GetOrCreateLtcTensor(
+      eager_tensor, torch::lazy::atenDeviceToBackendDevice(device));
   auto out = torch::lazy::CreateAtenFromLtcTensor(lazy_self);
   if (functionalize_output) {
     // See Note [Lazy Tensor Functionalization]
