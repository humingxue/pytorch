--- conflicted
+++ resolved
@@ -21,6 +21,10 @@
 from torch.distributed import distributed_c10d
 from torch.distributed._shard.metadata import ShardMetadata
 import torch.distributed._shard.sharding_spec as shard_spec
+from torch.distributed._shard.sharding_spec.api import (
+    _dispatch_custom_op,
+    _has_custom_op,
+)
 from torch.distributed._shard.sharding_spec._internals import (
     check_tensor,
     validate_non_overlapping_shards_metadata,
@@ -46,7 +50,7 @@
 _sharded_tensor_map: Dict[int, 'weakref.ReferenceType[ShardedTensor]'] = {}
 
 # Custom sharded ops
-_SHARDED_OPS: Dict[str, Callable] = {}
+_SHARDED_OPS: Dict[Callable, Callable] = {}
 def _register_sharded_op(op, func):
     from inspect import signature
     if len(signature(func).parameters) != 4:
@@ -565,6 +569,7 @@
             sharded_tensor_metadata,
             process_group=process_group,
             init_rrefs=init_rrefs,
+            sharding_spec=sharding_spec,
         )
 
     @classmethod
@@ -574,6 +579,7 @@
         sharded_tensor_metadata: ShardedTensorMetadata,
         process_group=None,
         init_rrefs=False,
+        sharding_spec=None,
     ) -> "ShardedTensor":
         """
         Initialize a ShardedTensor with local shards and a global
@@ -656,7 +662,10 @@
 
         # done validation, add local_shards
         sharded_tensor._local_shards = local_shards
-        sharded_tensor._sharding_spec = shard_spec._infer_sharding_spec_from_shards_metadata(shards_metadata)
+        if sharding_spec is None:
+            sharded_tensor._sharding_spec = shard_spec._infer_sharding_spec_from_shards_metadata(shards_metadata)
+        else:
+            sharded_tensor._sharding_spec = sharding_spec
 
         # run post initialization, i.e. map registration, rpc initialization
         sharded_tensor._post_init()
@@ -782,15 +791,26 @@
 
     @classmethod
     def __torch_function__(cls, func, types, args=(), kwargs=None):
-        if func in _SHARDED_OPS:
-            # Find ShardedTensor instance to get process_group.
-            for arg in args:
-                if isinstance(arg, ShardedTensor):
-                    return _SHARDED_OPS[func](types, args, kwargs, arg._process_group)
-
-            for kwarg in kwargs.values():
-                if isinstance(kwarg, ShardedTensor):
-                    return _SHARDED_OPS[func](types, args, kwargs, kwarg._process_group)
+        def dispatch(st: ShardedTensor, func: Callable):
+            # Dispatch to custom sharding spec op if it has one.
+            if _has_custom_op(st._sharding_spec, func):
+                return _dispatch_custom_op(st._sharding_spec, func, types, args, kwargs)
+
+            if func in _SHARDED_OPS:
+                return _SHARDED_OPS[func](types, args, kwargs, st._process_group)
+
+            raise RuntimeError(
+                f"torch function '{func.__name__}', with args: {args} and "
+                f"kwargs: {kwargs} not supported for ShardedTensor!")
+
+        # Find ShardedTensor instance to get process_group and sharding_spec.
+        for arg in args:
+            if isinstance(arg, ShardedTensor):
+                return dispatch(arg, func)
+
+        for kwarg in kwargs.values():
+            if isinstance(kwarg, ShardedTensor):
+                return dispatch(kwarg, func)
 
         raise RuntimeError(
             f"torch function '{func.__name__}', with args: {args} and "
@@ -828,9 +848,10 @@
         size = self._metadata.size
         if dim is None:
             return size
-        if dim < 0 or dim >= len(size):
+        if dim < -len(size) or dim >= len(size):
             raise ValueError(
-                f"Argument ``dim`` must be within the range of tensor dimensions [0, {len(size)})"
+                "Argument ``dim`` must be within the range of tensor "
+                f"dimensions [-{len(size)}, {len(size)})"
             )
         return size[dim]
 
@@ -847,6 +868,129 @@
         in the order specified by memory format.
         """
         return self._metadata.tensor_properties.memory_format == torch.contiguous_format
+
+    def dim(self) -> int:
+        """
+        Returns a `int` which represents the dimension of the tensor.
+
+        Returns:
+            A `int` represents the dimension of the tensor.
+        """
+        return len(self._metadata.size)
+
+    # TODO: This op needs further definition of what exactly its behavior will be.
+    def contiguous(self) -> ShardedTensor:
+        """
+        Returns a new sharded tensor with the local tensor is made to contiguous.
+        """
+        if self.is_contiguous():
+            return self
+        local_shards = []
+        for shard in self.local_shards():
+            local_shards.append(
+                Shard(shard.tensor.contiguous(), shard.metadata)
+            )
+        return ShardedTensor._init_from_local_shards_and_global_metadata(
+            local_shards,
+            self._metadata,
+            process_group=self._process_group,
+            init_rrefs=self._init_rrefs,
+        )
+
+    def masked_fill(self, mask, value) -> ShardedTensor:
+        """
+        Returns a new sharded tensor with each shard has been filled elements
+        with value where mask is True. The shape of mask must be broadcastable
+        with the shape of the underlying tensor.
+
+        Args:
+            mask (BoolTensor): the boolean mask.
+            value (float): the value to fill in with.
+
+        Returns:
+            A :class:`ShardedTensor` object whose shards have been applied masked_fill.
+        """
+        return handle_torch_function(
+            torch.Tensor.masked_fill, (self, mask, value), self, mask, value
+        )
+
+    def type_as(self, tensor) -> ShardedTensor:
+        """
+        Returns a new sharded tensor with each shard has been
+        cast to the type of the given tensor.
+
+        Args:
+            tensor (Tensor): the tensor which has the desired type.
+
+        Returns:
+            A :class:`ShardedTensor` object whose shards have been applied type_as.
+        """
+        return handle_torch_function(torch.Tensor.type_as, (self, tensor), self, tensor)
+
+    def view(self, *shape) -> ShardedTensor:
+        """
+        Returns a new sharded tensor with the same data as the
+        self tensor but of a different shape for its local tensor.
+
+        For now, we only support to pass through the view op to the local
+        tensor.
+
+        Args:
+            shape (torch.Size or int...) – the desired size.
+
+        Returns:
+            A :class:`ShardedTensor` object whose shards have been applied
+                with view to its local tensor.
+        """
+        return handle_torch_function(torch.Tensor.view, (self, *shape), self, *shape)
+
+    def transpose(self, dim0, dim1) -> ShardedTensor:
+        """
+        Returns a new sharded tensor with the given dimensions transposed.
+        During the transpose, we keep the original shading dim, e.g., if the
+        tensor is sharded by dim 0 and if we call transpose(1, 0). The returned
+        tensor will be sharded by dim 1.
+
+        Args:
+            dim0 (int): the first dimension to be transposed.
+            dim1 (int): the second dimension to be transposed.
+
+        Returns:
+            A :class:`ShardedTensor` object whose dims have been transposed
+                specified in the input.
+        """
+        return handle_torch_function(torch.Tensor.transpose, (self, dim0, dim1), self, dim0, dim1)
+
+    def bmm(self, st2, *, out=None) -> ShardedTensor:
+        """
+        Performs a batch matrix-matrix product of matrices stored in self and st2.
+
+        Warning: For now we only supports the case when both tensors are sharded
+            by dim 0 so that no communication is needed.
+
+        Args:
+            st2 (ShardedTensor) – the second batch of sharded matrices to be multiplied.
+
+        Returns:
+            A :class:`ShardedTensor` object which is the result of the batch multiplication.
+        """
+        return handle_torch_function(torch.Tensor.bmm, (self, st2, out), self, st2, out=out)
+
+    def chunk(self, chunks, dim=0) -> List[ShardedTensor]:
+        """
+        Attempts to split a tensor into the specified number of chunks.
+        Each chunk is a view of the input tensor.
+
+        Warnings: Chunk by the sharding dim is not supported.
+
+        Args:
+            chunks (int) – number of chunks to return
+            dim (int) – dimension along which to split the tensor
+
+        Returns:
+            A List of :class:`ShardedTensor` object chunked on dims.
+        """
+        return handle_torch_function(torch.Tensor.chunk, (self, chunks, dim), self, chunks, dim=dim)
 
     @property
     def shape(self):
@@ -914,8 +1058,6 @@
     def __rtruediv__(self, other):
         return handle_torch_function(torch.Tensor.__rdiv__, (self, other), self, other)
 
-<<<<<<< HEAD
-=======
     def tanh(self):
         return handle_torch_function(torch.Tensor.tanh, (self,), self)
 
@@ -931,7 +1073,6 @@
     def detach(self):
         return handle_torch_function(torch.Tensor.detach, (self,), self)
 
->>>>>>> 4a57321a
     @dataclass
     class ProcessGroupState:
         """
