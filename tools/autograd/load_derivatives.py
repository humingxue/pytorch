# Parses derivatives.yaml into autograd functions
#
# Each autograd function is represented by `DifferentiabilityInfo` containing
# a list of `Derivative`. See `tools.codegen.api.autograd` for the data models.
from collections import defaultdict
import re
from typing import Counter, Sequence, Any, Tuple, List, Set, Dict, Match, Optional
import yaml

<<<<<<< HEAD
from tools.codegen.api.autograd import (Derivative, DifferentiabilityInfo,
                                        SavedAttribute, ForwardDerivative)
from tools.codegen.api.types import (Binding, NamedCType, BaseCType, VectorCType,
                                     intArrayRefT, tensorOptionsT, typeAndSizeT, longT, boolT,
                                     tensorGeometryT, scalarTypeT, SpecialArgName,
                                     OptionalCType, stringT, layoutT)
=======
from tools.codegen.api.autograd import (
    Derivative,
    DifferentiabilityInfo,
    SavedAttribute,
    ForwardDerivative,
)
from tools.codegen.api.types import (
    Binding,
    CppSignatureGroup,
    NamedCType,
    BaseCType,
    VectorCType,
    intArrayRefT,
    tensorOptionsT,
    typeAndSizeT,
    longT,
    boolT,
    layoutT,
    tensorGeometryT,
    scalarTypeT,
    SpecialArgName,
    OptionalCType,
    stringT,
)
>>>>>>> 9d107c33
from tools.codegen.api import cpp
from tools.codegen.api import dispatcher
from tools.codegen.gen import parse_native_yaml, get_grouped_by_view_native_functions
from tools.codegen.context import with_native_function
from tools.codegen.model import (
    FunctionSchema,
    NativeFunction,
    Variant,
    Type,
    NativeFunctionsViewGroup,
    OperatorName,
)
from tools.codegen.utils import IDENT_REGEX, split_name_params, YamlLoader, concatMap

_GLOBAL_LOAD_DERIVATIVE_CACHE = {}

# This function directly adds derivative entries for {view}_copy variants of each view op.
# Since every {view} and {view}_copy op shares the same derivative formula,
# we generate them here instead of duplicating them in the yaml.
# See Note [Codegen'd {view}_copy Operators]
def add_view_copy_derivatives(
    infos: List[DifferentiabilityInfo], view_groups: List[NativeFunctionsViewGroup]
) -> List[DifferentiabilityInfo]:
    # Get the map from each view op's name to its corresponding view group
    view_name_to_group: Dict[OperatorName, NativeFunctionsViewGroup] = {
        g.view.func.name: g for g in view_groups
    }

    view_copy_differentiability_infos = []
    for info in infos:
        maybe_view_group = view_name_to_group.get(info.func.func.name, None)
        if maybe_view_group is not None and maybe_view_group.view_copy is not None:
            view_copy_info = info.create_view_copy_from_view_derivative(
                maybe_view_group
            )
            if view_copy_info is not None:
                view_copy_differentiability_infos.append(view_copy_info)

    return view_copy_differentiability_infos


def load_derivatives(
    derivatives_yaml_path: str, native_yaml_path: str
) -> Sequence[DifferentiabilityInfo]:
    # Do some caching as this is a deterministic function
    global _GLOBAL_LOAD_DERIVATIVE_CACHE
    key = (derivatives_yaml_path, native_yaml_path)
    if key not in _GLOBAL_LOAD_DERIVATIVE_CACHE:

        with open(derivatives_yaml_path, "r") as f:
            definitions = yaml.load(f, Loader=YamlLoader)

        funcs = parse_native_yaml(native_yaml_path).native_functions
        # From the parsed native functions, separate out the (generated) view_copy functions,
        # so we can generate derivatives for them separately.
        native_functions_with_view_groups = get_grouped_by_view_native_functions(funcs)
        native_functions_without_view_copies = concatMap(
            # We need to pull out the view_inplace ops too, since they might have their own derivative entries.
            lambda g: [g]
            if isinstance(g, NativeFunction)
            else list(g.functions(include_copy=False)),
            native_functions_with_view_groups,
        )
        view_groups = [
            g
            for g in native_functions_with_view_groups
            if isinstance(g, NativeFunctionsViewGroup)
        ]

        # What's the difference between function schema v.s. signature?
        # function schema is the complete declaration including mutability annotation / default value and etc.
        # signature is the canonical schema for a group of functions (in-place/out/functional variants)
        # that are semantically related.
        functions_by_signature: Dict[
            FunctionSchema, List[NativeFunction]
        ] = defaultdict(list)
        functions_by_schema: Dict[str, NativeFunction] = dict()
        for function in native_functions_without_view_copies:
            functions_by_signature[function.func.signature()].append(function)
            assert str(function.func) not in functions_by_schema
            functions_by_schema[str(function.func)] = function

        # Keep track of how many of which ops we've seen so we can
        # disambiguate them with a numeric suffix.
        op_counter = Counter[str]()

        infos = [
            create_differentiability_info(
                defn, functions_by_signature, functions_by_schema, op_counter
            )
            for defn in definitions
        ]
        infos += add_view_copy_derivatives(infos, view_groups)

        _GLOBAL_LOAD_DERIVATIVE_CACHE[key] = infos

    return _GLOBAL_LOAD_DERIVATIVE_CACHE[key]


@with_native_function
def dispatcher_arguments(f: NativeFunction) -> Sequence[Binding]:
    return dispatcher.arguments(f.func)


def create_derivative(
    f: NativeFunction,
    formula: str,
    var_names: Tuple[str, ...],
    available_named_gradients: Sequence[str],
) -> Derivative:
    original_formula = formula
<<<<<<< HEAD
    arguments: List[NamedCType] = [a.nctype.remove_const_ref() for a in dispatcher_arguments(f)]
=======
    arguments: List[NamedCType] = [
        a.nctype.remove_const_ref() for a in cpp_arguments(f)
    ]
>>>>>>> 9d107c33

    return_names = tuple(n if n != "self" else "result" for n in cpp.return_names(f))
    return_types = tuple(cpp.return_type(r).remove_const_ref() for r in f.func.returns)

    named_returns = [
        NamedCType(name, type) for name, type in zip(return_names, return_types)
    ]

    formula, saved_inputs = saved_variables(formula, arguments, var_names)
    formula, saved_outputs = saved_variables(formula, named_returns, var_names)

    used_named_gradients = {
        name
        for name in available_named_gradients
        if re.search(IDENT_REGEX.format(name), formula)
    }

    # Check that the referenced derivatives in the formula are in bounds
    for i in used_gradient_indices(formula):
        if i >= len(f.func.returns):
            raise RuntimeError(
                f"Out of bounds grads access: derivative formula for {cpp.name(f.func)} "
                f"used grads[{i}], but the forward only returns {len(f.func.returns)} outputs."
            )

    return Derivative(
        formula=formula,
        original_formula=original_formula,
        var_names=var_names,
        saved_inputs=saved_inputs,
        saved_outputs=saved_outputs,
        named_gradients=used_named_gradients,
    )


def create_forward_derivative(
    f: NativeFunction, formula: str, names: Tuple[str, ...]
) -> ForwardDerivative:
    var_names = names
    var_types: Optional[Tuple[Type, ...]] = None
    for r in f.func.returns:
        if r.name in var_names:
            if var_types is None:
                var_types = tuple()
            var_types = var_types + (r.type,)

    # Handle default return names
    if var_types is None:
        if var_names == ("result",):
            assert len(f.func.returns) == 1
            var_types = (f.func.returns[0].type,)
        else:
            for var_name in var_names:
                res = re.findall(r"^result(\d+)$", var_name)
                if len(res) == 1:
                    if var_types is None:
                        var_types = tuple()
                    arg_idx = int(res[0])
                    var_types = var_types + (f.func.returns[arg_idx].type,)

    assert var_types is not None, "No matching output for forward derivative definition"
    return ForwardDerivative(
        formula=formula,
        var_names=var_names,
        var_types=var_types,
        required_inputs_fw_grad=None,
        required_inputs_primal=None,
        required_original_self_value=False,
        is_reusing_outplace_formula=False,
    )


def postprocess_forward_derivatives(
    f: NativeFunction,
    defn_name: str,
    all_arg_names: List[str],
    derivatives: List[Derivative],
    forward_derivatives: List[ForwardDerivative],
    args_with_derivatives: Sequence[Binding],
) -> List[ForwardDerivative]:
    def find_required_inputs(formula: str, postfix: str) -> Tuple[str, ...]:
        required_inputs = set()
        for arg in args_with_derivatives:
            if arg.type == "at::TensorList":
                # The functions taking TensorList handle everything internally
                continue
            arg_name = arg.name

            found = re.search(IDENT_REGEX.format(arg_name), formula)
            if found:
                raise RuntimeError(
                    f"The forward formula for {defn_name} is using the base name of the {arg_name} "
                    f"argument which is ambiguous. You should use {arg_name}_p to access the primal "
                    f"value and {arg_name}_t to access the tangent."
                )

            found = re.search(IDENT_REGEX.format(arg_name + postfix), formula)
            if found:
                required_inputs.add(arg_name)

        return tuple(required_inputs)

    updated_derivatives: List[ForwardDerivative] = []

    for defn in forward_derivatives:
        formula = defn.formula
        required_inputs_tangent = find_required_inputs(formula, "_t")
        if formula == "auto_element_wise":
            if (
                (not len(args_with_derivatives) == 1)
                or len(forward_derivatives) > 1
                or len(forward_derivatives[0].var_names) > 1
            ):
                raise RuntimeError(
                    f"Derivative definition of {defn_name} in derivatives.yaml defines the "
                    "forward definition of gradient as element_wise but this only "
                    "works for functions with a single differentiable input and a "
                    "single differentiable output."
                )
            if not len(derivatives) == 1:
                raise RuntimeError(
                    f"Derivative definition of {defn_name} in derivatives.yaml defines the "
                    "forward definition of gradient as element_wise but it does not "
                    "defines the gradient formula for its argument which is required."
                )
            # This transformation is based on the observation that for element-wise functions, the Jacobian
            # matrix is diagonal and thus doing J * v is the same as (v^T J)^T (in practice, we ignore the transpositions)
            # For the complex case, we use hermitian transpose and get (v.conj() J).conj()
            # So here we are going to re-use the backward formula and replace two things:
            # 1) all occurrences of "grad" with "foo_t.conj()", where foo is the name of the unique differentiable input.
            # 2) all usage of an original input "foo" with its primal value "foo_p".
            # 3) conjugate the final result
            # For example, for abs, the backward formula is:
            #   grad * self.sgn()
            # And this function generates a forward formula that is:
            #   (self_t.conj() * self_p.sgn()).conj()

            backward_formula = derivatives[0].original_formula
            input_name = args_with_derivatives[0].name

            # Do replacement 1) of the grad
            def repl(m: Any) -> str:
                return f"{m.group(1)}{input_name}_t.conj(){m.group(2)}"

            fw_formula = re.sub(IDENT_REGEX.format("grad"), repl, backward_formula)

            # Do replacement 2) of the input variables
            for arg in args_with_derivatives:
                arg_name = arg.name

                def repl(m: Any) -> str:
                    return f"{m.group(1)}{arg_name}_p{m.group(2)}"

                fw_formula = re.sub(IDENT_REGEX.format(arg_name), repl, fw_formula)

            # Do the final conjugate 3)
            fw_formula = f"({fw_formula}).conj()"

            # Since there is a single differentiable inputs and we necessarily need its tangent we can
            # simply require all differentiable input's tangent.
            required_inputs_tangent = tuple(all_arg_names)
            formula = fw_formula
        elif formula == "auto_linear":
            if (
                len(forward_derivatives) > 1
                or len(forward_derivatives[0].var_names) > 1
            ):
                raise RuntimeError(
                    f"Derivative definition of {defn_name} in derivatives.yaml defines the "
                    "forward definition of gradient as linear but this only works "
                    "for functions with a single differentiable output."
                )
            # This transformation is based on the observation that linear functions can be written as:
            #   y = f(x) = A * x
            # For some matrix A and the Jacobian of the function f is also A.
            # So doing J * v = A * v = f(v).
            # Hence to do the jvp, we simply need to evaluate the function at the point v instead of x.
            # We do this by calling the forward again by replacing any occurrence of the differentiable
            # input "foo" by it's tangent "foo_t".
            # Note that multiple inputs are not a problem as long as the function is truly linear wrt to
            # the vector where all the differentiable inputs are stacked.

            diff_arg_names = [arg.name for arg in args_with_derivatives]
            assert len(diff_arg_names) > 0

            # Do replacement of input variables
            new_args = []
            for arg_name in all_arg_names:
                if arg_name in diff_arg_names:
                    arg_name = arg_name + "_t"
                new_args.append(arg_name)

            # Call into the forward again. We need two cases here to handle both Tensor methods and at:: functions.
            if Variant.function in f.variants:
                fw_formula = "at::{}({})".format(defn_name, ", ".join(new_args))
            else:
                assert Variant.method in f.variants
                fw_formula = "{}.{}({})".format(
                    new_args[0], defn_name, ", ".join(new_args[1:])
                )

            # All of the input tangents are always used so all of them are required here.
            required_inputs_tangent = tuple(diff_arg_names)
            formula = fw_formula


        # At this point, the formula is final and is not modified anymore.

        # During forward formula, we use the primal instead of the input Tensors.
        # This call inspects the formula to find for which input's primal are used.
        required_inputs_primal = find_required_inputs(formula, "_p")

        updated_derivatives.append(
            ForwardDerivative(
                formula=formula,
                var_names=defn.var_names,
                var_types=defn.var_types,
                required_inputs_fw_grad=required_inputs_tangent,
                required_inputs_primal=required_inputs_primal,
                required_original_self_value=False,
                is_reusing_outplace_formula=False,
            )
        )

    return updated_derivatives


def is_forward_derivative_definition(
    all_arg_names: List[str], names: Tuple[str, ...]
) -> bool:
    for name in names:
        if name not in all_arg_names:
            return True
        else:
            return False
    raise RuntimeError("Expected `names` to be non-empty")


def create_differentiability_info(
    defn: Dict[Any, Any],
    functions_by_signature: Dict[FunctionSchema, List[NativeFunction]],
    functions_by_schema: Dict[str, NativeFunction],
    op_counter: Counter[str],
) -> DifferentiabilityInfo:
    """Processes a single entry `defn` in derivatives.yaml"""

    def canonical_function(
        functions: Sequence[NativeFunction], name: str
    ) -> NativeFunction:
        for f in functions:
            if cpp.name(f.func) == name:
                return f
        # some functions only have in-place variants
        assert name + "_" == cpp.name(functions[0].func)
        return functions[0]

    def split_names(raw_names: str) -> Tuple[str, ...]:
        """Given "foo, bar", return ["foo", "bar"]."""
        return tuple(x.strip() for x in raw_names.split(","))

    def check_grad_usage(defn_name: str, derivatives: Sequence[Derivative]) -> None:
        """
        Check for some subtle mistakes one might make when writing derivatives.
        These mistakes will compile, but will be latent until a function is
        used with double backwards.
        """

        uses_grad = False  # true if any derivative uses "grad"
        num_grads_uses = 0  # count of uses of "grads" or "grads[INDEX]"
        uses_named_grads = False  # true if any derivative uses "grad_{name}"
        used_grads_indices: List[int] = []  # which indices of grads are used
        for d in derivatives:
            formula = d.formula
            uses_grad = uses_grad or bool(
                re.findall(IDENT_REGEX.format("grad"), formula)
            )
            num_grads_uses += len(re.findall(IDENT_REGEX.format("grads"), formula))
            uses_named_grads = uses_named_grads or bool(d.named_gradients)
            used_grads_indices.extend(used_gradient_indices(formula))
        # This is a basic sanity check: the number of places we see
        # "grads" should be no fewer than the number of indices we see
        # inside "grads". They may not be equal because we may use
        # "grads" without an index.
        assert num_grads_uses >= len(used_grads_indices)
        # Thus if the number is equal, every use of grads is also
        # indexed.
        only_used_grads_indices = num_grads_uses == len(used_grads_indices)

        if uses_grad and num_grads_uses > 0:
            raise RuntimeError(
                f"Derivative definition of {defn_name} in derivatives.yaml illegally "
                "mixes use of 'grad' and 'grads'. Consider replacing "
                "occurrences of 'grad' with 'grads[0]'"
            )

        if only_used_grads_indices and set(used_grads_indices) == {0}:
            raise RuntimeError(
                f"Derivative definition of {defn_name} in derivatives.yaml solely "
                "refers to 'grads[0]'.  If the first output is indeed the "
                "only differentiable output, replace 'grads[0]' with 'grad'; "
                "otherwise, there is a likely error in your derivatives "
                "declaration."
            )

        if uses_named_grads and (uses_grad or num_grads_uses > 0):
            raise RuntimeError(
                f"Derivative definition of {defn_name} in derivatives.yaml illegally "
                'mixes use of "grad_RETURN_NAME" and "grad" or "grads[x]". Use '
                "only one method for identifying gradients."
            )

    @with_native_function
    def set_up_derivatives(
        f: NativeFunction,
    ) -> Tuple[
        Sequence[Derivative],
        Sequence[ForwardDerivative],
        Sequence[Binding],
        Sequence[str],
        Sequence[str],
    ]:
        # Set up the derivative information
        derivatives: List[Derivative] = []
        forward_derivatives: List[ForwardDerivative] = []
        non_differentiable_arg_names: List[str] = []
        args_with_derivatives_set: Set[str] = set()

<<<<<<< HEAD
        all_arg_names = [a.name for a in dispatcher_arguments(f)]
        all_ret_names = [r.name for r in f.func.returns]  # only used for the assert below
=======
        all_arg_names = [a.name for a in cpp_arguments(f)]
        all_ret_names = [
            r.name for r in f.func.returns
        ]  # only used for the assert below
>>>>>>> 9d107c33
        # output_differentiability is captured from the enclosed
        # scope. Don't modify it.
        #
        # If it is not present, then no output is explicitly
        # undifferentiable.
        #
        # It may be present and shorter than the length of return
        # values. If that's the case, any return value that does not
        # have a corresponding entry is considered not differentiable.
        differentiability = output_differentiability or [True] * len(f.func.returns)
        # A return is available as a named gradient ...
        available_named_gradients = [
            f"grad_{ret.name}"
            for ret, differentiable in zip(f.func.returns, differentiability)
            # if it has not been explicitly made undifferentiable
            if differentiable
            # and if it has a name
            and ret.name is not None
            # and if its type is differentiable
            and ret.type.is_tensor_like()
        ]

        for raw_names in sorted(defn.keys()):
            formula = defn[raw_names]
            names = split_names(raw_names)

            for name in names:
                assert not (name in all_arg_names and name in all_ret_names), (
                    f"While processing the derivative formula for '{f.func.name}' wrt '{name}', "
                    f"expected '{name}' to not be both an input arg and named return. "
                )

            if is_forward_derivative_definition(all_arg_names, names):
                forward_derivatives.append(create_forward_derivative(f, formula, names))
            else:
                if formula.lower().strip() == "non_differentiable":
                    non_differentiable_arg_names += names
                else:
                    derivative = create_derivative(
                        f, formula, names, available_named_gradients
                    )
                    derivatives.append(derivative)
                    args_with_derivatives_set |= set(names)

        overlap = args_with_derivatives_set.intersection(non_differentiable_arg_names)
        if overlap:
            raise RuntimeError(
                f"derivatives definition for {defn} have overlapped non_differentiable "
                f"and differentiable variables: {overlap}"
            )

        # Next, let us determine the list of inputs in order.
        # TODO: do we need eagerly calculate and save it here? Can it be derived
        # from NativeFunction and `derivatives` on callsites instead?
<<<<<<< HEAD
        args_with_derivatives = [a for a in dispatcher_arguments(f) if a.name in args_with_derivatives_set]
=======
        args_with_derivatives = [
            a for a in cpp_arguments(f) if a.name in args_with_derivatives_set
        ]
>>>>>>> 9d107c33

        # Postprocess forward derivatives definitions now that we know the differentiable arguments
        forward_derivatives = postprocess_forward_derivatives(
            f,
            defn_name,
            all_arg_names,
            derivatives,
            forward_derivatives,
            args_with_derivatives,
        )

        # Test to see if the use of 'grads' makes sense.
        check_grad_usage(defn_name, derivatives)

        return (
            derivatives,
            forward_derivatives,
            args_with_derivatives,
            non_differentiable_arg_names,
            available_named_gradients,
        )

    # NB: Removes 'name' from defn dictionary
    specification = defn.pop("name")
    defn_name, _ = split_name_params(specification)
    # NB: Removes 'output_differentiability' from defn dictionary
    #     `None` means all differentiable.
    output_differentiability = defn.pop("output_differentiability", None)
    output_differentiability_conditions = None
    if output_differentiability and any(
        [isinstance(diff, str) for diff in output_differentiability]
    ):
        if len(output_differentiability) != 1:
            raise RuntimeError(
                f"Not supported: for {specification},"
                f"output_differentiability must either be "
                f"List[bool] or a List[str] where each str is a "
                f"condition. In the case where it is a condition, "
                f"we only support single-output functions. "
                f"Please file us an issue. "
            )
        output_differentiability_conditions = output_differentiability
        output_differentiability = [True]

    schema_function = functions_by_schema.get(specification)
    if not schema_function:
        avail = "\n".join(
            k for k, v in functions_by_schema.items() if cpp.name(v.func) == defn_name
        )
        raise RuntimeError(
            f"could not find ATen function for schema: {specification} "
            f".  Available signatures:\n{avail}"
        )

    # now map this to the legacy schema; this isn't technically necessary, but we'd need some logic here
    # to map in-place schemas to the out-of-place variants.
    # TODO: maybe the logic to handle the legacy schema is no longer necessary?
    signature = schema_function.func.signature()
    functions = functions_by_signature[signature]
    if len(functions) == 0:
        avail = "\n".join(
            str(k)
            for k, v in functions_by_signature.items()
            if cpp.name(k) == defn_name
        )
        raise RuntimeError(
            f"could not find ATen function for legacy signature: {signature} "
            f"corresponding to schema {specification}.  Please report a bug to PyTorch. "
            f"Available signatures:\n{avail}"
        )

    canonical = canonical_function(functions, defn_name)
<<<<<<< HEAD
    if 'grad_input_mask' in (a.name for a in dispatcher_arguments(canonical)):
        raise RuntimeError(f"Schema for {defn_name} has an argument named grad_input_mask, "
                           "but this name would be shadowed by our codegen. "
                           "Please use a different name in native_functions.yaml.")

    if 'result' in (a.name for a in dispatcher_arguments(canonical)):
        raise RuntimeError(f"Schema for {defn_name} has an argument named result, "
                           "but this is only allowed for outputs."
                           "Please use a different name in native_functions.yaml.")
=======
    if "grad_input_mask" in (a.name for a in cpp_arguments(canonical)):
        raise RuntimeError(
            f"Schema for {defn_name} has an argument named grad_input_mask, "
            "but this name would be shadowed by our codegen. "
            "Please use a different name in native_functions.yaml."
        )

    if "result" in (a.name for a in cpp_arguments(canonical)):
        raise RuntimeError(
            f"Schema for {defn_name} has an argument named result, "
            "but this is only allowed for outputs."
            "Please use a different name in native_functions.yaml."
        )
>>>>>>> 9d107c33

    (
        derivatives,
        forward_derivatives,
        args_with_derivatives,
        non_differentiable_arg_names,
        available_named_gradients,
    ) = set_up_derivatives(canonical)

    used_named_gradients: Set[str] = set()
    for d in derivatives:
        used_named_gradients |= d.named_gradients

    # only assign an op name if we are actually going to calculate a derivative
    op = None
    if args_with_derivatives:
        op_prefix = _create_op_prefix(defn_name)
        op = f"{op_prefix}{op_counter[op_prefix]}"
        op_counter[op_prefix] += 1

    return DifferentiabilityInfo(
        name=defn_name,
        func=canonical,
        op=op,
        derivatives=derivatives,
        forward_derivatives=forward_derivatives,
        all_saved_inputs=dedup_vars([v for d in derivatives for v in d.saved_inputs]),
        all_saved_outputs=dedup_vars([v for d in derivatives for v in d.saved_outputs]),
        available_named_gradients=available_named_gradients,
        used_named_gradients=used_named_gradients,
        args_with_derivatives=args_with_derivatives,
        non_differentiable_arg_names=non_differentiable_arg_names,
        output_differentiability=output_differentiability,
        output_differentiability_conditions=output_differentiability_conditions,
    )


GRAD_INDEX_REGEX = r"(?:^|\W)grads\[(\d+)\]"


def used_gradient_indices(formula: str) -> List[int]:
    """Determine a list of gradient indices (the i in grads[i]) that
    are used by the formula.

    >>> used_gradient_indices("foo(grads[0], grads[1])")
    [0, 1]
    """
    return [int(i) for i in re.findall(GRAD_INDEX_REGEX, formula)]


def saved_variables(
    formula: str,
    nctypes: List[NamedCType],
    var_names: Tuple[str, ...],
) -> Tuple[str, Tuple[SavedAttribute, ...]]:
    def stride_expr(name: str) -> str:
        assert var_names == (name,), (
            'Replacement for ".strides()" is currently only supported for single derivatives of the same tensor '
            'that ".strides()" is being called on.'
        )
        return f'strides_or_error({name}, "{name}")'

    REPLACEMENTS: List[Tuple[str, Dict[str, Any]]] = [
        # replace self.sizes() with self_sizes
        (
            r"{}.sizes\(\)",
            {
                "suffix": "_sizes",
                "nctype": lambda name: NamedCType(name, BaseCType(intArrayRefT)),
            },
        ),
        # replace self->sizes() with self_sizes_opt
        (
            r"{}->sizes\(\)",
            {
                "suffix": "_sizes_opt",
                "nctype": lambda name: NamedCType(
                    name, OptionalCType(BaseCType(intArrayRefT))
                ),
                "expr": lambda name: f"{name}.has_value() ? c10::optional<IntArrayRef>({name}->sizes()) : c10::nullopt",
            },
        ),
        # replace self.options() with self_options
        (
            r"{}.options\(\)",
            {
                "suffix": "_options",
                "nctype": lambda name: NamedCType(name, BaseCType(tensorOptionsT)),
            },
        ),
        # replace zeros_like(self) with self_info
        (
            r"zeros_like\({}\)",
            {
                "suffix": "_info",
                "nctype": lambda name: NamedCType(name, BaseCType(typeAndSizeT)),
                "expr": lambda name: name,  # at save-time
                "res": lambda name: name + "_info.zeros()",  # at eval-time
            },
        ),
        # replace self.size(2) with self_size_2
        (
            r"{}.size\((\w+)\)",
            {
                "suffix": lambda m: "_argsize_{}".format(*m.groups()),
                "nctype": lambda name: NamedCType(name, BaseCType(longT)),
            },
        ),
        # replace self.numel() with self_numel
        (
            r"{}.numel\(\)",
            {
                "suffix": "_numel",
                "nctype": lambda name: NamedCType(name, BaseCType(longT)),
            },
        ),
        # replace to_args_sizes(self) with self_args_sizes
        (
            r"to_args_sizes\({}\)",
            {
                "suffix": "_args_sizes",
                "nctype": lambda name: NamedCType(
                    name, VectorCType(VectorCType(BaseCType(longT)))
                ),
            },
        ),
        # replace to_args_scalartypes(self) with self_args_scalartypes
        (
            r"to_args_scalartypes\({}\)",
            {
                "suffix": "_args_scalartypes",
                "nctype": lambda name: NamedCType(
                    name, VectorCType(BaseCType(scalarTypeT))
                ),
            },
        ),
        # replace TensorGeometry(self) with self_geometry
        (
            r"TensorGeometry\({}\)",
            {
                "suffix": "_geometry",
                "nctype": lambda name: NamedCType(name, BaseCType(tensorGeometryT)),
            },
        ),
        (
            r"{}.scalar_type\(\)",
            {
                "suffix": "_scalar_type",
                "nctype": lambda name: NamedCType(name, BaseCType(scalarTypeT)),
            },
        ),
        # replace self.dim() with self_dim
        (
            r"{}.dim\(\)",
            {
                "suffix": "_dim",
                "nctype": lambda name: NamedCType(name, BaseCType(longT)),
            },
        ),
        # replace self.strides() with self_strides
        (
            r"{}.strides\(\)",
            {
                "suffix": "_strides",
                "nctype": lambda name: NamedCType(name, BaseCType(intArrayRefT)),
                "expr": stride_expr,
            },
        ),
        # replace self.layout() with self_layout
        (
            r"{}.layout\(\)",
            {
                "suffix": "_layout",
                "nctype": lambda name: NamedCType(name, BaseCType(layoutT)),
            },
        ),
        # replace self.is_conj() with self_conjugate
        (
            r"{}.is_conj\(\)",
            {
                "suffix": "_conjugate",
                "nctype": lambda name: NamedCType(name, BaseCType(boolT)),
            },
        ),
    ]

    # find which arguments need to be saved
    saved: List[SavedAttribute] = []

    for nctype in nctypes:
        name = (
            nctype.name.name if isinstance(nctype.name, SpecialArgName) else nctype.name
        )
        # First search the formula for expressions which can be evaluated
        # when the autograd Function is created to avoid saving variables
        for regex, info in REPLACEMENTS:

            def repl(m: Match[str]) -> str:
                suffix: str = (
                    info["suffix"](m) if callable(info["suffix"]) else info["suffix"]
                )
                expr: str = info["expr"](name) if "expr" in info else m.group(0)
                saved.append(
                    SavedAttribute(
                        nctype=info["nctype"](name + suffix),
                        expr=expr,
                    )
                )
                if "res" in info:
                    replacement: str = info["res"](name)
                    return replacement
                return name + suffix

            formula = re.sub(regex.format(name), repl, formula)

        # c10::optional<std::string> types stored in Backward nodes must be
        # converted to c10::optional<c10::string_view> before being passed into
        # the backward function
        if nctype.type == OptionalCType(BaseCType(stringT)):
            formula = re.sub(
                rf"\b{name}\b",
                f"{name}.has_value() ? c10::optional<c10::string_view>({name}.value()) : c10::nullopt",
                formula,
            )

        # Find any variables which remain in the formula and save them
        if re.search(IDENT_REGEX.format(name), formula):
            saved.append(
                SavedAttribute(
                    nctype=nctype,
                    expr=name,
                )
            )

    return formula, tuple(saved)


def _create_op_prefix(name: str) -> str:
    """Takes a native function name converts to a op prefix name.

    Note that the "name" parameter must be the native function name
    without the optional variant suffix, so "add" instead of
    "add.out".

    OP names correspond to classes, hence the change to title case.

    Example::
    >>> _create_op_prefix('add')
    'AddBackward'
    """
    camel_case = "".join([p.title() for p in name.split("_")])
    return (camel_case + "Backward").replace("ForwardBackward", "Backward")


def dedup_vars(vars: Sequence[SavedAttribute]) -> Sequence[SavedAttribute]:
    seen: Set[str] = set()
    saved: List[SavedAttribute] = []
    for var in vars:
        name = (
            var.nctype.name.name
            if isinstance(var.nctype.name, SpecialArgName)
            else var.nctype.name
        )
        if name in seen:
            continue
        seen.add(name)
        saved.append(var)
    return saved<|MERGE_RESOLUTION|>--- conflicted
+++ resolved
@@ -7,14 +7,6 @@
 from typing import Counter, Sequence, Any, Tuple, List, Set, Dict, Match, Optional
 import yaml
 
-<<<<<<< HEAD
-from tools.codegen.api.autograd import (Derivative, DifferentiabilityInfo,
-                                        SavedAttribute, ForwardDerivative)
-from tools.codegen.api.types import (Binding, NamedCType, BaseCType, VectorCType,
-                                     intArrayRefT, tensorOptionsT, typeAndSizeT, longT, boolT,
-                                     tensorGeometryT, scalarTypeT, SpecialArgName,
-                                     OptionalCType, stringT, layoutT)
-=======
 from tools.codegen.api.autograd import (
     Derivative,
     DifferentiabilityInfo,
@@ -23,7 +15,6 @@
 )
 from tools.codegen.api.types import (
     Binding,
-    CppSignatureGroup,
     NamedCType,
     BaseCType,
     VectorCType,
@@ -39,7 +30,6 @@
     OptionalCType,
     stringT,
 )
->>>>>>> 9d107c33
 from tools.codegen.api import cpp
 from tools.codegen.api import dispatcher
 from tools.codegen.gen import parse_native_yaml, get_grouped_by_view_native_functions
@@ -151,13 +141,9 @@
     available_named_gradients: Sequence[str],
 ) -> Derivative:
     original_formula = formula
-<<<<<<< HEAD
-    arguments: List[NamedCType] = [a.nctype.remove_const_ref() for a in dispatcher_arguments(f)]
-=======
     arguments: List[NamedCType] = [
-        a.nctype.remove_const_ref() for a in cpp_arguments(f)
+        a.nctype.remove_const_ref() for a in dispatcher_arguments(f)
     ]
->>>>>>> 9d107c33
 
     return_names = tuple(n if n != "self" else "result" for n in cpp.return_names(f))
     return_types = tuple(cpp.return_type(r).remove_const_ref() for r in f.func.returns)
@@ -363,7 +349,6 @@
             required_inputs_tangent = tuple(diff_arg_names)
             formula = fw_formula
 
-
         # At this point, the formula is final and is not modified anymore.
 
         # During forward formula, we use the primal instead of the input Tensors.
@@ -485,15 +470,10 @@
         non_differentiable_arg_names: List[str] = []
         args_with_derivatives_set: Set[str] = set()
 
-<<<<<<< HEAD
         all_arg_names = [a.name for a in dispatcher_arguments(f)]
-        all_ret_names = [r.name for r in f.func.returns]  # only used for the assert below
-=======
-        all_arg_names = [a.name for a in cpp_arguments(f)]
         all_ret_names = [
             r.name for r in f.func.returns
         ]  # only used for the assert below
->>>>>>> 9d107c33
         # output_differentiability is captured from the enclosed
         # scope. Don't modify it.
         #
@@ -548,13 +528,9 @@
         # Next, let us determine the list of inputs in order.
         # TODO: do we need eagerly calculate and save it here? Can it be derived
         # from NativeFunction and `derivatives` on callsites instead?
-<<<<<<< HEAD
-        args_with_derivatives = [a for a in dispatcher_arguments(f) if a.name in args_with_derivatives_set]
-=======
         args_with_derivatives = [
-            a for a in cpp_arguments(f) if a.name in args_with_derivatives_set
+            a for a in dispatcher_arguments(f) if a.name in args_with_derivatives_set
         ]
->>>>>>> 9d107c33
 
         # Postprocess forward derivatives definitions now that we know the differentiable arguments
         forward_derivatives = postprocess_forward_derivatives(
@@ -627,31 +603,19 @@
         )
 
     canonical = canonical_function(functions, defn_name)
-<<<<<<< HEAD
-    if 'grad_input_mask' in (a.name for a in dispatcher_arguments(canonical)):
-        raise RuntimeError(f"Schema for {defn_name} has an argument named grad_input_mask, "
-                           "but this name would be shadowed by our codegen. "
-                           "Please use a different name in native_functions.yaml.")
-
-    if 'result' in (a.name for a in dispatcher_arguments(canonical)):
-        raise RuntimeError(f"Schema for {defn_name} has an argument named result, "
-                           "but this is only allowed for outputs."
-                           "Please use a different name in native_functions.yaml.")
-=======
-    if "grad_input_mask" in (a.name for a in cpp_arguments(canonical)):
+    if "grad_input_mask" in (a.name for a in dispatcher_arguments(canonical)):
         raise RuntimeError(
             f"Schema for {defn_name} has an argument named grad_input_mask, "
             "but this name would be shadowed by our codegen. "
             "Please use a different name in native_functions.yaml."
         )
 
-    if "result" in (a.name for a in cpp_arguments(canonical)):
+    if "result" in (a.name for a in dispatcher_arguments(canonical)):
         raise RuntimeError(
             f"Schema for {defn_name} has an argument named result, "
             "but this is only allowed for outputs."
             "Please use a different name in native_functions.yaml."
         )
->>>>>>> 9d107c33
 
     (
         derivatives,
